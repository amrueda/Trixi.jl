--- conflicted
+++ resolved
@@ -115,39 +115,21 @@
 
 summary_callback = SummaryCallback()
 
-<<<<<<< HEAD
 analysis_interval = 500
 analysis_callback = AnalysisCallback(semi, interval=analysis_interval)
 alive_callback = AliveCallback(analysis_interval=analysis_interval)
 
 save_solution = SaveSolutionCallback(interval=1000,
-=======
-analysis_interval = 100
-analysis_callback = AnalysisCallback(semi, interval=analysis_interval)
-alive_callback = AliveCallback(analysis_interval=analysis_interval)
-
-save_solution = SaveSolutionCallback(interval=100,
->>>>>>> 140b2f93
                                      save_initial_solution=true,
                                      save_final_solution=true,
                                      solution_variables=cons2prim)
 
-<<<<<<< HEAD
-stepsize_callback = StepsizeCallback(cfl=0.1)
-amr_indicator = IndicatorHennemannGassner(semi,
-                                          alpha_max=0.5,
-                                          alpha_min=0.001,
-                                          alpha_smooth=false,
-                                          variable=density_pressure)
-amr_controller = ControllerThreeLevel(semi, amr_indicator,
-=======
 stepsize_callback = StepsizeCallback(cfl=0.5)
 
 amr_indicator = IndicatorLöhner(semi,
                                 variable=density)
 
 amr_controller = ControllerThreeLevelCombined(semi, amr_indicator,indicator_sc,
->>>>>>> 140b2f93
                                       base_level=4,
                                       med_level =5, med_threshold=0.02, # med_level = current level
                                       max_level =7, max_threshold=0.04,


using OrdinaryDiffEq
using Trixi

###############################################################################
<<<<<<< HEAD
# semidiscretization of the ideal MHD equations
equations = IdealMhdMultiIonEquations2D(gammas = (2.0, 2.0),
                                        charge_to_mass = (1.0, 1.0),
                                        gas_constants = (1.0, 1.0),
                                        molar_masses = (1.0, 1.0),
                                        collision_frequency = 1.0,
                                        ion_electron_collision_constants = (1.0, 1.0))
=======
# semidiscretization of the ideal multi-ion MHD equations
equations = IdealGlmMhdMultiIonEquations2D(gammas = (1.4, 1.667),
                                           charge_to_mass = (1.0, 2.0))
>>>>>>> 8710b8c9

initial_condition = initial_condition_weak_blast_wave

# Entropy conservative numerical fluxes
volume_flux = (flux_ruedaramirez_etal, flux_nonconservative_ruedaramirez_etal)
surface_flux = (flux_ruedaramirez_etal, flux_nonconservative_ruedaramirez_etal)
# For provably entropy-stable surface fluxes, use
# surface_flux = (FluxPlusDissipation(flux_ruedaramirez_etal, DissipationEntropyStable()), 
#                 flux_nonconservative_ruedaramirez_etal)
# For a standard local lax-friedrichs surface flux, use
# surface_flux = (flux_lax_friedrichs, flux_nonconservative_central)

solver = DGSEM(polydeg = 3, surface_flux = surface_flux,
               volume_integral = VolumeIntegralFluxDifferencing(volume_flux))

coordinates_min = (-2.0, -2.0)
coordinates_max = (2.0, 2.0)
mesh = TreeMesh(coordinates_min, coordinates_max,
                initial_refinement_level = 4,
                n_cells_max = 10_000)

semi = SemidiscretizationHyperbolic(mesh, equations, initial_condition, solver,
                                    source_terms = source_terms_lorentz)

###############################################################################
# ODE solvers, callbacks etc.

tspan = (0.0, 0.4)
ode = semidiscretize(semi, tspan)

summary_callback = SummaryCallback()

analysis_interval = 10
analysis_callback = AnalysisCallback(semi, interval = analysis_interval)
alive_callback = AliveCallback(analysis_interval = analysis_interval)

save_solution = SaveSolutionCallback(dt = 0.1, # interval=100,
                                     save_initial_solution = true,
                                     save_final_solution = true,
                                     solution_variables = cons2prim)

cfl = 0.5

stepsize_callback = StepsizeCallback(cfl = cfl)

glm_speed_callback = GlmSpeedCallback(glm_scale = 0.5, cfl = cfl)

callbacks = CallbackSet(summary_callback,
                        analysis_callback, alive_callback,
                        save_solution,
                        stepsize_callback,
                        glm_speed_callback)

###############################################################################
# run the simulation

sol = solve(ode, CarpenterKennedy2N54(williamson_condition = false),
            dt = 1.0, # solve needs some value here but it will be overwritten by the stepsize_callback
            save_everystep = false, callback = callbacks);
summary_callback() # print the timer summary<|MERGE_RESOLUTION|>--- conflicted
+++ resolved
@@ -3,19 +3,14 @@
 using Trixi
 
 ###############################################################################
-<<<<<<< HEAD
-# semidiscretization of the ideal MHD equations
-equations = IdealMhdMultiIonEquations2D(gammas = (2.0, 2.0),
-                                        charge_to_mass = (1.0, 1.0),
-                                        gas_constants = (1.0, 1.0),
-                                        molar_masses = (1.0, 1.0),
-                                        collision_frequency = 1.0,
-                                        ion_electron_collision_constants = (1.0, 1.0))
-=======
 # semidiscretization of the ideal multi-ion MHD equations
+# TODO: remove un-needed parameters and add test for collisions
 equations = IdealGlmMhdMultiIonEquations2D(gammas = (1.4, 1.667),
-                                           charge_to_mass = (1.0, 2.0))
->>>>>>> 8710b8c9
+                                           charge_to_mass = (1.0, 2.0),
+                                           gas_constants = (1.0, 1.0),
+                                           molar_masses = (1.0, 1.0),
+                                           collision_frequency = 1.0,
+                                           ion_electron_collision_constants = (1.0, 1.0))
 
 initial_condition = initial_condition_weak_blast_wave
 

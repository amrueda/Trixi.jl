--- conflicted
+++ resolved
@@ -13,15 +13,9 @@
 volume_flux = (flux_ruedaramirez_etal, flux_nonconservative_ruedaramirez_etal)
 surface_flux = (flux_ruedaramirez_etal, flux_nonconservative_ruedaramirez_etal)
 # For provably entropy-stable surface fluxes, use
-<<<<<<< HEAD
-# surface_flux = (FluxPlusDissipation(flux_ruedaramirez_etal, DissipationEntropyStable()), 
-#                 flux_nonconservative_ruedaramirez_etal)
-# For a standard local lax-friedrichs surface flux, use
-=======
 # surface_flux = (FluxPlusDissipation(flux_ruedaramirez_etal, DissipationLaxFriedrichsEntropyVariables()), 
 #                 flux_nonconservative_ruedaramirez_etal)
 # For a standard local Lax-Friedrichs surface flux, use
->>>>>>> 1f31fd47
 # surface_flux = (flux_lax_friedrichs, flux_nonconservative_central)
 
 solver = DGSEM(polydeg = 3, surface_flux = surface_flux,

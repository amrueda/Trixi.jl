
using OrdinaryDiffEq
using Trixi

###############################################################################
# semidiscretization of the compressible Euler equations

equations = CompressibleEulerEquations2D(1.4)

initial_condition = initial_condition_convergence_test

surface_flux = flux_lax_friedrichs
volume_flux = flux_ranocha
polydeg = 3
basis = LobattoLegendreBasis(polydeg)
indicator_sc = IndicatorIDP(equations, basis;
<<<<<<< HEAD
                            state_tvd=true, variables_states=[1],
                            positivity=true, variables_cons=[1], variables_nonlinear=(pressure,),
=======
                            density_tvd=true,
                            positivity_variables_cons=[1],
                            positivity_variables_nonlinear=(pressure,),
>>>>>>> 0d6d63d3
                            bar_states=true,
                            smoothness_indicator=true)
volume_integral = VolumeIntegralSubcellLimiting(indicator_sc;
                                                volume_flux_dg=volume_flux,
                                                volume_flux_fv=surface_flux)
solver = DGSEM(basis, surface_flux, volume_integral)

coordinates_min = (0.0, 0.0)
coordinates_max = (2.0, 2.0)
mesh = TreeMesh(coordinates_min, coordinates_max,
                initial_refinement_level=4,
                n_cells_max=10_000)

semi = SemidiscretizationHyperbolic(mesh, equations, initial_condition, solver,
                                    source_terms=source_terms_convergence_test)


###############################################################################
# ODE solvers, callbacks etc.

tspan = (0.0, 2.0)
ode = semidiscretize(semi, tspan)

summary_callback = SummaryCallback()

analysis_interval = 100
analysis_callback = AnalysisCallback(semi, interval=analysis_interval)

alive_callback = AliveCallback(analysis_interval=analysis_interval)

save_solution = SaveSolutionCallback(interval=100,
                                     save_initial_solution=true,
                                     save_final_solution=true,
                                     solution_variables=cons2prim)

stepsize_callback = StepsizeCallback(cfl=0.6)

callbacks = CallbackSet(summary_callback,
                        analysis_callback, alive_callback,
                        stepsize_callback,
                        save_solution)
###############################################################################
# run the simulation

stage_callbacks = (APosterioriLimiter(), BoundsCheckCallback(save_errors=false))

sol = Trixi.solve(ode, Trixi.SimpleSSPRK33(stage_callbacks=stage_callbacks);
                  dt=1.0, # solve needs some value here but it will be overwritten by the stepsize_callback
                  save_everystep=false, callback=callbacks);
summary_callback() # print the timer summary<|MERGE_RESOLUTION|>--- conflicted
+++ resolved
@@ -14,14 +14,9 @@
 polydeg = 3
 basis = LobattoLegendreBasis(polydeg)
 indicator_sc = IndicatorIDP(equations, basis;
-<<<<<<< HEAD
-                            state_tvd=true, variables_states=[1],
-                            positivity=true, variables_cons=[1], variables_nonlinear=(pressure,),
-=======
-                            density_tvd=true,
+                            local_minmax_variables_cons=[1],
                             positivity_variables_cons=[1],
                             positivity_variables_nonlinear=(pressure,),
->>>>>>> 0d6d63d3
                             bar_states=true,
                             smoothness_indicator=true)
 volume_integral = VolumeIntegralSubcellLimiting(indicator_sc;

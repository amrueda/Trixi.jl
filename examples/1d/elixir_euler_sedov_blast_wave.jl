--- conflicted
+++ resolved
@@ -65,13 +65,7 @@
                            adapt_initial_condition=true,
                            adapt_initial_condition_only_refine=true)
 
-<<<<<<< HEAD
-stepsize_callback = StepsizeCallback(cfl=0.8)
-=======
-summary_callback = SummaryCallback()
-
 stepsize_callback = StepsizeCallback(cfl=0.5)
->>>>>>> a68ee408
 
 callbacks = CallbackSet(summary_callback, 
                         analysis_callback, alive_callback,

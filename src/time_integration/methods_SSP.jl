--- conflicted
+++ resolved
@@ -156,25 +156,6 @@
       terminate!(integrator)
     end
 
-<<<<<<< HEAD
-=======
-    # Reset alphas for MCL
-    if indicator isa IndicatorMCL && indicator.Plotting
-      @unpack alpha, alpha_pressure, alpha_entropy = indicator.cache.container_shock_capturing
-      @threaded for element in eachelement(integrator.p.solver, integrator.p.cache)
-        for j in eachnode(integrator.p.solver), i in eachnode(integrator.p.solver)
-          alpha[:, i, j, element] .= one(eltype(alpha))
-          if indicator.PressurePositivityLimiterKuzmin
-            alpha_pressure[i, j, element] = one(eltype(alpha_pressure))
-          end
-          if indicator.SemiDiscEntropyLimiter
-            alpha_entropy[i, j, element] = one(eltype(alpha_entropy))
-          end
-        end
-      end
-    end
-
->>>>>>> 86c656a7
     @. integrator.r0 = integrator.u
     for stage in eachindex(alg.c)
       t_stage = integrator.t + integrator.dt * alg.c[stage]

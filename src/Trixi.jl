"""
    Trixi

**Trixi.jl** is a numerical simulation framework for hyperbolic conservation
laws. A key objective for the framework is to be useful to both scientists
and students. Therefore, next to having an extensible design with a fast
implementation, Trixi.jl is focused on being easy to use for new or inexperienced
users, including the installation and postprocessing procedures.

To get started, run your first simulation with Trixi.jl using

    trixi_include(default_example())

See also: [trixi-framework/Trixi.jl](https://github.com/trixi-framework/Trixi.jl)
"""
module Trixi

# Include other packages that are used in Trixi.jl
# (standard library packages first, other packages next, all of them sorted alphabetically)

using LinearAlgebra: LinearAlgebra, Diagonal, diag, dot, mul!, norm, cross, normalize, I,
                     UniformScaling, det
using Printf: @printf, @sprintf, println
using SparseArrays: AbstractSparseMatrix, AbstractSparseMatrixCSC, sparse, droptol!,
                    rowvals, nzrange, nonzeros, spzeros

# import @reexport now to make it available for further imports/exports
using Reexport: @reexport

# MPI needs to be imported before HDF5 to be able to use parallel HDF5
# as long as HDF5.jl uses Requires.jl to enable parallel HDF5 with MPI
using MPI: MPI

using SciMLBase: CallbackSet, DiscreteCallback,
                 ODEProblem, ODESolution, ODEFunction,
                 SplitODEProblem
import SciMLBase: get_du, get_tmp_cache, u_modified!,
                  AbstractODEIntegrator, init, step!, check_error,
                  get_proposed_dt, set_proposed_dt!,
                  terminate!, remake
using CodeTracking: CodeTracking
using ConstructionBase: ConstructionBase
using DiffEqCallbacks: PeriodicCallback, PeriodicCallbackAffect
@reexport using EllipsisNotation # ..
using FillArrays: Ones, Zeros
using ForwardDiff: ForwardDiff
using HDF5: HDF5, h5open, attributes, create_dataset, datatype, dataspace
using IfElse: ifelse
using LinearMaps: LinearMap
using LoopVectorization: LoopVectorization, @turbo, indices
using StaticArrayInterface: static_length # used by LoopVectorization
using MuladdMacro: @muladd
using Octavian: Octavian, matmul!
using Polyester: Polyester, @batch # You know, the cheapest threads you can find...
using OffsetArrays: OffsetArray, OffsetVector
using P4est
using T8code
using Setfield: @set
using RecipesBase: RecipesBase
using Requires: @require
using Static: Static, One, True, False
@reexport using StaticArrays: SVector
using StaticArrays: StaticArrays, MVector, MArray, SMatrix, @SMatrix
using StrideArrays: PtrArray, StrideArray, StaticInt
@reexport using StructArrays: StructArrays, StructArray
using TimerOutputs: TimerOutputs, @notimeit, TimerOutput, print_timer, reset_timer!
using Triangulate: Triangulate, TriangulateIO, triangulate
export TriangulateIO # for type parameter in DGMultiMesh
using TriplotBase: TriplotBase
using TriplotRecipes: DGTriPseudocolor
@reexport using SimpleUnPack: @unpack
using SimpleUnPack: @pack!

# finite difference SBP operators
using SummationByPartsOperators: AbstractDerivativeOperator,
                                 AbstractNonperiodicDerivativeOperator, DerivativeOperator,
                                 AbstractPeriodicDerivativeOperator,
                                 PeriodicDerivativeOperator, grid
import SummationByPartsOperators: integrate, semidiscretize,
                                  compute_coefficients, compute_coefficients!,
                                  left_boundary_weight, right_boundary_weight
@reexport using SummationByPartsOperators: SummationByPartsOperators, derivative_operator,
                                           periodic_derivative_operator,
                                           upwind_operators

# DGMulti solvers
@reexport using StartUpDG: StartUpDG, Polynomial, Gauss, TensorProductWedge, SBP, Line, Tri,
                           Quad, Hex, Tet, Wedge
using StartUpDG: RefElemData, MeshData, AbstractElemShape

# TODO: include_optimized
# This should be used everywhere (except to `include("interpolations.jl")`)
# once the upstream issue https://github.com/timholy/Revise.jl/issues/634
# is fixed; tracked in https://github.com/trixi-framework/Trixi.jl/issues/664.
# # By default, Julia/LLVM does not use fused multiply-add operations (FMAs).
# # Since these FMAs can increase the performance of many numerical algorithms,
# # we need to opt-in explicitly.
# # See https://ranocha.de/blog/Optimizing_EC_Trixi for further details.
# function include_optimized(filename)
#   include(expr -> quote @muladd begin $expr end end, filename)
# end

# Define the entry points of our type hierarchy, e.g.
#     AbstractEquations, AbstractSemidiscretization etc.
# Placing them here allows us to make use of them for dispatch even for
# other stuff defined very early in our include pipeline, e.g.
#     IndicatorLöhner(semi::AbstractSemidiscretization)
include("basic_types.jl")

# Include all top-level source files
include("auxiliary/auxiliary.jl")
include("auxiliary/mpi.jl")
include("auxiliary/p4est.jl")
include("auxiliary/t8code.jl")
include("equations/equations.jl")
include("meshes/meshes.jl")
include("solvers/solvers.jl")
include("equations/equations_parabolic.jl") # these depend on parabolic solver types
include("semidiscretization/semidiscretization.jl")
include("semidiscretization/semidiscretization_hyperbolic.jl")
include("semidiscretization/semidiscretization_hyperbolic_parabolic.jl")
include("semidiscretization/semidiscretization_euler_acoustics.jl")
include("semidiscretization/semidiscretization_coupled.jl")
include("time_integration/time_integration.jl")
include("callbacks_step/callbacks_step.jl")
include("callbacks_stage/callbacks_stage.jl")
include("semidiscretization/semidiscretization_euler_gravity.jl")

# `trixi_include` and special elixirs such as `convergence_test`
include("auxiliary/special_elixirs.jl")

# Plot recipes and conversion functions to visualize results with Plots.jl
include("visualization/visualization.jl")

# export types/functions that define the public API of Trixi.jl
export AcousticPerturbationEquations2D,
       CompressibleEulerEquations1D, CompressibleEulerEquations2D,
       CompressibleEulerEquations3D,
       CompressibleEulerMulticomponentEquations1D,
       CompressibleEulerMulticomponentEquations2D,
       IdealGlmMhdEquations1D, IdealGlmMhdEquations2D, IdealGlmMhdEquations3D,
       IdealGlmMhdMulticomponentEquations1D, IdealGlmMhdMulticomponentEquations2D,
       IdealMhdMultiIonEquations1D, IdealMhdMultiIonEquations2D,
       HyperbolicDiffusionEquations1D, HyperbolicDiffusionEquations2D,
       HyperbolicDiffusionEquations3D,
       LinearScalarAdvectionEquation1D, LinearScalarAdvectionEquation2D,
       LinearScalarAdvectionEquation3D,
       InviscidBurgersEquation1D,
       LatticeBoltzmannEquations2D, LatticeBoltzmannEquations3D,
       ShallowWaterEquations1D, ShallowWaterEquations2D,
       ShallowWaterTwoLayerEquations1D, ShallowWaterTwoLayerEquations2D,
       ShallowWaterEquationsQuasi1D,
       LinearizedEulerEquations2D,
       PolytropicEulerEquations2D

export LaplaceDiffusion1D, LaplaceDiffusion2D, LaplaceDiffusion3D,
       CompressibleNavierStokesDiffusion1D, CompressibleNavierStokesDiffusion2D,
       CompressibleNavierStokesDiffusion3D

export GradientVariablesPrimitive, GradientVariablesEntropy

export flux, flux_central, flux_lax_friedrichs, flux_hll, flux_hllc, flux_hlle,
       flux_godunov,
       flux_chandrashekar, flux_ranocha, flux_derigs_etal, flux_hindenlang_gassner,
<<<<<<< HEAD
       flux_nonconservative_powell, flux_nonconservative_powell_local_symmetric, 
       flux_ruedaramirez_etal, flux_nonconservative_ruedaramirez_etal, flux_nonconservative_central, 
=======
       flux_nonconservative_powell, flux_nonconservative_powell_local_symmetric,
       flux_ruedaramirez_etal, flux_nonconservative_ruedaramirez_etal,
       flux_nonconservative_central,
>>>>>>> 513401e3
       flux_kennedy_gruber, flux_shima_etal, flux_ec,
       flux_fjordholm_etal, flux_nonconservative_fjordholm_etal, flux_es_fjordholm_etal,
       flux_wintermeyer_etal, flux_nonconservative_wintermeyer_etal,
       flux_chan_etal, flux_nonconservative_chan_etal, flux_winters_etal,
       hydrostatic_reconstruction_audusse_etal, flux_nonconservative_audusse_etal,
# TODO: TrixiShallowWater: move anything with "chen_noelle" to new file
       hydrostatic_reconstruction_chen_noelle, flux_nonconservative_chen_noelle,
       flux_hll_chen_noelle,
       FluxPlusDissipation, DissipationGlobalLaxFriedrichs, DissipationLocalLaxFriedrichs,
       FluxLaxFriedrichs, max_abs_speed_naive,
       FluxHLL, min_max_speed_naive, min_max_speed_davis, min_max_speed_einfeldt,
       min_max_speed_chen_noelle,
       FluxLMARS,
       FluxRotated,
       flux_shima_etal_turbo, flux_ranocha_turbo,
       FluxHydrostaticReconstruction,
       FluxUpwind

export splitting_steger_warming, splitting_vanleer_haenel,
       splitting_coirier_vanleer, splitting_lax_friedrichs

export initial_condition_constant,
       initial_condition_gauss,
       initial_condition_density_wave,
       initial_condition_density_wave_highdensity,
       initial_condition_weak_blast_wave

export boundary_condition_do_nothing,
       boundary_condition_periodic,
       BoundaryConditionDirichlet,
       BoundaryConditionCharacteristic,
       BoundaryConditionNeumann,
       boundary_condition_noslip_wall,
       boundary_condition_slip_wall,
       boundary_condition_wall,
       BoundaryConditionNavierStokesWall, NoSlip, Adiabatic, Isothermal,
       BoundaryConditionCoupled

export initial_condition_convergence_test, source_terms_convergence_test, source_terms_standard,
<<<<<<< HEAD
       source_terms_collision_ion_electron
=======
       source_terms_collision_ion_electron, source_terms_collision_ion_electron_ohm
>>>>>>> 513401e3
export source_terms_harmonic
export initial_condition_poisson_nonperiodic, source_terms_poisson_nonperiodic,
       boundary_condition_poisson_nonperiodic
export initial_condition_eoc_test_coupled_euler_gravity,
       source_terms_eoc_test_coupled_euler_gravity, source_terms_eoc_test_euler
export source_terms_collision_ion_ion

export cons2cons, cons2prim, prim2cons, cons2macroscopic, cons2state, cons2mean,
       cons2entropy, entropy2cons
export density, pressure, density_pressure, velocity, global_mean_vars,
       equilibrium_distribution, waterheight_pressure, density_product
export entropy, energy_total, energy_kinetic, energy_internal, energy_magnetic,
       cross_helicity,
       enstrophy
export lake_at_rest_error
export ncomponents, eachcomponent
<<<<<<< HEAD
export get_component, set_component!, magnetic_field, MVector
=======
export get_component
>>>>>>> 513401e3

export TreeMesh, StructuredMesh, UnstructuredMesh2D, P4estMesh, T8codeMesh

export DG,
       DGSEM, LobattoLegendreBasis,
       FDSBP,
       VolumeIntegralWeakForm, VolumeIntegralStrongForm,
       VolumeIntegralFluxDifferencing,
       VolumeIntegralPureLGLFiniteVolume,
       VolumeIntegralShockCapturingHG, IndicatorHennemannGassner,
# TODO: TrixiShallowWater: move new indicator
       IndicatorHennemannGassnerShallowWater,
       VolumeIntegralUpwind,
       SurfaceIntegralWeakForm, SurfaceIntegralStrongForm,
       SurfaceIntegralUpwind,
       MortarL2

export VolumeIntegralSubcellLimiting, BoundsCheckCallback,
       SubcellLimiterIDP, SubcellLimiterIDPCorrection,
       SubcellLimiterMCL

export nelements, nnodes, nvariables,
       eachelement, eachnode, eachvariable

export SemidiscretizationHyperbolic, semidiscretize, compute_coefficients, integrate

export SemidiscretizationHyperbolicParabolic

export SemidiscretizationEulerAcoustics

export SemidiscretizationEulerGravity, ParametersEulerGravity,
       timestep_gravity_erk52_3Sstar!, timestep_gravity_carpenter_kennedy_erk54_2N!

export SemidiscretizationCoupled

export SummaryCallback, SteadyStateCallback, AnalysisCallback, AliveCallback,
       SaveRestartCallback, SaveSolutionCallback, TimeSeriesCallback, VisualizationCallback,
       AveragingCallback,
       AMRCallback, StepsizeCallback, LimitingAnalysisCallback,
       GlmSpeedCallback, LBMCollisionCallback, EulerAcousticsCouplingCallback,
       TrivialCallback, AnalysisCallbackCoupled

export load_mesh, load_time, load_timestep, load_timestep!, load_dt,
       load_adaptive_time_integrator!

export ControllerThreeLevel, ControllerThreeLevelCombined,
       IndicatorLöhner, IndicatorLoehner, IndicatorMax,
       IndicatorNeuralNetwork, NeuralNetworkPerssonPeraire, NeuralNetworkRayHesthaven,
       NeuralNetworkCNN

# TODO: TrixiShallowWater: move new limiter
export PositivityPreservingLimiterZhangShu, PositivityPreservingLimiterShallowWater

export trixi_include, examples_dir, get_examples, default_example,
       default_example_unstructured, ode_default_options

export ode_norm, ode_unstable_check

export convergence_test, jacobian_fd, jacobian_ad_forward, linear_structure

export DGMulti, DGMultiBasis, estimate_dt, DGMultiMesh, GaussSBP

export ViscousFormulationBassiRebay1, ViscousFormulationLocalDG

# Visualization-related exports
export PlotData1D, PlotData2D, ScalarPlotData2D, getmesh, adapt_to_mesh_level!,
       adapt_to_mesh_level,
       iplot, iplot!

function __init__()
    init_mpi()

    init_p4est()
    init_t8code()

    register_error_hints()

    # Enable features that depend on the availability of the Plots package
    @require Plots="91a5bcdd-55d7-5caf-9e0b-520d859cae80" begin
        using .Plots: Plots
    end

    # Until Julia v1.9 is the minimum required version for Trixi.jl, we still support Requires.jl
    @static if !isdefined(Base, :get_extension)
        @require Makie="ee78f7c6-11fb-53f2-987a-cfe4a2b5a57a" begin
            include("../ext/TrixiMakieExt.jl")
        end
    end

    @require Flux="587475ba-b771-5e3f-ad9e-33799f191a9c" begin
        using .Flux: params
    end

    # FIXME upstream. This is a hacky workaround for
    #       https://github.com/trixi-framework/Trixi.jl/issues/628
    #       https://github.com/trixi-framework/Trixi.jl/issues/1185
    # The related upstream issues appear to be
    #       https://github.com/JuliaLang/julia/issues/35800
    #       https://github.com/JuliaLang/julia/issues/32552
    #       https://github.com/JuliaLang/julia/issues/41740
    # See also https://discourse.julialang.org/t/performance-depends-dramatically-on-compilation-order/58425
    if VERSION < v"1.9.0"
        let
            for T in (Float32, Float64)
                u_mortars_2d = zeros(T, 2, 2, 2, 2, 2)
                u_view_2d = view(u_mortars_2d, 1, :, 1, :, 1)
                LoopVectorization.axes(u_view_2d)

                u_mortars_3d = zeros(T, 2, 2, 2, 2, 2, 2)
                u_view_3d = view(u_mortars_3d, 1, :, 1, :, :, 1)
                LoopVectorization.axes(u_view_3d)
            end
        end
    end
end

include("auxiliary/precompile.jl")
_precompile_manual_()

end<|MERGE_RESOLUTION|>--- conflicted
+++ resolved
@@ -162,14 +162,9 @@
 export flux, flux_central, flux_lax_friedrichs, flux_hll, flux_hllc, flux_hlle,
        flux_godunov,
        flux_chandrashekar, flux_ranocha, flux_derigs_etal, flux_hindenlang_gassner,
-<<<<<<< HEAD
-       flux_nonconservative_powell, flux_nonconservative_powell_local_symmetric, 
-       flux_ruedaramirez_etal, flux_nonconservative_ruedaramirez_etal, flux_nonconservative_central, 
-=======
        flux_nonconservative_powell, flux_nonconservative_powell_local_symmetric,
        flux_ruedaramirez_etal, flux_nonconservative_ruedaramirez_etal,
        flux_nonconservative_central,
->>>>>>> 513401e3
        flux_kennedy_gruber, flux_shima_etal, flux_ec,
        flux_fjordholm_etal, flux_nonconservative_fjordholm_etal, flux_es_fjordholm_etal,
        flux_wintermeyer_etal, flux_nonconservative_wintermeyer_etal,
@@ -209,11 +204,7 @@
        BoundaryConditionCoupled
 
 export initial_condition_convergence_test, source_terms_convergence_test, source_terms_standard,
-<<<<<<< HEAD
-       source_terms_collision_ion_electron
-=======
        source_terms_collision_ion_electron, source_terms_collision_ion_electron_ohm
->>>>>>> 513401e3
 export source_terms_harmonic
 export initial_condition_poisson_nonperiodic, source_terms_poisson_nonperiodic,
        boundary_condition_poisson_nonperiodic
@@ -230,11 +221,7 @@
        enstrophy
 export lake_at_rest_error
 export ncomponents, eachcomponent
-<<<<<<< HEAD
 export get_component, set_component!, magnetic_field, MVector
-=======
-export get_component
->>>>>>> 513401e3
 
 export TreeMesh, StructuredMesh, UnstructuredMesh2D, P4estMesh, T8codeMesh
 

--- conflicted
+++ resolved
@@ -252,12 +252,9 @@
        SurfaceIntegralUpwind,
        MortarL2
 
-<<<<<<< HEAD
 export theta_der1, theta_der2, theta_der3
-=======
 export VolumeIntegralSubcellLimiting, BoundsCheckCallback,
        SubcellLimiterIDP, SubcellLimiterIDPCorrection
->>>>>>> 7f781891
 
 export nelements, nnodes, nvariables,
        eachelement, eachnode, eachvariable

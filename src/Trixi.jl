"""
    Trixi

**Trixi.jl** is a numerical simulation framework for hyperbolic conservation
laws. A key objective for the framework is to be useful to both scientists
and students. Therefore, next to having an extensible design with a fast
implementation, Trixi.jl is focused on being easy to use for new or inexperienced
users, including the installation and postprocessing procedures.

To get started, run your first simulation with Trixi.jl using

    trixi_include(default_example())

See also: [trixi-framework/Trixi.jl](https://github.com/trixi-framework/Trixi.jl)
"""
module Trixi

# Include other packages that are used in Trixi.jl
# (standard library packages first, other packages next, all of them sorted alphabetically)

using Accessors: @reset
using LinearAlgebra: LinearAlgebra, Diagonal, diag, dot, eigvals, mul!, norm, cross,
                     normalize, I,
                     UniformScaling, det
using Printf: @printf, @sprintf, println
using SparseArrays: AbstractSparseMatrix, AbstractSparseMatrixCSC, sparse, droptol!,
                    rowvals, nzrange, nonzeros

# import @reexport now to make it available for further imports/exports
using Reexport: @reexport

# MPI needs to be imported before HDF5 to be able to use parallel HDF5
# as long as HDF5.jl uses Requires.jl to enable parallel HDF5 with MPI
using MPI: MPI

using SciMLBase: CallbackSet, DiscreteCallback,
                 ODEProblem, ODESolution,
                 SplitODEProblem
import SciMLBase: get_du, get_tmp_cache, u_modified!,
                  init, step!, check_error,
                  get_proposed_dt, set_proposed_dt!,
                  terminate!, remake, add_tstop!, has_tstop, first_tstop

using DelimitedFiles: readdlm
using Downloads: Downloads
using CodeTracking: CodeTracking
using ConstructionBase: ConstructionBase
using DiffEqCallbacks: PeriodicCallback, PeriodicCallbackAffect
@reexport using EllipsisNotation # ..
using FillArrays: Ones, Zeros
using ForwardDiff: ForwardDiff
using HDF5: HDF5, h5open, attributes, create_dataset, datatype, dataspace
using IfElse: ifelse
using LinearMaps: LinearMap
using LoopVectorization: LoopVectorization, @turbo, indices
using StaticArrayInterface: static_length # used by LoopVectorization
using MuladdMacro: @muladd
using Octavian: Octavian, matmul!
using Polyester: Polyester, @batch # You know, the cheapest threads you can find...
using OffsetArrays: OffsetArray, OffsetVector
using P4est
using T8code
using RecipesBase: RecipesBase
using Requires: @require
using Static: Static, One, True, False
@reexport using StaticArrays: SVector
using StaticArrays: StaticArrays, MVector, MArray, SMatrix, @SMatrix
using StrideArrays: PtrArray, StrideArray, StaticInt
@reexport using StructArrays: StructArrays, StructArray
using TimerOutputs: TimerOutputs, @notimeit, print_timer, reset_timer!
using Triangulate: Triangulate, TriangulateIO
export TriangulateIO # for type parameter in DGMultiMesh
using TriplotBase: TriplotBase
using TriplotRecipes: DGTriPseudocolor
@reexport using TrixiBase: trixi_include
using TrixiBase: TrixiBase, @trixi_timeit, timer
@reexport using SimpleUnPack: @unpack
using SimpleUnPack: @pack!
using DataStructures: BinaryHeap, FasterForward, extract_all!

using UUIDs: UUID
using Preferences: @load_preference, set_preferences!

const _PREFERENCE_SQRT = @load_preference("sqrt", "sqrt_Trixi_NaN")
const _PREFERENCE_LOG = @load_preference("log", "log_Trixi_NaN")
const _PREFERENCE_POLYESTER = @load_preference("polyester", true)

# finite difference SBP operators
using SummationByPartsOperators: AbstractDerivativeOperator,
                                 AbstractNonperiodicDerivativeOperator,
                                 AbstractPeriodicDerivativeOperator,
                                 grid
import SummationByPartsOperators: integrate, semidiscretize,
                                  compute_coefficients, compute_coefficients!,
                                  left_boundary_weight, right_boundary_weight
@reexport using SummationByPartsOperators: SummationByPartsOperators, derivative_operator,
                                           periodic_derivative_operator,
                                           upwind_operators

# DGMulti solvers
@reexport using StartUpDG: StartUpDG, Polynomial, Gauss, TensorProductWedge, SBP, Line, Tri,
                           Quad, Hex, Tet, Wedge
using StartUpDG: RefElemData, MeshData, AbstractElemShape

# TODO: include_optimized
# This should be used everywhere (except to `include("interpolations.jl")`)
# once the upstream issue https://github.com/timholy/Revise.jl/issues/634
# is fixed; tracked in https://github.com/trixi-framework/Trixi.jl/issues/664.
# # By default, Julia/LLVM does not use fused multiply-add operations (FMAs).
# # Since these FMAs can increase the performance of many numerical algorithms,
# # we need to opt-in explicitly.
# # See https://ranocha.de/blog/Optimizing_EC_Trixi for further details.
# function include_optimized(filename)
#   include(expr -> quote @muladd begin $expr end end, filename)
# end

# Define the entry points of our type hierarchy, e.g.
#     AbstractEquations, AbstractSemidiscretization etc.
# Placing them here allows us to make use of them for dispatch even for
# other stuff defined very early in our include pipeline, e.g.
#     IndicatorLöhner(semi::AbstractSemidiscretization)
include("basic_types.jl")

# Include all top-level source files
include("auxiliary/auxiliary.jl")
include("auxiliary/mpi.jl")
include("auxiliary/p4est.jl")
include("auxiliary/t8code.jl")
include("equations/equations.jl")
include("meshes/meshes.jl")
include("solvers/solvers.jl")
include("equations/equations_parabolic.jl") # these depend on parabolic solver types
include("semidiscretization/semidiscretization.jl")
include("semidiscretization/semidiscretization_hyperbolic.jl")
include("semidiscretization/semidiscretization_hyperbolic_parabolic.jl")
include("semidiscretization/semidiscretization_euler_acoustics.jl")
include("semidiscretization/semidiscretization_coupled.jl")
include("time_integration/time_integration.jl")
include("callbacks_step/callbacks_step.jl")
include("callbacks_stage/callbacks_stage.jl")
include("semidiscretization/semidiscretization_euler_gravity.jl")

# Special elixirs such as `convergence_test`
include("auxiliary/special_elixirs.jl")

# Plot recipes and conversion functions to visualize results with Plots.jl
include("visualization/visualization.jl")

# export types/functions that define the public API of Trixi.jl

export AcousticPerturbationEquations2D,
       CompressibleEulerEquations1D, CompressibleEulerEquations2D,
       CompressibleEulerEquations3D,
       CompressibleEulerMulticomponentEquations1D,
       CompressibleEulerMulticomponentEquations2D,
       CompressibleEulerEquationsQuasi1D,
       IdealGlmMhdEquations1D, IdealGlmMhdEquations2D, IdealGlmMhdEquations3D,
       IdealGlmMhdMulticomponentEquations1D, IdealGlmMhdMulticomponentEquations2D,
       IdealMhdMultiIonEquations1D, IdealGlmMhdMultiIonEquations2D,
       IdealGlmMhdMultiIonEquations3D,
       HyperbolicDiffusionEquations1D, HyperbolicDiffusionEquations2D,
       HyperbolicDiffusionEquations3D,
       LinearScalarAdvectionEquation1D, LinearScalarAdvectionEquation2D,
       LinearScalarAdvectionEquation3D,
       InviscidBurgersEquation1D,
       LatticeBoltzmannEquations2D, LatticeBoltzmannEquations3D,
       ShallowWaterEquations1D, ShallowWaterEquations2D,
       ShallowWaterEquationsQuasi1D,
       LinearizedEulerEquations1D, LinearizedEulerEquations2D, LinearizedEulerEquations3D,
       PolytropicEulerEquations2D,
       TrafficFlowLWREquations1D,
       MaxwellEquations1D

export LaplaceDiffusion1D, LaplaceDiffusion2D, LaplaceDiffusion3D,
       CompressibleNavierStokesDiffusion1D, CompressibleNavierStokesDiffusion2D,
       CompressibleNavierStokesDiffusion3D

export GradientVariablesConservative, GradientVariablesPrimitive, GradientVariablesEntropy

export flux, flux_central, flux_lax_friedrichs, flux_hll, flux_hllc, flux_hlle,
       flux_godunov,
       flux_chandrashekar, flux_ranocha, flux_derigs_etal, flux_hindenlang_gassner,
       flux_nonconservative_powell, flux_nonconservative_powell_local_symmetric,
       flux_ruedaramirez_etal, flux_nonconservative_ruedaramirez_etal,
       flux_nonconservative_central,
       flux_kennedy_gruber, flux_shima_etal, flux_ec,
       flux_fjordholm_etal, flux_nonconservative_fjordholm_etal,
       flux_wintermeyer_etal, flux_nonconservative_wintermeyer_etal,
       flux_chan_etal, flux_nonconservative_chan_etal, flux_winters_etal,
       hydrostatic_reconstruction_audusse_etal, flux_nonconservative_audusse_etal,
       FluxPlusDissipation, DissipationGlobalLaxFriedrichs, DissipationLocalLaxFriedrichs,
       DissipationEntropyStable,
       FluxLaxFriedrichs, max_abs_speed_naive,
       FluxHLL, min_max_speed_naive, min_max_speed_davis, min_max_speed_einfeldt,
       FluxLMARS,
       FluxRotated,
       flux_shima_etal_turbo, flux_ranocha_turbo,
       FluxHydrostaticReconstruction,
       FluxUpwind

export splitting_steger_warming, splitting_vanleer_haenel,
       splitting_coirier_vanleer, splitting_lax_friedrichs,
       splitting_drikakis_tsangaris

export initial_condition_constant,
       initial_condition_gauss,
       initial_condition_density_wave,
       initial_condition_weak_blast_wave

export boundary_condition_do_nothing,
       boundary_condition_periodic,
       BoundaryConditionDirichlet,
       BoundaryConditionNeumann,
       boundary_condition_noslip_wall,
       boundary_condition_slip_wall,
       boundary_condition_wall,
       BoundaryConditionNavierStokesWall, NoSlip, Adiabatic, Isothermal,
       BoundaryConditionCoupled

<<<<<<< HEAD
export initial_condition_convergence_test, source_terms_convergence_test, source_terms_standard,
       source_terms_collision_ion_electron, source_terms_collision_ion_electron_ohm
=======
export initial_condition_convergence_test, source_terms_convergence_test,
       source_terms_lorentz
>>>>>>> 8710b8c9
export source_terms_harmonic
export initial_condition_poisson_nonperiodic, source_terms_poisson_nonperiodic,
       boundary_condition_poisson_nonperiodic
export initial_condition_eoc_test_coupled_euler_gravity,
       source_terms_eoc_test_coupled_euler_gravity, source_terms_eoc_test_euler
export source_terms_collision_ion_ion

export cons2cons, cons2prim, prim2cons, cons2macroscopic, cons2state, cons2mean,
       cons2entropy, entropy2cons
export density, pressure, density_pressure, velocity, global_mean_vars,
       equilibrium_distribution, waterheight_pressure
export entropy, energy_total, energy_kinetic, energy_internal, energy_magnetic,
       cross_helicity,
       enstrophy, magnetic_field, divergence_cleaning_field
export lake_at_rest_error
export ncomponents, eachcomponent
export get_component

export TreeMesh, StructuredMesh, StructuredMeshView, UnstructuredMesh2D, P4estMesh,
       T8codeMesh

export DG,
       DGSEM, LobattoLegendreBasis,
       FDSBP,
       VolumeIntegralWeakForm, VolumeIntegralStrongForm,
       VolumeIntegralFluxDifferencing,
       VolumeIntegralPureLGLFiniteVolume,
       VolumeIntegralShockCapturingHG, IndicatorHennemannGassner,
       VolumeIntegralUpwind,
       SurfaceIntegralWeakForm, SurfaceIntegralStrongForm,
       SurfaceIntegralUpwind,
       MortarL2

export VolumeIntegralSubcellLimiting, BoundsCheckCallback,
       SubcellLimiterIDP, SubcellLimiterIDPCorrection

export nelements, nnodes, nvariables,
       eachelement, eachnode, eachvariable

export SemidiscretizationHyperbolic, semidiscretize, compute_coefficients, integrate

export SemidiscretizationHyperbolicParabolic

export SemidiscretizationEulerAcoustics

export SemidiscretizationEulerGravity, ParametersEulerGravity,
       timestep_gravity_erk52_3Sstar!, timestep_gravity_carpenter_kennedy_erk54_2N!

export SemidiscretizationCoupled

export SummaryCallback, SteadyStateCallback, AnalysisCallback, AliveCallback,
       SaveRestartCallback, SaveSolutionCallback, TimeSeriesCallback, VisualizationCallback,
       AveragingCallback,
       AMRCallback, StepsizeCallback,
       GlmSpeedCallback, LBMCollisionCallback, EulerAcousticsCouplingCallback,
       TrivialCallback, AnalysisCallbackCoupled,
       AnalysisSurfaceIntegral, DragCoefficientPressure, LiftCoefficientPressure,
       DragCoefficientShearStress, LiftCoefficientShearStress

export load_mesh, load_time, load_timestep, load_timestep!, load_dt,
       load_adaptive_time_integrator!

export ControllerThreeLevel, ControllerThreeLevelCombined,
       IndicatorLöhner, IndicatorLoehner, IndicatorMax

export PositivityPreservingLimiterZhangShu, EntropyBoundedLimiter

export trixi_include, examples_dir, get_examples, default_example,
       default_example_unstructured, ode_default_options

export ode_norm, ode_unstable_check

export convergence_test, jacobian_fd, jacobian_ad_forward, linear_structure

export DGMulti, DGMultiBasis, estimate_dt, DGMultiMesh, GaussSBP

export ViscousFormulationBassiRebay1, ViscousFormulationLocalDG

# Visualization-related exports
export PlotData1D, PlotData2D, ScalarPlotData2D, getmesh, adapt_to_mesh_level!,
       adapt_to_mesh_level,
       iplot, iplot!

function __init__()
    init_mpi()

    init_p4est()
    init_t8code()

    register_error_hints()

    # Enable features that depend on the availability of the Plots package
    @require Plots="91a5bcdd-55d7-5caf-9e0b-520d859cae80" begin
        using .Plots: Plots
    end

    # Until Julia v1.9 is the minimum required version for Trixi.jl, we still support Requires.jl
    @static if !isdefined(Base, :get_extension)
        @require Makie="ee78f7c6-11fb-53f2-987a-cfe4a2b5a57a" begin
            include("../ext/TrixiMakieExt.jl")
        end
    end

    @static if !isdefined(Base, :get_extension)
        @require Convex="f65535da-76fb-5f13-bab9-19810c17039a" begin
            @require ECOS="e2685f51-7e38-5353-a97d-a921fd2c8199" begin
                include("../ext/TrixiConvexECOSExt.jl")
            end
        end
    end

    @static if !isdefined(Base, :get_extension)
        @require NLsolve="2774e3e8-f4cf-5e23-947b-6d7e65073b56" begin
            include("../ext/TrixiNLsolveExt.jl")
        end
    end

    # FIXME upstream. This is a hacky workaround for
    #       https://github.com/trixi-framework/Trixi.jl/issues/628
    #       https://github.com/trixi-framework/Trixi.jl/issues/1185
    # The related upstream issues appear to be
    #       https://github.com/JuliaLang/julia/issues/35800
    #       https://github.com/JuliaLang/julia/issues/32552
    #       https://github.com/JuliaLang/julia/issues/41740
    # See also https://discourse.julialang.org/t/performance-depends-dramatically-on-compilation-order/58425
    if VERSION < v"1.9.0"
        let
            for T in (Float32, Float64)
                u_mortars_2d = zeros(T, 2, 2, 2, 2, 2)
                u_view_2d = view(u_mortars_2d, 1, :, 1, :, 1)
                LoopVectorization.axes(u_view_2d)

                u_mortars_3d = zeros(T, 2, 2, 2, 2, 2, 2)
                u_view_3d = view(u_mortars_3d, 1, :, 1, :, :, 1)
                LoopVectorization.axes(u_view_3d)
            end
        end
    end
end

include("auxiliary/precompile.jl")
_precompile_manual_()

end<|MERGE_RESOLUTION|>--- conflicted
+++ resolved
@@ -217,19 +217,14 @@
        BoundaryConditionNavierStokesWall, NoSlip, Adiabatic, Isothermal,
        BoundaryConditionCoupled
 
-<<<<<<< HEAD
-export initial_condition_convergence_test, source_terms_convergence_test, source_terms_standard,
-       source_terms_collision_ion_electron, source_terms_collision_ion_electron_ohm
-=======
 export initial_condition_convergence_test, source_terms_convergence_test,
-       source_terms_lorentz
->>>>>>> 8710b8c9
+       source_terms_lorentz, source_terms_collision_ion_electron,
+       source_terms_collision_ion_electron_ohm, source_terms_collision_ion_ion
 export source_terms_harmonic
 export initial_condition_poisson_nonperiodic, source_terms_poisson_nonperiodic,
        boundary_condition_poisson_nonperiodic
 export initial_condition_eoc_test_coupled_euler_gravity,
        source_terms_eoc_test_coupled_euler_gravity, source_terms_eoc_test_euler
-export source_terms_collision_ion_ion
 
 export cons2cons, cons2prim, prim2cons, cons2macroscopic, cons2state, cons2mean,
        cons2entropy, entropy2cons

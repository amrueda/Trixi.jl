"""
    Trixi

**Trixi.jl** is a numerical simulation framework for hyperbolic conservation
laws. A key objective for the framework is to be useful to both scientists
and students. Therefore, next to having an extensible design with a fast
implementation, Trixi.jl is focused on being easy to use for new or inexperienced
users, including the installation and postprocessing procedures.

To get started, run your first simulation with Trixi.jl using

    trixi_include(default_example())

See also: [trixi-framework/Trixi.jl](https://github.com/trixi-framework/Trixi.jl)
"""
module Trixi

# Include other packages that are used in Trixi.jl
# (standard library packages first, other packages next, all of them sorted alphabetically)

using Accessors: @reset
using LinearAlgebra: LinearAlgebra, Diagonal, diag, dot, eigvals, mul!, norm, cross,
                     normalize, I,
                     UniformScaling, det
using Printf: @printf, @sprintf, println
using SparseArrays: AbstractSparseMatrix, AbstractSparseMatrixCSC, sparse, droptol!,
                    rowvals, nzrange, nonzeros

# import @reexport now to make it available for further imports/exports
using Reexport: @reexport

# MPI needs to be imported before HDF5 to be able to use parallel HDF5
# as long as HDF5.jl uses Requires.jl to enable parallel HDF5 with MPI
using MPI: MPI

using SciMLBase: CallbackSet, DiscreteCallback,
                 ODEProblem, ODESolution,
                 SplitODEProblem
import SciMLBase: get_du, get_tmp_cache, u_modified!,
                  init, step!, check_error,
                  get_proposed_dt, set_proposed_dt!,
                  terminate!, remake, add_tstop!, has_tstop, first_tstop

<<<<<<< HEAD
=======
using DelimitedFiles: readdlm
using Downloads: Downloads
>>>>>>> 4bc14f98
using CodeTracking: CodeTracking
using ConstructionBase: ConstructionBase
using DiffEqCallbacks: PeriodicCallback, PeriodicCallbackAffect
@reexport using EllipsisNotation # ..
using FillArrays: Ones, Zeros
using ForwardDiff: ForwardDiff
using HDF5: HDF5, h5open, attributes, create_dataset, datatype, dataspace
using IfElse: ifelse
using LinearMaps: LinearMap
using LoopVectorization: LoopVectorization, @turbo, indices
using StaticArrayInterface: static_length # used by LoopVectorization
using MuladdMacro: @muladd
using Octavian: Octavian, matmul!
using Polyester: Polyester, @batch # You know, the cheapest threads you can find...
using OffsetArrays: OffsetArray, OffsetVector
using P4est
using T8code
using RecipesBase: RecipesBase
using Requires: @require
using Static: Static, One, True, False
@reexport using StaticArrays: SVector
using StaticArrays: StaticArrays, MVector, MArray, SMatrix, @SMatrix
using StrideArrays: PtrArray, StrideArray, StaticInt
@reexport using StructArrays: StructArrays, StructArray
using TimerOutputs: TimerOutputs, @notimeit, print_timer, reset_timer!
using Triangulate: Triangulate, TriangulateIO
export TriangulateIO # for type parameter in DGMultiMesh
using TriplotBase: TriplotBase
using TriplotRecipes: DGTriPseudocolor
@reexport using TrixiBase: trixi_include
using TrixiBase: TrixiBase, @trixi_timeit, timer
@reexport using SimpleUnPack: @unpack
using SimpleUnPack: @pack!
using DataStructures: BinaryHeap, FasterForward, extract_all!
<<<<<<< HEAD
=======

using UUIDs: UUID
using Preferences: @load_preference, set_preferences!

const _PREFERENCE_SQRT = @load_preference("sqrt", "sqrt_Trixi_NaN")
const _PREFERENCE_LOG = @load_preference("log", "log_Trixi_NaN")
const _PREFERENCE_POLYESTER = @load_preference("polyester", true)
>>>>>>> 4bc14f98

# finite difference SBP operators
using SummationByPartsOperators: AbstractDerivativeOperator,
                                 AbstractNonperiodicDerivativeOperator,
                                 AbstractPeriodicDerivativeOperator,
                                 grid
import SummationByPartsOperators: integrate, semidiscretize,
                                  compute_coefficients, compute_coefficients!,
                                  left_boundary_weight, right_boundary_weight
@reexport using SummationByPartsOperators: SummationByPartsOperators, derivative_operator,
                                           periodic_derivative_operator,
                                           upwind_operators

# DGMulti solvers
@reexport using StartUpDG: StartUpDG, Polynomial, Gauss, TensorProductWedge, SBP, Line, Tri,
                           Quad, Hex, Tet, Wedge
using StartUpDG: RefElemData, MeshData, AbstractElemShape

# TODO: include_optimized
# This should be used everywhere (except to `include("interpolations.jl")`)
# once the upstream issue https://github.com/timholy/Revise.jl/issues/634
# is fixed; tracked in https://github.com/trixi-framework/Trixi.jl/issues/664.
# # By default, Julia/LLVM does not use fused multiply-add operations (FMAs).
# # Since these FMAs can increase the performance of many numerical algorithms,
# # we need to opt-in explicitly.
# # See https://ranocha.de/blog/Optimizing_EC_Trixi for further details.
# function include_optimized(filename)
#   include(expr -> quote @muladd begin $expr end end, filename)
# end

# Define the entry points of our type hierarchy, e.g.
#     AbstractEquations, AbstractSemidiscretization etc.
# Placing them here allows us to make use of them for dispatch even for
# other stuff defined very early in our include pipeline, e.g.
#     IndicatorLöhner(semi::AbstractSemidiscretization)
include("basic_types.jl")

# Include all top-level source files
include("auxiliary/auxiliary.jl")
include("auxiliary/mpi.jl")
include("auxiliary/p4est.jl")
include("auxiliary/t8code.jl")
include("equations/equations.jl")
include("meshes/meshes.jl")
include("solvers/solvers.jl")
include("equations/equations_parabolic.jl") # these depend on parabolic solver types
include("semidiscretization/semidiscretization.jl")
include("semidiscretization/semidiscretization_hyperbolic.jl")
include("semidiscretization/semidiscretization_hyperbolic_parabolic.jl")
include("semidiscretization/semidiscretization_euler_acoustics.jl")
include("semidiscretization/semidiscretization_coupled.jl")
include("time_integration/time_integration.jl")
include("callbacks_step/callbacks_step.jl")
include("callbacks_stage/callbacks_stage.jl")
include("semidiscretization/semidiscretization_euler_gravity.jl")

# Special elixirs such as `convergence_test`
include("auxiliary/special_elixirs.jl")

# Plot recipes and conversion functions to visualize results with Plots.jl
include("visualization/visualization.jl")

# export types/functions that define the public API of Trixi.jl

export AcousticPerturbationEquations2D,
       CompressibleEulerEquations1D, CompressibleEulerEquations2D,
       CompressibleEulerEquations3D,
       CompressibleEulerMulticomponentEquations1D,
       CompressibleEulerMulticomponentEquations2D,
       CompressibleEulerEquationsQuasi1D,
       IdealGlmMhdEquations1D, IdealGlmMhdEquations2D, IdealGlmMhdEquations3D,
       IdealGlmMhdMulticomponentEquations1D, IdealGlmMhdMulticomponentEquations2D,
       IdealMhdMultiIonEquations1D, IdealMhdMultiIonEquations2D,
       HyperbolicDiffusionEquations1D, HyperbolicDiffusionEquations2D,
       HyperbolicDiffusionEquations3D,
       LinearScalarAdvectionEquation1D, LinearScalarAdvectionEquation2D,
       LinearScalarAdvectionEquation3D,
       InviscidBurgersEquation1D,
       LatticeBoltzmannEquations2D, LatticeBoltzmannEquations3D,
       ShallowWaterEquations1D, ShallowWaterEquations2D,
       ShallowWaterEquationsQuasi1D,
       LinearizedEulerEquations1D, LinearizedEulerEquations2D, LinearizedEulerEquations3D,
       PolytropicEulerEquations2D,
       TrafficFlowLWREquations1D,
       MaxwellEquations1D

export LaplaceDiffusion1D, LaplaceDiffusion2D, LaplaceDiffusion3D,
       CompressibleNavierStokesDiffusion1D, CompressibleNavierStokesDiffusion2D,
       CompressibleNavierStokesDiffusion3D

export GradientVariablesConservative, GradientVariablesPrimitive, GradientVariablesEntropy

export flux, flux_central, flux_lax_friedrichs, flux_hll, flux_hllc, flux_hlle,
       flux_godunov,
       flux_chandrashekar, flux_ranocha, flux_derigs_etal, flux_hindenlang_gassner,
       flux_nonconservative_powell, flux_nonconservative_powell_local_symmetric,
       flux_ruedaramirez_etal, flux_nonconservative_ruedaramirez_etal,
       flux_nonconservative_central,
       flux_kennedy_gruber, flux_shima_etal, flux_ec,
       flux_fjordholm_etal, flux_nonconservative_fjordholm_etal,
       flux_wintermeyer_etal, flux_nonconservative_wintermeyer_etal,
       flux_chan_etal, flux_nonconservative_chan_etal, flux_winters_etal,
       hydrostatic_reconstruction_audusse_etal, flux_nonconservative_audusse_etal,
       FluxPlusDissipation, DissipationGlobalLaxFriedrichs, DissipationLocalLaxFriedrichs,
       DissipationEntropyStableLump, DissipationEntropyStable,
       FluxLaxFriedrichs, max_abs_speed_naive,
       FluxHLL, min_max_speed_naive, min_max_speed_davis, min_max_speed_einfeldt,
       FluxLMARS,
       FluxRotated,
       flux_shima_etal_turbo, flux_ranocha_turbo,
       FluxHydrostaticReconstruction,
       FluxUpwind

export splitting_steger_warming, splitting_vanleer_haenel,
       splitting_coirier_vanleer, splitting_lax_friedrichs,
       splitting_drikakis_tsangaris

export initial_condition_constant,
       initial_condition_gauss,
       initial_condition_density_wave,
       initial_condition_weak_blast_wave

export boundary_condition_do_nothing,
       boundary_condition_periodic,
       BoundaryConditionDirichlet,
       BoundaryConditionNeumann,
       boundary_condition_noslip_wall,
       boundary_condition_slip_wall,
       boundary_condition_wall,
       BoundaryConditionNavierStokesWall, NoSlip, Adiabatic, Isothermal,
       BoundaryConditionCoupled

export initial_condition_convergence_test, source_terms_convergence_test,
       source_terms_standard
export source_terms_harmonic
export initial_condition_poisson_nonperiodic, source_terms_poisson_nonperiodic,
       boundary_condition_poisson_nonperiodic
export initial_condition_eoc_test_coupled_euler_gravity,
       source_terms_eoc_test_coupled_euler_gravity, source_terms_eoc_test_euler

export cons2cons, cons2prim, prim2cons, cons2macroscopic, cons2state, cons2mean,
       cons2entropy, entropy2cons
export density, pressure, density_pressure, velocity, global_mean_vars,
       equilibrium_distribution, waterheight_pressure, density_product
export entropy, energy_total, energy_kinetic, energy_internal, energy_magnetic,
       cross_helicity,
       enstrophy, magnetic_field, divergence_cleaning_field
export lake_at_rest_error
export ncomponents, eachcomponent
export get_component

export TreeMesh, StructuredMesh, StructuredMeshView, UnstructuredMesh2D, P4estMesh,
       T8codeMesh

export DG,
       DGSEM, LobattoLegendreBasis,
       FDSBP,
       VolumeIntegralWeakForm, VolumeIntegralStrongForm,
       VolumeIntegralFluxDifferencing,
       VolumeIntegralPureLGLFiniteVolume,
       VolumeIntegralShockCapturingHG, IndicatorHennemannGassner,
       VolumeIntegralUpwind,
       SurfaceIntegralWeakForm, SurfaceIntegralStrongForm,
       SurfaceIntegralUpwind,
       MortarL2

export VolumeIntegralSubcellLimiting, BoundsCheckCallback,
       SubcellLimiterIDP, SubcellLimiterIDPCorrection

export nelements, nnodes, nvariables,
       eachelement, eachnode, eachvariable

export SemidiscretizationHyperbolic, semidiscretize, compute_coefficients, integrate

export SemidiscretizationHyperbolicParabolic

export SemidiscretizationEulerAcoustics

export SemidiscretizationEulerGravity, ParametersEulerGravity,
       timestep_gravity_erk52_3Sstar!, timestep_gravity_carpenter_kennedy_erk54_2N!

export SemidiscretizationCoupled

export SummaryCallback, SteadyStateCallback, AnalysisCallback, AliveCallback,
       SaveRestartCallback, SaveSolutionCallback, TimeSeriesCallback, VisualizationCallback,
       AveragingCallback,
       AMRCallback, StepsizeCallback,
       GlmSpeedCallback, LBMCollisionCallback, EulerAcousticsCouplingCallback,
       TrivialCallback, AnalysisCallbackCoupled,
       AnalysisSurfaceIntegral, DragCoefficientPressure, LiftCoefficientPressure,
       DragCoefficientShearStress, LiftCoefficientShearStress

export load_mesh, load_time, load_timestep, load_timestep!, load_dt,
       load_adaptive_time_integrator!

export ControllerThreeLevel, ControllerThreeLevelCombined,
       IndicatorLöhner, IndicatorLoehner, IndicatorMax

export PositivityPreservingLimiterZhangShu, EntropyBoundedLimiter

export trixi_include, examples_dir, get_examples, default_example,
       default_example_unstructured, ode_default_options

export ode_norm, ode_unstable_check

export convergence_test, jacobian_fd, jacobian_ad_forward, linear_structure

export DGMulti, DGMultiBasis, estimate_dt, DGMultiMesh, GaussSBP

export ViscousFormulationBassiRebay1, ViscousFormulationLocalDG

# Visualization-related exports
export PlotData1D, PlotData2D, ScalarPlotData2D, getmesh, adapt_to_mesh_level!,
       adapt_to_mesh_level,
       iplot, iplot!

function __init__()
    init_mpi()

    init_p4est()
    init_t8code()

    register_error_hints()

    # Enable features that depend on the availability of the Plots package
    @require Plots="91a5bcdd-55d7-5caf-9e0b-520d859cae80" begin
        using .Plots: Plots
    end

    # Until Julia v1.9 is the minimum required version for Trixi.jl, we still support Requires.jl
    @static if !isdefined(Base, :get_extension)
        @require Makie="ee78f7c6-11fb-53f2-987a-cfe4a2b5a57a" begin
            include("../ext/TrixiMakieExt.jl")
        end
    end

    @static if !isdefined(Base, :get_extension)
        @require Convex="f65535da-76fb-5f13-bab9-19810c17039a" begin
            @require ECOS="e2685f51-7e38-5353-a97d-a921fd2c8199" begin
                include("../ext/TrixiConvexECOSExt.jl")
            end
        end
    end

    @static if !isdefined(Base, :get_extension)
        @require NLsolve="2774e3e8-f4cf-5e23-947b-6d7e65073b56" begin
            include("../ext/TrixiNLsolveExt.jl")
        end
    end

    # FIXME upstream. This is a hacky workaround for
    #       https://github.com/trixi-framework/Trixi.jl/issues/628
    #       https://github.com/trixi-framework/Trixi.jl/issues/1185
    # The related upstream issues appear to be
    #       https://github.com/JuliaLang/julia/issues/35800
    #       https://github.com/JuliaLang/julia/issues/32552
    #       https://github.com/JuliaLang/julia/issues/41740
    # See also https://discourse.julialang.org/t/performance-depends-dramatically-on-compilation-order/58425
    if VERSION < v"1.9.0"
        let
            for T in (Float32, Float64)
                u_mortars_2d = zeros(T, 2, 2, 2, 2, 2)
                u_view_2d = view(u_mortars_2d, 1, :, 1, :, 1)
                LoopVectorization.axes(u_view_2d)

                u_mortars_3d = zeros(T, 2, 2, 2, 2, 2, 2)
                u_view_3d = view(u_mortars_3d, 1, :, 1, :, :, 1)
                LoopVectorization.axes(u_view_3d)
            end
        end
    end
end

include("auxiliary/precompile.jl")
_precompile_manual_()

end<|MERGE_RESOLUTION|>--- conflicted
+++ resolved
@@ -41,11 +41,8 @@
                   get_proposed_dt, set_proposed_dt!,
                   terminate!, remake, add_tstop!, has_tstop, first_tstop
 
-<<<<<<< HEAD
-=======
 using DelimitedFiles: readdlm
 using Downloads: Downloads
->>>>>>> 4bc14f98
 using CodeTracking: CodeTracking
 using ConstructionBase: ConstructionBase
 using DiffEqCallbacks: PeriodicCallback, PeriodicCallbackAffect
@@ -80,8 +77,6 @@
 @reexport using SimpleUnPack: @unpack
 using SimpleUnPack: @pack!
 using DataStructures: BinaryHeap, FasterForward, extract_all!
-<<<<<<< HEAD
-=======
 
 using UUIDs: UUID
 using Preferences: @load_preference, set_preferences!
@@ -89,7 +84,6 @@
 const _PREFERENCE_SQRT = @load_preference("sqrt", "sqrt_Trixi_NaN")
 const _PREFERENCE_LOG = @load_preference("log", "log_Trixi_NaN")
 const _PREFERENCE_POLYESTER = @load_preference("polyester", true)
->>>>>>> 4bc14f98
 
 # finite difference SBP operators
 using SummationByPartsOperators: AbstractDerivativeOperator,

# By default, Julia/LLVM does not use fused multiply-add operations (FMAs).
# Since these FMAs can increase the performance of many numerical algorithms,
# we need to opt-in explicitly.
# See https://ranocha.de/blog/Optimizing_EC_Trixi for further details.
@muladd begin
#! format: noindent

function create_cache(mesh::TreeMesh{2}, equations,
                      volume_integral::VolumeIntegralSubcellLimiting, dg::DG, uEltype)
    cache = create_cache(mesh, equations,
                         VolumeIntegralPureLGLFiniteVolume(volume_integral.volume_flux_fv),
                         dg, uEltype)

    A3dp1_x = Array{uEltype, 3}
    A3dp1_y = Array{uEltype, 3}
    A3d = Array{uEltype, 3}
    A4d = Array{uEltype, 4}

    fhat1_L_threaded = A3dp1_x[A3dp1_x(undef, nvariables(equations), nnodes(dg) + 1,
                                       nnodes(dg)) for _ in 1:Threads.nthreads()]
    fhat2_L_threaded = A3dp1_y[A3dp1_y(undef, nvariables(equations), nnodes(dg),
                                       nnodes(dg) + 1) for _ in 1:Threads.nthreads()]
    fhat1_R_threaded = A3dp1_x[A3dp1_x(undef, nvariables(equations), nnodes(dg) + 1,
                                       nnodes(dg)) for _ in 1:Threads.nthreads()]
    fhat2_R_threaded = A3dp1_y[A3dp1_y(undef, nvariables(equations), nnodes(dg),
                                       nnodes(dg) + 1) for _ in 1:Threads.nthreads()]
    flux_temp_threaded = A3d[A3d(undef, nvariables(equations), nnodes(dg), nnodes(dg))
                             for _ in 1:Threads.nthreads()]
    flux_nonconservative_temp_threaded = A4d[A4d(undef, nvariables(equations),
                                                 nnoncons(equations),
                                                 nnodes(dg), nnodes(dg))
                                             for _ in 1:Threads.nthreads()]
    fhat_temp_threaded = A3d[A3d(undef, nvariables(equations), nnodes(dg),
                                 nnodes(dg))
                             for _ in 1:Threads.nthreads()]
    fhat_nonconservative_temp_threaded = A4d[A4d(undef, nvariables(equations),
                                                 nnoncons(equations),
                                                 nnodes(dg), nnodes(dg))
                                             for _ in 1:Threads.nthreads()]

    antidiffusive_fluxes = Trixi.ContainerAntidiffusiveFlux2D{uEltype}(0,
                                                                       nvariables(equations),
                                                                       nnodes(dg))
    return (; cache..., antidiffusive_fluxes,
            fhat1_L_threaded, fhat2_L_threaded, fhat1_R_threaded, fhat2_R_threaded,
            flux_temp_threaded, flux_nonconservative_temp_threaded, fhat_temp_threaded,
            fhat_nonconservative_temp_threaded)
end

function calc_volume_integral!(du, u,
                               mesh::TreeMesh{2},
                               nonconservative_terms, equations,
                               volume_integral::VolumeIntegralSubcellLimiting,
                               dg::DGSEM, cache)
    @unpack limiter = volume_integral

    @threaded for element in eachelement(dg, cache)
        subcell_limiting_kernel!(du, u, element, mesh,
                                 nonconservative_terms, equations,
                                 volume_integral, limiter,
                                 dg, cache)
    end
end

@inline function subcell_limiting_kernel!(du, u,
                                          element, mesh::TreeMesh{2},
                                          nonconservative_terms, equations,
                                          volume_integral, limiter::SubcellLimiterIDP,
                                          dg::DGSEM, cache)
    @unpack inverse_weights = dg.basis
    @unpack volume_flux_dg, volume_flux_fv = volume_integral

    # high-order DG fluxes
    @unpack fhat1_L_threaded, fhat1_R_threaded, fhat2_L_threaded, fhat2_R_threaded = cache

    fhat1_L = fhat1_L_threaded[Threads.threadid()]
    fhat1_R = fhat1_R_threaded[Threads.threadid()]
    fhat2_L = fhat2_L_threaded[Threads.threadid()]
    fhat2_R = fhat2_R_threaded[Threads.threadid()]
    calcflux_fhat!(fhat1_L, fhat1_R, fhat2_L, fhat2_R, u, mesh,
                   nonconservative_terms, equations, volume_flux_dg, dg, element,
                   cache)

    # low-order FV fluxes
    @unpack fstar1_L_threaded, fstar1_R_threaded, fstar2_L_threaded, fstar2_R_threaded = cache

    fstar1_L = fstar1_L_threaded[Threads.threadid()]
    fstar2_L = fstar2_L_threaded[Threads.threadid()]
    fstar1_R = fstar1_R_threaded[Threads.threadid()]
    fstar2_R = fstar2_R_threaded[Threads.threadid()]
    calcflux_fv!(fstar1_L, fstar1_R, fstar2_L, fstar2_R, u, mesh,
                 nonconservative_terms, equations, volume_flux_fv, dg, element,
                 cache)

    # antidiffusive flux
    calcflux_antidiffusive!(fhat1_L, fhat1_R, fhat2_L, fhat2_R,
                            fstar1_L, fstar1_R, fstar2_L, fstar2_R,
                            u, mesh, nonconservative_terms, equations, limiter, dg,
                            element, cache)

    # Calculate volume integral contribution of low-order FV flux
    for j in eachnode(dg), i in eachnode(dg)
        for v in eachvariable(equations)
            du[v, i, j, element] += inverse_weights[i] *
                                    (fstar1_L[v, i + 1, j] - fstar1_R[v, i, j]) +
                                    inverse_weights[j] *
                                    (fstar2_L[v, i, j + 1] - fstar2_R[v, i, j])
        end
    end

    return nothing
end

# Calculate the DG staggered volume fluxes `fhat` in subcell FV-form inside the element
# (**without non-conservative terms**).
#
# See also `flux_differencing_kernel!`.
@inline function calcflux_fhat!(fhat1_L, fhat1_R, fhat2_L, fhat2_R, u,
                                mesh::TreeMesh{2}, nonconservative_terms::False,
                                equations,
                                volume_flux, dg::DGSEM, element, cache)
    @unpack weights, derivative_split = dg.basis
    @unpack flux_temp_threaded = cache

    flux_temp = flux_temp_threaded[Threads.threadid()]

    # The FV-form fluxes are calculated in a recursive manner, i.e.:
    # fhat_(0,1)   = w_0 * FVol_0,
    # fhat_(j,j+1) = fhat_(j-1,j) + w_j * FVol_j,   for j=1,...,N-1,
    # with the split form volume fluxes FVol_j = -2 * sum_i=0^N D_ji f*_(j,i).

    # To use the symmetry of the `volume_flux`, the split form volume flux is precalculated
    # like in `calc_volume_integral!` for the `VolumeIntegralFluxDifferencing`
    # and saved in in `flux_temp`.

    # Split form volume flux in orientation 1: x direction
    flux_temp .= zero(eltype(flux_temp))

    for j in eachnode(dg), i in eachnode(dg)
        u_node = get_node_vars(u, equations, dg, i, j, element)

        # All diagonal entries of `derivative_split` are zero. Thus, we can skip
        # the computation of the diagonal terms. In addition, we use the symmetry
        # of the `volume_flux` to save half of the possible two-point flux
        # computations.
        for ii in (i + 1):nnodes(dg)
            u_node_ii = get_node_vars(u, equations, dg, ii, j, element)
            flux1 = volume_flux(u_node, u_node_ii, 1, equations)
            multiply_add_to_node_vars!(flux_temp, derivative_split[i, ii], flux1,
                                       equations, dg, i, j)
            multiply_add_to_node_vars!(flux_temp, derivative_split[ii, i], flux1,
                                       equations, dg, ii, j)
        end
    end

    # FV-form flux `fhat` in x direction
    fhat1_L[:, 1, :] .= zero(eltype(fhat1_L))
    fhat1_L[:, nnodes(dg) + 1, :] .= zero(eltype(fhat1_L))
    fhat1_R[:, 1, :] .= zero(eltype(fhat1_R))
    fhat1_R[:, nnodes(dg) + 1, :] .= zero(eltype(fhat1_R))

    for j in eachnode(dg), i in 1:(nnodes(dg) - 1), v in eachvariable(equations)
        fhat1_L[v, i + 1, j] = fhat1_L[v, i, j] + weights[i] * flux_temp[v, i, j]
        fhat1_R[v, i + 1, j] = fhat1_L[v, i + 1, j]
    end

    # Split form volume flux in orientation 2: y direction
    flux_temp .= zero(eltype(flux_temp))

    for j in eachnode(dg), i in eachnode(dg)
        u_node = get_node_vars(u, equations, dg, i, j, element)
        for jj in (j + 1):nnodes(dg)
            u_node_jj = get_node_vars(u, equations, dg, i, jj, element)
            flux2 = volume_flux(u_node, u_node_jj, 2, equations)
            multiply_add_to_node_vars!(flux_temp, derivative_split[j, jj], flux2,
                                       equations, dg, i, j)
            multiply_add_to_node_vars!(flux_temp, derivative_split[jj, j], flux2,
                                       equations, dg, i, jj)
        end
    end

    # FV-form flux `fhat` in y direction
    fhat2_L[:, :, 1] .= zero(eltype(fhat2_L))
    fhat2_L[:, :, nnodes(dg) + 1] .= zero(eltype(fhat2_L))
    fhat2_R[:, :, 1] .= zero(eltype(fhat2_R))
    fhat2_R[:, :, nnodes(dg) + 1] .= zero(eltype(fhat2_R))

    for j in 1:(nnodes(dg) - 1), i in eachnode(dg), v in eachvariable(equations)
        fhat2_L[v, i, j + 1] = fhat2_L[v, i, j] + weights[j] * flux_temp[v, i, j]
        fhat2_R[v, i, j + 1] = fhat2_L[v, i, j + 1]
    end

    return nothing
end
# Calculate the DG staggered volume fluxes `fhat` in subcell FV-form inside the element
# (**with non-conservative terms**).
#
# See also `flux_differencing_kernel!`.
#
# The calculation of the non-conservative staggered "fluxes" requires non-conservative
# terms that can be written as a product of local and a symmetric contributions. See, e.g.,
#
# - Rueda-Ramírez, Gassner (2023). A Flux-Differencing Formula for Split-Form Summation By Parts
#   Discretizations of Non-Conservative Systems. https://arxiv.org/pdf/2211.14009.pdf.
#
@inline function calcflux_fhat!(fhat1_L, fhat1_R, fhat2_L, fhat2_R, u,
                                mesh::TreeMesh{2}, nonconservative_terms::True,
                                equations,
                                volume_flux, dg::DGSEM, element, cache)
    @unpack weights, derivative_split = dg.basis
    @unpack flux_temp_threaded, flux_nonconservative_temp_threaded = cache
    @unpack fhat_temp_threaded, fhat_nonconservative_temp_threaded = cache

    volume_flux_cons, volume_flux_noncons = volume_flux

    flux_temp = flux_temp_threaded[Threads.threadid()]
    flux_noncons_temp = flux_nonconservative_temp_threaded[Threads.threadid()]

    fhat_temp = fhat_temp_threaded[Threads.threadid()]
    fhat_noncons_temp = fhat_nonconservative_temp_threaded[Threads.threadid()]

    # The FV-form fluxes are calculated in a recursive manner, i.e.:
    # fhat_(0,1)   = w_0 * FVol_0,
    # fhat_(j,j+1) = fhat_(j-1,j) + w_j * FVol_j,   for j=1,...,N-1,
    # with the split form volume fluxes FVol_j = -2 * sum_i=0^N D_ji f*_(j,i).

    # To use the symmetry of the `volume_flux`, the split form volume flux is precalculated
    # like in `calc_volume_integral!` for the `VolumeIntegralFluxDifferencing`
    # and saved in in `flux_temp`.

    # Split form volume flux in orientation 1: x direction
    flux_temp .= zero(eltype(flux_temp))
    flux_noncons_temp .= zero(eltype(flux_noncons_temp))

    for j in eachnode(dg), i in eachnode(dg)
        u_node = get_node_vars(u, equations, dg, i, j, element)

        # All diagonal entries of `derivative_split` are zero. Thus, we can skip
        # the computation of the diagonal terms. In addition, we use the symmetry
        # of `volume_flux_cons` and `volume_flux_noncons` to save half of the possible two-point flux
        # computations.
        for ii in (i + 1):nnodes(dg)
            u_node_ii = get_node_vars(u, equations, dg, ii, j, element)
            flux1 = volume_flux_cons(u_node, u_node_ii, 1, equations)
            multiply_add_to_node_vars!(flux_temp, derivative_split[i, ii], flux1,
                                       equations, dg, i, j)
            multiply_add_to_node_vars!(flux_temp, derivative_split[ii, i], flux1,
                                       equations, dg, ii, j)
            for noncons in 1:nnoncons(equations)
                # We multiply by 0.5 because that is done in other parts of Trixi
<<<<<<< HEAD
                volume_flux_noncons(view(flux_noncons_temp, :, noncons, i, j),
                                    view(flux_noncons_temp, :, noncons, ii, j),
                                    0.5 * derivative_split[i, ii],
                                    0.5 * derivative_split[ii, i],
                                    u_node, u_node_ii, 1, equations,
                                    NonConservativeSymmetric(), noncons)
=======
                flux1_noncons = volume_flux_noncons(u_node, u_node_ii, 1, equations,
                                                    NonConservativeSymmetric(), noncons)
                multiply_add_to_node_vars!(flux_noncons_temp, 0.5 * derivative_split[i, ii],
                                           flux1_noncons,
                                           equations, dg, noncons, i, j)
                multiply_add_to_node_vars!(flux_noncons_temp, 0.5 * derivative_split[ii, i],
                                           flux1_noncons,
                                           equations, dg, noncons, ii, j)
>>>>>>> 9053e172
            end
        end
    end

    # FV-form flux `fhat` in x direction
    fhat1_L[:, 1, :] .= zero(eltype(fhat1_L))
    fhat1_L[:, nnodes(dg) + 1, :] .= zero(eltype(fhat1_L))
    fhat1_R[:, 1, :] .= zero(eltype(fhat1_R))
    fhat1_R[:, nnodes(dg) + 1, :] .= zero(eltype(fhat1_R))

    fhat_temp[:, 1, :] .= zero(eltype(fhat1_L))
    fhat_noncons_temp[:, :, 1, :] .= zero(eltype(fhat1_L))

<<<<<<< HEAD
=======
    # Compute local contribution to non-conservative flux
    for j in eachnode(dg), i in eachnode(dg)
        u_local = get_node_vars(u, equations, dg, i, j, element)
        for noncons in 1:nnoncons(equations)
            set_node_vars!(phi,
                           volume_flux_noncons(u_local, 1, equations,
                                               NonConservativeLocal(), noncons),
                           equations, dg, noncons, i, j)
        end
    end

>>>>>>> 9053e172
    for j in eachnode(dg), i in 1:(nnodes(dg) - 1)
        # Conservative part
        for v in eachvariable(equations)
            value = fhat_temp[v, i, j] + weights[i] * flux_temp[v, i, j]
            fhat_temp[v, i + 1, j] = value
            fhat1_L[v, i + 1, j] = value
            fhat1_R[v, i + 1, j] = value
        end
        # Nonconservative part
<<<<<<< HEAD
        u_ll = get_node_vars(u, equations, dg, i, j, element)
        u_rr = get_node_vars(u, equations, dg, i + 1, j, element)
        for noncons in 1:nnoncons(equations)
            for v in eachvariable(equations)
                fhat_noncons_temp[v, noncons, i + 1, j] = fhat_noncons_temp[v, noncons, i,
                                                                            j] +
                                                        weights[i] *
                                                        flux_noncons_temp[v, noncons, i,
                                                                            j]
            end
            volume_flux_noncons(view(fhat1_L,:, i + 1, j), view(fhat_noncons_temp,:, noncons, i + 1, j), 
                                u_ll, 1, equations, NonConservativeLocal(), noncons)
            volume_flux_noncons(view(fhat1_R,:, i + 1, j), view(fhat_noncons_temp,:, noncons, i + 1, j), 
                                u_rr, 1, equations, NonConservativeLocal(), noncons)
=======
        for noncons in 1:nnoncons(equations), v in eachvariable(equations)
            value = fhat_noncons_temp[v, noncons, i, j] +
                    weights[i] * flux_noncons_temp[v, noncons, i, j]
            fhat_noncons_temp[v, noncons, i + 1, j] = value

            fhat1_L[v, i + 1, j] = fhat1_L[v, i + 1, j] + phi[v, noncons, i, j] * value
            fhat1_R[v, i + 1, j] = fhat1_R[v, i + 1, j] +
                                   phi[v, noncons, i + 1, j] * value
>>>>>>> 9053e172
        end
    end

    # Split form volume flux in orientation 2: y direction
    flux_temp .= zero(eltype(flux_temp))
    flux_noncons_temp .= zero(eltype(flux_noncons_temp))

    for j in eachnode(dg), i in eachnode(dg)
        u_node = get_node_vars(u, equations, dg, i, j, element)
        for jj in (j + 1):nnodes(dg)
            u_node_jj = get_node_vars(u, equations, dg, i, jj, element)
            flux2 = volume_flux_cons(u_node, u_node_jj, 2, equations)
            multiply_add_to_node_vars!(flux_temp, derivative_split[j, jj], flux2,
                                       equations, dg, i, j)
            multiply_add_to_node_vars!(flux_temp, derivative_split[jj, j], flux2,
                                       equations, dg, i, jj)
            for noncons in 1:nnoncons(equations)
                # We multiply by 0.5 because that is done in other parts of Trixi
<<<<<<< HEAD
                volume_flux_noncons(view(flux_noncons_temp, :, noncons, i, j),
                                    view(flux_noncons_temp, :, noncons, i, jj),
                                    0.5 * derivative_split[j, jj],
                                    0.5 * derivative_split[jj, j],
                                    u_node, u_node_jj, 2, equations,
                                    NonConservativeSymmetric(), noncons)
=======
                flux2_noncons = volume_flux_noncons(u_node, u_node_jj, 2, equations,
                                                    NonConservativeSymmetric(), noncons)
                multiply_add_to_node_vars!(flux_noncons_temp, 0.5 * derivative_split[j, jj],
                                           flux2_noncons,
                                           equations, dg, noncons, i, j)
                multiply_add_to_node_vars!(flux_noncons_temp, 0.5 * derivative_split[jj, j],
                                           flux2_noncons,
                                           equations, dg, noncons, i, jj)
>>>>>>> 9053e172
            end
        end
    end

    # FV-form flux `fhat` in y direction
    fhat2_L[:, :, 1] .= zero(eltype(fhat2_L))
    fhat2_L[:, :, nnodes(dg) + 1] .= zero(eltype(fhat2_L))
    fhat2_R[:, :, 1] .= zero(eltype(fhat2_R))
    fhat2_R[:, :, nnodes(dg) + 1] .= zero(eltype(fhat2_R))

    fhat_temp[:, :, 1] .= zero(eltype(fhat1_L))
    fhat_noncons_temp[:, :, :, 1] .= zero(eltype(fhat1_L))

<<<<<<< HEAD
=======
    # Compute local contribution to non-conservative flux
    for j in eachnode(dg), i in eachnode(dg)
        u_local = get_node_vars(u, equations, dg, i, j, element)
        for noncons in 1:nnoncons(equations)
            set_node_vars!(phi,
                           volume_flux_noncons(u_local, 2, equations,
                                               NonConservativeLocal(), noncons),
                           equations, dg, noncons, i, j)
        end
    end

>>>>>>> 9053e172
    for j in 1:(nnodes(dg) - 1), i in eachnode(dg)
        # Conservative part
        for v in eachvariable(equations)
            value = fhat_temp[v, i, j] + weights[j] * flux_temp[v, i, j]
            fhat_temp[v, i, j + 1] = value
            fhat2_L[v, i, j + 1] = value
            fhat2_R[v, i, j + 1] = value
        end
        # Nonconservative part
<<<<<<< HEAD
        u_ll = get_node_vars(u, equations, dg, i, j, element)
        u_rr = get_node_vars(u, equations, dg, i, j + 1, element)
        for noncons in 1:nnoncons(equations)
            for v in eachvariable(equations)
                fhat_noncons_temp[v, noncons, i, j + 1] = fhat_noncons_temp[v, noncons, i,
                                                                            j] +
                                                        weights[j] *
                                                        flux_noncons_temp[v, noncons, i,
                                                                            j]
            end
            volume_flux_noncons(view(fhat2_L,:, i, j + 1), view(fhat_noncons_temp,:, noncons, i, j + 1), 
                                u_ll, 2, equations, NonConservativeLocal(), noncons)
            volume_flux_noncons(view(fhat2_R,:, i, j + 1), view(fhat_noncons_temp,:, noncons, i, j + 1), 
                                u_rr, 2, equations, NonConservativeLocal(), noncons)
=======
        for noncons in 1:nnoncons(equations), v in eachvariable(equations)
            value = fhat_noncons_temp[v, noncons, i, j] +
                    weights[j] * flux_noncons_temp[v, noncons, i, j]
            fhat_noncons_temp[v, noncons, i, j + 1] = value

            fhat2_L[v, i, j + 1] = fhat2_L[v, i, j + 1] + phi[v, noncons, i, j] * value
            fhat2_R[v, i, j + 1] = fhat2_R[v, i, j + 1] +
                                   phi[v, noncons, i, j + 1] * value
>>>>>>> 9053e172
        end
    end
    return nothing
end

# Calculate the antidiffusive flux `antidiffusive_flux` as the subtraction between `fhat` and `fstar` for conservative systems.
@inline function calcflux_antidiffusive!(fhat1_L, fhat1_R, fhat2_L, fhat2_R,
                                         fstar1_L, fstar1_R, fstar2_L, fstar2_R,
                                         u, mesh,
                                         nonconservative_terms::False, equations,
                                         limiter::SubcellLimiterIDP, dg, element, cache)
    @unpack antidiffusive_flux1_L, antidiffusive_flux2_L, antidiffusive_flux1_R, antidiffusive_flux2_R = cache.antidiffusive_fluxes

    for j in eachnode(dg), i in 2:nnodes(dg)
        for v in eachvariable(equations)
            antidiffusive_flux1_L[v, i, j, element] = fhat1_L[v, i, j] -
                                                      fstar1_L[v, i, j]
            antidiffusive_flux1_R[v, i, j, element] = antidiffusive_flux1_L[v, i, j,
                                                                            element]
        end
    end
    for j in 2:nnodes(dg), i in eachnode(dg)
        for v in eachvariable(equations)
            antidiffusive_flux2_L[v, i, j, element] = fhat2_L[v, i, j] -
                                                      fstar2_L[v, i, j]
            antidiffusive_flux2_R[v, i, j, element] = antidiffusive_flux2_L[v, i, j,
                                                                            element]
        end
    end

    antidiffusive_flux1_L[:, 1, :, element] .= zero(eltype(antidiffusive_flux1_L))
    antidiffusive_flux1_L[:, nnodes(dg) + 1, :, element] .= zero(eltype(antidiffusive_flux1_L))
    antidiffusive_flux1_R[:, 1, :, element] .= zero(eltype(antidiffusive_flux1_R))
    antidiffusive_flux1_R[:, nnodes(dg) + 1, :, element] .= zero(eltype(antidiffusive_flux1_R))

    antidiffusive_flux2_L[:, :, 1, element] .= zero(eltype(antidiffusive_flux2_L))
    antidiffusive_flux2_L[:, :, nnodes(dg) + 1, element] .= zero(eltype(antidiffusive_flux2_L))
    antidiffusive_flux2_R[:, :, 1, element] .= zero(eltype(antidiffusive_flux2_R))
    antidiffusive_flux2_R[:, :, nnodes(dg) + 1, element] .= zero(eltype(antidiffusive_flux2_R))

    return nothing
end
# Calculate the antidiffusive flux `antidiffusive_flux` as the subtraction between `fhat` and `fstar` for conservative systems.
@inline function calcflux_antidiffusive!(fhat1_L, fhat1_R, fhat2_L, fhat2_R,
                                         fstar1_L, fstar1_R, fstar2_L, fstar2_R,
                                         u, mesh,
                                         nonconservative_terms::True, equations,
                                         limiter::SubcellLimiterIDP, dg, element, cache)
    @unpack antidiffusive_flux1_L, antidiffusive_flux2_L, antidiffusive_flux1_R, antidiffusive_flux2_R = cache.antidiffusive_fluxes

    for j in eachnode(dg), i in 2:nnodes(dg)
        for v in eachvariable(equations)
            antidiffusive_flux1_L[v, i, j, element] = fhat1_L[v, i, j] -
                                                      fstar1_L[v, i, j]
            antidiffusive_flux1_R[v, i, j, element] = fhat1_R[v, i, j] -
                                                      fstar1_R[v, i, j]
        end
    end
    for j in 2:nnodes(dg), i in eachnode(dg)
        for v in eachvariable(equations)
            antidiffusive_flux2_L[v, i, j, element] = fhat2_L[v, i, j] -
                                                      fstar2_L[v, i, j]
            antidiffusive_flux2_R[v, i, j, element] = fhat2_R[v, i, j] -
                                                      fstar2_R[v, i, j]
        end
    end

    antidiffusive_flux1_L[:, 1, :, element] .= zero(eltype(antidiffusive_flux1_L))
    antidiffusive_flux1_L[:, nnodes(dg) + 1, :, element] .= zero(eltype(antidiffusive_flux1_L))
    antidiffusive_flux1_R[:, 1, :, element] .= zero(eltype(antidiffusive_flux1_R))
    antidiffusive_flux1_R[:, nnodes(dg) + 1, :, element] .= zero(eltype(antidiffusive_flux1_R))

    antidiffusive_flux2_L[:, :, 1, element] .= zero(eltype(antidiffusive_flux2_L))
    antidiffusive_flux2_L[:, :, nnodes(dg) + 1, element] .= zero(eltype(antidiffusive_flux2_L))
    antidiffusive_flux2_R[:, :, 1, element] .= zero(eltype(antidiffusive_flux2_R))
    antidiffusive_flux2_R[:, :, nnodes(dg) + 1, element] .= zero(eltype(antidiffusive_flux2_R))

    return nothing
end
end # @muladd<|MERGE_RESOLUTION|>--- conflicted
+++ resolved
@@ -248,23 +248,12 @@
                                        equations, dg, ii, j)
             for noncons in 1:nnoncons(equations)
                 # We multiply by 0.5 because that is done in other parts of Trixi
-<<<<<<< HEAD
                 volume_flux_noncons(view(flux_noncons_temp, :, noncons, i, j),
                                     view(flux_noncons_temp, :, noncons, ii, j),
                                     0.5 * derivative_split[i, ii],
                                     0.5 * derivative_split[ii, i],
                                     u_node, u_node_ii, 1, equations,
                                     NonConservativeSymmetric(), noncons)
-=======
-                flux1_noncons = volume_flux_noncons(u_node, u_node_ii, 1, equations,
-                                                    NonConservativeSymmetric(), noncons)
-                multiply_add_to_node_vars!(flux_noncons_temp, 0.5 * derivative_split[i, ii],
-                                           flux1_noncons,
-                                           equations, dg, noncons, i, j)
-                multiply_add_to_node_vars!(flux_noncons_temp, 0.5 * derivative_split[ii, i],
-                                           flux1_noncons,
-                                           equations, dg, noncons, ii, j)
->>>>>>> 9053e172
             end
         end
     end
@@ -278,20 +267,6 @@
     fhat_temp[:, 1, :] .= zero(eltype(fhat1_L))
     fhat_noncons_temp[:, :, 1, :] .= zero(eltype(fhat1_L))
 
-<<<<<<< HEAD
-=======
-    # Compute local contribution to non-conservative flux
-    for j in eachnode(dg), i in eachnode(dg)
-        u_local = get_node_vars(u, equations, dg, i, j, element)
-        for noncons in 1:nnoncons(equations)
-            set_node_vars!(phi,
-                           volume_flux_noncons(u_local, 1, equations,
-                                               NonConservativeLocal(), noncons),
-                           equations, dg, noncons, i, j)
-        end
-    end
-
->>>>>>> 9053e172
     for j in eachnode(dg), i in 1:(nnodes(dg) - 1)
         # Conservative part
         for v in eachvariable(equations)
@@ -301,7 +276,6 @@
             fhat1_R[v, i + 1, j] = value
         end
         # Nonconservative part
-<<<<<<< HEAD
         u_ll = get_node_vars(u, equations, dg, i, j, element)
         u_rr = get_node_vars(u, equations, dg, i + 1, j, element)
         for noncons in 1:nnoncons(equations)
@@ -316,16 +290,6 @@
                                 u_ll, 1, equations, NonConservativeLocal(), noncons)
             volume_flux_noncons(view(fhat1_R,:, i + 1, j), view(fhat_noncons_temp,:, noncons, i + 1, j), 
                                 u_rr, 1, equations, NonConservativeLocal(), noncons)
-=======
-        for noncons in 1:nnoncons(equations), v in eachvariable(equations)
-            value = fhat_noncons_temp[v, noncons, i, j] +
-                    weights[i] * flux_noncons_temp[v, noncons, i, j]
-            fhat_noncons_temp[v, noncons, i + 1, j] = value
-
-            fhat1_L[v, i + 1, j] = fhat1_L[v, i + 1, j] + phi[v, noncons, i, j] * value
-            fhat1_R[v, i + 1, j] = fhat1_R[v, i + 1, j] +
-                                   phi[v, noncons, i + 1, j] * value
->>>>>>> 9053e172
         end
     end
 
@@ -344,23 +308,12 @@
                                        equations, dg, i, jj)
             for noncons in 1:nnoncons(equations)
                 # We multiply by 0.5 because that is done in other parts of Trixi
-<<<<<<< HEAD
                 volume_flux_noncons(view(flux_noncons_temp, :, noncons, i, j),
                                     view(flux_noncons_temp, :, noncons, i, jj),
                                     0.5 * derivative_split[j, jj],
                                     0.5 * derivative_split[jj, j],
                                     u_node, u_node_jj, 2, equations,
                                     NonConservativeSymmetric(), noncons)
-=======
-                flux2_noncons = volume_flux_noncons(u_node, u_node_jj, 2, equations,
-                                                    NonConservativeSymmetric(), noncons)
-                multiply_add_to_node_vars!(flux_noncons_temp, 0.5 * derivative_split[j, jj],
-                                           flux2_noncons,
-                                           equations, dg, noncons, i, j)
-                multiply_add_to_node_vars!(flux_noncons_temp, 0.5 * derivative_split[jj, j],
-                                           flux2_noncons,
-                                           equations, dg, noncons, i, jj)
->>>>>>> 9053e172
             end
         end
     end
@@ -374,20 +327,6 @@
     fhat_temp[:, :, 1] .= zero(eltype(fhat1_L))
     fhat_noncons_temp[:, :, :, 1] .= zero(eltype(fhat1_L))
 
-<<<<<<< HEAD
-=======
-    # Compute local contribution to non-conservative flux
-    for j in eachnode(dg), i in eachnode(dg)
-        u_local = get_node_vars(u, equations, dg, i, j, element)
-        for noncons in 1:nnoncons(equations)
-            set_node_vars!(phi,
-                           volume_flux_noncons(u_local, 2, equations,
-                                               NonConservativeLocal(), noncons),
-                           equations, dg, noncons, i, j)
-        end
-    end
-
->>>>>>> 9053e172
     for j in 1:(nnodes(dg) - 1), i in eachnode(dg)
         # Conservative part
         for v in eachvariable(equations)
@@ -397,7 +336,6 @@
             fhat2_R[v, i, j + 1] = value
         end
         # Nonconservative part
-<<<<<<< HEAD
         u_ll = get_node_vars(u, equations, dg, i, j, element)
         u_rr = get_node_vars(u, equations, dg, i, j + 1, element)
         for noncons in 1:nnoncons(equations)
@@ -412,16 +350,6 @@
                                 u_ll, 2, equations, NonConservativeLocal(), noncons)
             volume_flux_noncons(view(fhat2_R,:, i, j + 1), view(fhat_noncons_temp,:, noncons, i, j + 1), 
                                 u_rr, 2, equations, NonConservativeLocal(), noncons)
-=======
-        for noncons in 1:nnoncons(equations), v in eachvariable(equations)
-            value = fhat_noncons_temp[v, noncons, i, j] +
-                    weights[j] * flux_noncons_temp[v, noncons, i, j]
-            fhat_noncons_temp[v, noncons, i, j + 1] = value
-
-            fhat2_L[v, i, j + 1] = fhat2_L[v, i, j + 1] + phi[v, noncons, i, j] * value
-            fhat2_R[v, i, j + 1] = fhat2_R[v, i, j + 1] +
-                                   phi[v, noncons, i, j + 1] * value
->>>>>>> 9053e172
         end
     end
     return nothing

# By default, Julia/LLVM does not use fused multiply-add operations (FMAs).
# Since these FMAs can increase the performance of many numerical algorithms,
# we need to opt-in explicitly.
# See https://ranocha.de/blog/Optimizing_EC_Trixi for further details.
@muladd begin
#! format: noindent

function create_cache(mesh::Union{TreeMesh{2}, StructuredMesh{2}}, equations,
                      volume_integral::VolumeIntegralSubcellLimiting, dg::DG, uEltype)
    cache = create_cache(mesh, equations,
                         VolumeIntegralPureLGLFiniteVolume(volume_integral.volume_flux_fv),
                         dg, uEltype)
    if volume_integral.limiter.smoothness_indicator
        element_ids_dg = Int[]
        element_ids_dgfv = Int[]
        cache = (; cache..., element_ids_dg, element_ids_dgfv)
    end

    A3dp1_x = Array{uEltype, 3}
    A3dp1_y = Array{uEltype, 3}
    A3d = Array{uEltype, 3}
    A4d = Array{uEltype, 4}

    fhat1_L_threaded = A3dp1_x[A3dp1_x(undef, nvariables(equations), nnodes(dg) + 1,
                                       nnodes(dg)) for _ in 1:Threads.nthreads()]
    fhat2_L_threaded = A3dp1_y[A3dp1_y(undef, nvariables(equations), nnodes(dg),
                                       nnodes(dg) + 1) for _ in 1:Threads.nthreads()]
    fhat1_R_threaded = A3dp1_x[A3dp1_x(undef, nvariables(equations), nnodes(dg) + 1,
                                       nnodes(dg)) for _ in 1:Threads.nthreads()]
    fhat2_R_threaded = A3dp1_y[A3dp1_y(undef, nvariables(equations), nnodes(dg),
                                       nnodes(dg) + 1) for _ in 1:Threads.nthreads()]
    flux_temp_threaded = A3d[A3d(undef, nvariables(equations), nnodes(dg), nnodes(dg))
                             for _ in 1:Threads.nthreads()]
    fhat_temp_threaded = A3d[A3d(undef, nvariables(equations), nnodes(dg),
                                 nnodes(dg))
                             for _ in 1:Threads.nthreads()]
    antidiffusive_fluxes = Trixi.ContainerAntidiffusiveFlux2D{uEltype}(0,
                                                                       nvariables(equations),
                                                                       nnodes(dg))

<<<<<<< HEAD
    if typeof(have_nonconservative_terms(equations)) == True
=======
    if have_nonconservative_terms(equations) == true
>>>>>>> 61c33b0a
        flux_nonconservative_temp_threaded = A4d[A4d(undef, nvariables(equations),
                                                     n_nonconservative_terms(equations),
                                                     nnodes(dg), nnodes(dg))
                                                 for _ in 1:Threads.nthreads()]
        fhat_nonconservative_temp_threaded = A4d[A4d(undef, nvariables(equations),
                                                     n_nonconservative_terms(equations),
                                                     nnodes(dg), nnodes(dg))
                                                 for _ in 1:Threads.nthreads()]
        phi_threaded = A4d[A4d(undef, nvariables(equations),
                               n_nonconservative_terms(equations),
                               nnodes(dg), nnodes(dg))
                           for _ in 1:Threads.nthreads()]
        cache = (; cache..., flux_nonconservative_temp_threaded,
                 fhat_nonconservative_temp_threaded, phi_threaded)
    end

    return (; cache..., antidiffusive_fluxes,
            fhat1_L_threaded, fhat2_L_threaded, fhat1_R_threaded, fhat2_R_threaded,
            flux_temp_threaded, fhat_temp_threaded)
end

function calc_volume_integral!(du, u,
                               mesh::Union{TreeMesh{2}, StructuredMesh{2}},
                               nonconservative_terms, equations,
                               volume_integral::VolumeIntegralSubcellLimiting,
                               dg::DGSEM, cache, t, boundary_conditions)
    @unpack limiter = volume_integral

    # Calculate lambdas and bar states
    @trixi_timeit timer() "calc_lambdas_bar_states!" calc_lambdas_bar_states!(u, t,
                                                                              mesh,
                                                                              nonconservative_terms,
                                                                              equations,
                                                                              limiter,
                                                                              dg, cache,
                                                                              boundary_conditions)
    # Calculate boundaries
    @trixi_timeit timer() "calc_variable_bounds!" calc_variable_bounds!(u, mesh,
                                                                        nonconservative_terms,
                                                                        equations,
                                                                        limiter, dg,
                                                                        cache)

    if limiter.smoothness_indicator
        @unpack element_ids_dg, element_ids_dgfv = cache
        # Calculate element-wise blending factors α
        alpha_element = @trixi_timeit timer() "element-wise blending factors" limiter.IndicatorHG(u,
                                                                                                  mesh,
                                                                                                  equations,
                                                                                                  dg,
                                                                                                  cache)

        # Determine element ids for DG-only and subcell-wise blended DG-FV volume integral
        pure_and_blended_element_ids!(element_ids_dg, element_ids_dgfv, alpha_element,
                                      dg, cache)

        # Loop over pure DG elements
        @trixi_timeit timer() "pure DG" @threaded for idx_element in eachindex(element_ids_dg)
            element = element_ids_dg[idx_element]
            flux_differencing_kernel!(du, u, element, mesh,
                                      nonconservative_terms, equations,
                                      volume_integral.volume_flux_dg, dg, cache)
        end

        # Loop over blended DG-FV elements
        @trixi_timeit timer() "subcell-wise blended DG-FV" @threaded for idx_element in eachindex(element_ids_dgfv)
            element = element_ids_dgfv[idx_element]
            subcell_limiting_kernel!(du, u, element, mesh,
                                     nonconservative_terms, equations,
                                     volume_integral, limiter,
                                     dg, cache)
        end
    else # limiter.smoothness_indicator == false
        # Loop over all elements
        @trixi_timeit timer() "subcell-wise blended DG-FV" @threaded for element in eachelement(dg,
                                                                                                cache)
            subcell_limiting_kernel!(du, u, element, mesh,
                                     nonconservative_terms, equations,
                                     volume_integral, limiter,
                                     dg, cache)
        end
    end
end

@inline function subcell_limiting_kernel!(du, u,
<<<<<<< HEAD
                                          element,
                                          mesh::Union{TreeMesh{2}, StructuredMesh{2}},
=======
                                          element, mesh::TreeMesh{2},
>>>>>>> 61c33b0a
                                          nonconservative_terms, equations,
                                          volume_integral, limiter::SubcellLimiterIDP,
                                          dg::DGSEM, cache)
    @unpack inverse_weights = dg.basis
    @unpack volume_flux_dg, volume_flux_fv = volume_integral

    # high-order DG fluxes
    @unpack fhat1_L_threaded, fhat1_R_threaded, fhat2_L_threaded, fhat2_R_threaded = cache

    fhat1_L = fhat1_L_threaded[Threads.threadid()]
    fhat1_R = fhat1_R_threaded[Threads.threadid()]
    fhat2_L = fhat2_L_threaded[Threads.threadid()]
    fhat2_R = fhat2_R_threaded[Threads.threadid()]
    calcflux_fhat!(fhat1_L, fhat1_R, fhat2_L, fhat2_R, u, mesh,
                   nonconservative_terms, equations, volume_flux_dg, dg, element,
                   cache)

    # low-order FV fluxes
    @unpack fstar1_L_threaded, fstar1_R_threaded, fstar2_L_threaded, fstar2_R_threaded = cache

    fstar1_L = fstar1_L_threaded[Threads.threadid()]
    fstar2_L = fstar2_L_threaded[Threads.threadid()]
    fstar1_R = fstar1_R_threaded[Threads.threadid()]
    fstar2_R = fstar2_R_threaded[Threads.threadid()]
    calcflux_fv!(fstar1_L, fstar1_R, fstar2_L, fstar2_R, u, mesh,
                 nonconservative_terms, equations, volume_flux_fv, dg, element,
                 cache)

    # antidiffusive flux
    calcflux_antidiffusive!(fhat1_L, fhat1_R, fhat2_L, fhat2_R,
                            fstar1_L, fstar1_R, fstar2_L, fstar2_R,
                            u, mesh, nonconservative_terms, equations, limiter, dg,
                            element, cache)

    # Calculate volume integral contribution of low-order FV flux
    for j in eachnode(dg), i in eachnode(dg)
        for v in eachvariable(equations)
            du[v, i, j, element] += inverse_weights[i] *
                                    (fstar1_L[v, i + 1, j] - fstar1_R[v, i, j]) +
                                    inverse_weights[j] *
                                    (fstar2_L[v, i, j + 1] - fstar2_R[v, i, j])
        end
    end

    return nothing
end

@inline function subcell_limiting_kernel!(du, u,
                                          element,
                                          mesh::Union{TreeMesh{2}, StructuredMesh{2}},
                                          nonconservative_terms::False, equations,
                                          volume_integral, limiter::SubcellLimiterMCL,
                                          dg::DGSEM, cache)
    @unpack inverse_weights = dg.basis
    @unpack volume_flux_dg, volume_flux_fv = volume_integral

    # high-order DG fluxes
    @unpack fhat1_L_threaded, fhat1_R_threaded, fhat2_L_threaded, fhat2_R_threaded = cache
    fhat1_L = fhat1_L_threaded[Threads.threadid()]
    fhat1_R = fhat1_R_threaded[Threads.threadid()]
    fhat2_L = fhat2_L_threaded[Threads.threadid()]
    fhat2_R = fhat2_R_threaded[Threads.threadid()]
    calcflux_fhat!(fhat1_L, fhat1_R, fhat2_L, fhat2_R, u, mesh,
                   nonconservative_terms, equations, volume_flux_dg, dg, element,
                   cache)

    # low-order FV fluxes
    @unpack fstar1_L_threaded, fstar1_R_threaded, fstar2_L_threaded, fstar2_R_threaded = cache
    fstar1_L = fstar1_L_threaded[Threads.threadid()]
    fstar2_L = fstar2_L_threaded[Threads.threadid()]
    fstar1_R = fstar1_R_threaded[Threads.threadid()]
    fstar2_R = fstar2_R_threaded[Threads.threadid()]
    calcflux_fv!(fstar1_L, fstar1_R, fstar2_L, fstar2_R, u, mesh,
                 nonconservative_terms, equations, volume_flux_fv, dg, element,
                 cache)

    # antidiffusive flux
    calcflux_antidiffusive!(fhat1_L, fhat1_R, fhat2_L, fhat2_R,
                            fstar1_L, fstar1_R, fstar2_L, fstar2_R,
                            u, mesh, nonconservative_terms, equations, limiter, dg,
                            element, cache)

    # limit antidiffusive flux
    calcflux_antidiffusive_limited!(u, mesh, nonconservative_terms, equations,
                                    limiter, dg, element, cache,
                                    fstar1_L, fstar2_L)

    @unpack antidiffusive_flux1_L, antidiffusive_flux2_L, antidiffusive_flux1_R, antidiffusive_flux2_R = cache.antidiffusive_fluxes
    for j in eachnode(dg), i in eachnode(dg)
        for v in eachvariable(equations)
            du[v, i, j, element] += inverse_weights[i] *
                                    (fstar1_L[v, i + 1, j] - fstar1_R[v, i, j]) +
                                    inverse_weights[j] *
                                    (fstar2_L[v, i, j + 1] - fstar2_R[v, i, j])

            du[v, i, j, element] += inverse_weights[i] *
                                    (-antidiffusive_flux1_L[v, i + 1, j, element] +
                                     antidiffusive_flux1_R[v, i, j, element]) +
                                    inverse_weights[j] *
                                    (-antidiffusive_flux2_L[v, i, j + 1, element] +
                                     antidiffusive_flux2_R[v, i, j, element])
        end
    end

    return nothing
end

# Calculate the DG staggered volume fluxes `fhat` in subcell FV-form inside the element
# (**without non-conservative terms**).
#
# See also `flux_differencing_kernel!`.
@inline function calcflux_fhat!(fhat1_L, fhat1_R, fhat2_L, fhat2_R, u,
                                mesh::TreeMesh{2}, nonconservative_terms::False,
                                equations,
                                volume_flux, dg::DGSEM, element, cache)
    @unpack weights, derivative_split = dg.basis
    @unpack flux_temp_threaded = cache

    flux_temp = flux_temp_threaded[Threads.threadid()]

    # The FV-form fluxes are calculated in a recursive manner, i.e.:
    # fhat_(0,1)   = w_0 * FVol_0,
    # fhat_(j,j+1) = fhat_(j-1,j) + w_j * FVol_j,   for j=1,...,N-1,
    # with the split form volume fluxes FVol_j = -2 * sum_i=0^N D_ji f*_(j,i).

    # To use the symmetry of the `volume_flux`, the split form volume flux is precalculated
    # like in `calc_volume_integral!` for the `VolumeIntegralFluxDifferencing`
    # and saved in in `flux_temp`.

    # Split form volume flux in orientation 1: x direction
    flux_temp .= zero(eltype(flux_temp))

    for j in eachnode(dg), i in eachnode(dg)
        u_node = get_node_vars(u, equations, dg, i, j, element)

        # All diagonal entries of `derivative_split` are zero. Thus, we can skip
        # the computation of the diagonal terms. In addition, we use the symmetry
        # of the `volume_flux` to save half of the possible two-point flux
        # computations.
        for ii in (i + 1):nnodes(dg)
            u_node_ii = get_node_vars(u, equations, dg, ii, j, element)
            flux1 = volume_flux(u_node, u_node_ii, 1, equations)
            multiply_add_to_node_vars!(flux_temp, derivative_split[i, ii], flux1,
                                       equations, dg, i, j)
            multiply_add_to_node_vars!(flux_temp, derivative_split[ii, i], flux1,
                                       equations, dg, ii, j)
        end
    end

    # FV-form flux `fhat` in x direction
    fhat1_L[:, 1, :] .= zero(eltype(fhat1_L))
    fhat1_L[:, nnodes(dg) + 1, :] .= zero(eltype(fhat1_L))
    fhat1_R[:, 1, :] .= zero(eltype(fhat1_R))
    fhat1_R[:, nnodes(dg) + 1, :] .= zero(eltype(fhat1_R))

    for j in eachnode(dg), i in 1:(nnodes(dg) - 1), v in eachvariable(equations)
        fhat1_L[v, i + 1, j] = fhat1_L[v, i, j] + weights[i] * flux_temp[v, i, j]
        fhat1_R[v, i + 1, j] = fhat1_L[v, i + 1, j]
    end

    # Split form volume flux in orientation 2: y direction
    flux_temp .= zero(eltype(flux_temp))

    for j in eachnode(dg), i in eachnode(dg)
        u_node = get_node_vars(u, equations, dg, i, j, element)
        for jj in (j + 1):nnodes(dg)
            u_node_jj = get_node_vars(u, equations, dg, i, jj, element)
            flux2 = volume_flux(u_node, u_node_jj, 2, equations)
            multiply_add_to_node_vars!(flux_temp, derivative_split[j, jj], flux2,
                                       equations, dg, i, j)
            multiply_add_to_node_vars!(flux_temp, derivative_split[jj, j], flux2,
                                       equations, dg, i, jj)
        end
    end

    # FV-form flux `fhat` in y direction
    fhat2_L[:, :, 1] .= zero(eltype(fhat2_L))
    fhat2_L[:, :, nnodes(dg) + 1] .= zero(eltype(fhat2_L))
    fhat2_R[:, :, 1] .= zero(eltype(fhat2_R))
    fhat2_R[:, :, nnodes(dg) + 1] .= zero(eltype(fhat2_R))

    for j in 1:(nnodes(dg) - 1), i in eachnode(dg), v in eachvariable(equations)
        fhat2_L[v, i, j + 1] = fhat2_L[v, i, j] + weights[j] * flux_temp[v, i, j]
        fhat2_R[v, i, j + 1] = fhat2_L[v, i, j + 1]
    end

    return nothing
end

# Calculate the DG staggered volume fluxes `fhat` in subcell FV-form inside the element
# (**with non-conservative terms**).
#
# See also `flux_differencing_kernel!`.
#
# The calculation of the non-conservative staggered "fluxes" requires non-conservative
# terms that can be written as a product of local and a symmetric contributions. See, e.g.,
#
# - Rueda-Ramírez, Gassner (2023). A Flux-Differencing Formula for Split-Form Summation By Parts
#   Discretizations of Non-Conservative Systems. https://arxiv.org/pdf/2211.14009.pdf.
#
@inline function calcflux_fhat!(fhat1_L, fhat1_R, fhat2_L, fhat2_R, u,
                                mesh::TreeMesh{2}, nonconservative_terms::True,
                                equations,
                                volume_flux, dg::DGSEM, element, cache)
    @unpack weights, derivative_split = dg.basis
    @unpack flux_temp_threaded, flux_nonconservative_temp_threaded = cache
    @unpack fhat_temp_threaded, fhat_nonconservative_temp_threaded, phi_threaded = cache

    volume_flux_cons, volume_flux_noncons = volume_flux

    flux_temp = flux_temp_threaded[Threads.threadid()]
    flux_noncons_temp = flux_nonconservative_temp_threaded[Threads.threadid()]

    fhat_temp = fhat_temp_threaded[Threads.threadid()]
    fhat_noncons_temp = fhat_nonconservative_temp_threaded[Threads.threadid()]
    phi = phi_threaded[Threads.threadid()]

    # The FV-form fluxes are calculated in a recursive manner, i.e.:
    # fhat_(0,1)   = w_0 * FVol_0,
    # fhat_(j,j+1) = fhat_(j-1,j) + w_j * FVol_j,   for j=1,...,N-1,
    # with the split form volume fluxes FVol_j = -2 * sum_i=0^N D_ji f*_(j,i).

    # To use the symmetry of the `volume_flux`, the split form volume flux is precalculated
    # like in `calc_volume_integral!` for the `VolumeIntegralFluxDifferencing`
    # and saved in in `flux_temp`.

    # Split form volume flux in orientation 1: x direction
    flux_temp .= zero(eltype(flux_temp))
    flux_noncons_temp .= zero(eltype(flux_noncons_temp))

    for j in eachnode(dg), i in eachnode(dg)
        u_node = get_node_vars(u, equations, dg, i, j, element)

        # All diagonal entries of `derivative_split` are zero. Thus, we can skip
        # the computation of the diagonal terms. In addition, we use the symmetry
        # of `volume_flux_cons` and `volume_flux_noncons` to save half of the possible two-point flux
        # computations.
        for ii in (i + 1):nnodes(dg)
            u_node_ii = get_node_vars(u, equations, dg, ii, j, element)
            flux1 = volume_flux_cons(u_node, u_node_ii, 1, equations)
            multiply_add_to_node_vars!(flux_temp, derivative_split[i, ii], flux1,
                                       equations, dg, i, j)
            multiply_add_to_node_vars!(flux_temp, derivative_split[ii, i], flux1,
                                       equations, dg, ii, j)
            for noncons in 1:n_nonconservative_terms(equations)
                # We multiply by 0.5 because that is done in other parts of Trixi
                flux1_noncons = volume_flux_noncons(u_node, u_node_ii, 1, equations,
                                                    NonConservativeSymmetric(), noncons)
                multiply_add_to_node_vars!(flux_noncons_temp,
                                           0.5 * derivative_split[i, ii],
                                           flux1_noncons,
                                           equations, dg, noncons, i, j)
                multiply_add_to_node_vars!(flux_noncons_temp,
                                           0.5 * derivative_split[ii, i],
                                           flux1_noncons,
                                           equations, dg, noncons, ii, j)
            end
        end
<<<<<<< HEAD
    end

    # FV-form flux `fhat` in x direction
    fhat1_L[:, 1, :] .= zero(eltype(fhat1_L))
    fhat1_L[:, nnodes(dg) + 1, :] .= zero(eltype(fhat1_L))
    fhat1_R[:, 1, :] .= zero(eltype(fhat1_R))
    fhat1_R[:, nnodes(dg) + 1, :] .= zero(eltype(fhat1_R))

    fhat_temp[:, 1, :] .= zero(eltype(fhat1_L))
    fhat_noncons_temp[:, :, 1, :] .= zero(eltype(fhat1_L))

    # Compute local contribution to non-conservative flux
    for j in eachnode(dg), i in eachnode(dg)
        u_local = get_node_vars(u, equations, dg, i, j, element)
        for noncons in 1:n_nonconservative_terms(equations)
            set_node_vars!(phi,
                           volume_flux_noncons(u_local, 1, equations,
                                               NonConservativeLocal(), noncons),
                           equations, dg, noncons, i, j)
        end
    end

    for j in eachnode(dg), i in 1:(nnodes(dg) - 1)
        # Conservative part
        for v in eachvariable(equations)
            value = fhat_temp[v, i, j] + weights[i] * flux_temp[v, i, j]
            fhat_temp[v, i + 1, j] = value
            fhat1_L[v, i + 1, j] = value
            fhat1_R[v, i + 1, j] = value
        end
        # Nonconservative part
        for noncons in 1:n_nonconservative_terms(equations),
            v in eachvariable(equations)

            value = fhat_noncons_temp[v, noncons, i, j] +
                    weights[i] * flux_noncons_temp[v, noncons, i, j]
            fhat_noncons_temp[v, noncons, i + 1, j] = value

            fhat1_L[v, i + 1, j] = fhat1_L[v, i + 1, j] + phi[v, noncons, i, j] * value
            fhat1_R[v, i + 1, j] = fhat1_R[v, i + 1, j] +
                                   phi[v, noncons, i + 1, j] * value
        end
    end

    # Split form volume flux in orientation 2: y direction
    flux_temp .= zero(eltype(flux_temp))
    flux_noncons_temp .= zero(eltype(flux_noncons_temp))

    for j in eachnode(dg), i in eachnode(dg)
        u_node = get_node_vars(u, equations, dg, i, j, element)
        for jj in (j + 1):nnodes(dg)
            u_node_jj = get_node_vars(u, equations, dg, i, jj, element)
            flux2 = volume_flux_cons(u_node, u_node_jj, 2, equations)
            multiply_add_to_node_vars!(flux_temp, derivative_split[j, jj], flux2,
                                       equations, dg, i, j)
            multiply_add_to_node_vars!(flux_temp, derivative_split[jj, j], flux2,
                                       equations, dg, i, jj)
            for noncons in 1:n_nonconservative_terms(equations)
                # We multiply by 0.5 because that is done in other parts of Trixi
                flux2_noncons = volume_flux_noncons(u_node, u_node_jj, 2, equations,
                                                    NonConservativeSymmetric(), noncons)
                multiply_add_to_node_vars!(flux_noncons_temp,
                                           0.5 * derivative_split[j, jj],
                                           flux2_noncons,
                                           equations, dg, noncons, i, j)
                multiply_add_to_node_vars!(flux_noncons_temp,
                                           0.5 * derivative_split[jj, j],
                                           flux2_noncons,
                                           equations, dg, noncons, i, jj)
            end
        end
    end

    # FV-form flux `fhat` in y direction
    fhat2_L[:, :, 1] .= zero(eltype(fhat2_L))
    fhat2_L[:, :, nnodes(dg) + 1] .= zero(eltype(fhat2_L))
    fhat2_R[:, :, 1] .= zero(eltype(fhat2_R))
    fhat2_R[:, :, nnodes(dg) + 1] .= zero(eltype(fhat2_R))

    fhat_temp[:, :, 1] .= zero(eltype(fhat1_L))
    fhat_noncons_temp[:, :, :, 1] .= zero(eltype(fhat1_L))

    # Compute local contribution to non-conservative flux
    for j in eachnode(dg), i in eachnode(dg)
        u_local = get_node_vars(u, equations, dg, i, j, element)
        for noncons in 1:n_nonconservative_terms(equations)
            set_node_vars!(phi,
                           volume_flux_noncons(u_local, 2, equations,
                                               NonConservativeLocal(), noncons),
                           equations, dg, noncons, i, j)
        end
    end

    for j in 1:(nnodes(dg) - 1), i in eachnode(dg)
        # Conservative part
        for v in eachvariable(equations)
            value = fhat_temp[v, i, j] + weights[j] * flux_temp[v, i, j]
            fhat_temp[v, i, j + 1] = value
            fhat2_L[v, i, j + 1] = value
            fhat2_R[v, i, j + 1] = value
        end
        # Nonconservative part
        for noncons in 1:n_nonconservative_terms(equations),
            v in eachvariable(equations)

            value = fhat_noncons_temp[v, noncons, i, j] +
                    weights[j] * flux_noncons_temp[v, noncons, i, j]
            fhat_noncons_temp[v, noncons, i, j + 1] = value

            fhat2_L[v, i, j + 1] = fhat2_L[v, i, j + 1] + phi[v, noncons, i, j] * value
            fhat2_R[v, i, j + 1] = fhat2_R[v, i, j + 1] +
                                   phi[v, noncons, i, j + 1] * value
        end
    end

    return nothing
end

# Calculate the antidiffusive flux `antidiffusive_flux` as the subtraction between `fhat` and `fstar` for conservative systems.
@inline function calcflux_antidiffusive!(fhat1_L, fhat1_R, fhat2_L, fhat2_R,
                                         fstar1_L, fstar1_R, fstar2_L, fstar2_R,
                                         u, mesh,
                                         nonconservative_terms::False, equations,
                                         limiter::SubcellLimiterIDP, dg, element, cache)
    @unpack antidiffusive_flux1_L, antidiffusive_flux2_L, antidiffusive_flux1_R, antidiffusive_flux2_R = cache.antidiffusive_fluxes

    for j in eachnode(dg), i in 2:nnodes(dg)
        for v in eachvariable(equations)
            antidiffusive_flux1_L[v, i, j, element] = fhat1_L[v, i, j] -
                                                      fstar1_L[v, i, j]
            antidiffusive_flux1_R[v, i, j, element] = antidiffusive_flux1_L[v, i, j,
                                                                            element]
        end
=======
>>>>>>> 61c33b0a
    end
    for j in 2:nnodes(dg), i in eachnode(dg)
        for v in eachvariable(equations)
            antidiffusive_flux2_L[v, i, j, element] = fhat2_L[v, i, j] -
                                                      fstar2_L[v, i, j]
            antidiffusive_flux2_R[v, i, j, element] = antidiffusive_flux2_L[v, i, j,
                                                                            element]
        end
    end

    antidiffusive_flux1_L[:, 1, :, element] .= zero(eltype(antidiffusive_flux1_L))
    antidiffusive_flux1_L[:, nnodes(dg) + 1, :, element] .= zero(eltype(antidiffusive_flux1_L))
    antidiffusive_flux1_R[:, 1, :, element] .= zero(eltype(antidiffusive_flux1_R))
    antidiffusive_flux1_R[:, nnodes(dg) + 1, :, element] .= zero(eltype(antidiffusive_flux1_R))

    antidiffusive_flux2_L[:, :, 1, element] .= zero(eltype(antidiffusive_flux2_L))
    antidiffusive_flux2_L[:, :, nnodes(dg) + 1, element] .= zero(eltype(antidiffusive_flux2_L))
    antidiffusive_flux2_R[:, :, 1, element] .= zero(eltype(antidiffusive_flux2_R))
    antidiffusive_flux2_R[:, :, nnodes(dg) + 1, element] .= zero(eltype(antidiffusive_flux2_R))

    # FV-form flux `fhat` in x direction
    fhat1_L[:, 1, :] .= zero(eltype(fhat1_L))
    fhat1_L[:, nnodes(dg) + 1, :] .= zero(eltype(fhat1_L))
    fhat1_R[:, 1, :] .= zero(eltype(fhat1_R))
    fhat1_R[:, nnodes(dg) + 1, :] .= zero(eltype(fhat1_R))

    fhat_temp[:, 1, :] .= zero(eltype(fhat1_L))
    fhat_noncons_temp[:, :, 1, :] .= zero(eltype(fhat1_L))

    # Compute local contribution to non-conservative flux
    for j in eachnode(dg), i in eachnode(dg)
        u_local = get_node_vars(u, equations, dg, i, j, element)
        for noncons in 1:n_nonconservative_terms(equations)
            set_node_vars!(phi,
                           volume_flux_noncons(u_local, 1, equations,
                                               NonConservativeLocal(), noncons),
                           equations, dg, noncons, i, j)
        end
    end

    for j in eachnode(dg), i in 1:(nnodes(dg) - 1)
        # Conservative part
        for v in eachvariable(equations)
            value = fhat_temp[v, i, j] + weights[i] * flux_temp[v, i, j]
            fhat_temp[v, i + 1, j] = value
            fhat1_L[v, i + 1, j] = value
            fhat1_R[v, i + 1, j] = value
        end
        # Nonconservative part
        for noncons in 1:n_nonconservative_terms(equations),
            v in eachvariable(equations)

            value = fhat_noncons_temp[v, noncons, i, j] +
                    weights[i] * flux_noncons_temp[v, noncons, i, j]
            fhat_noncons_temp[v, noncons, i + 1, j] = value

            fhat1_L[v, i + 1, j] = fhat1_L[v, i + 1, j] + phi[v, noncons, i, j] * value
            fhat1_R[v, i + 1, j] = fhat1_R[v, i + 1, j] +
                                   phi[v, noncons, i + 1, j] * value
        end
    end

    # Split form volume flux in orientation 2: y direction
    flux_temp .= zero(eltype(flux_temp))
    flux_noncons_temp .= zero(eltype(flux_noncons_temp))

    for j in eachnode(dg), i in eachnode(dg)
        u_node = get_node_vars(u, equations, dg, i, j, element)
        for jj in (j + 1):nnodes(dg)
            u_node_jj = get_node_vars(u, equations, dg, i, jj, element)
            flux2 = volume_flux_cons(u_node, u_node_jj, 2, equations)
            multiply_add_to_node_vars!(flux_temp, derivative_split[j, jj], flux2,
                                       equations, dg, i, j)
            multiply_add_to_node_vars!(flux_temp, derivative_split[jj, j], flux2,
                                       equations, dg, i, jj)
            for noncons in 1:n_nonconservative_terms(equations)
                # We multiply by 0.5 because that is done in other parts of Trixi
                flux2_noncons = volume_flux_noncons(u_node, u_node_jj, 2, equations,
                                                    NonConservativeSymmetric(), noncons)
                multiply_add_to_node_vars!(flux_noncons_temp,
                                           0.5 * derivative_split[j, jj],
                                           flux2_noncons,
                                           equations, dg, noncons, i, j)
                multiply_add_to_node_vars!(flux_noncons_temp,
                                           0.5 * derivative_split[jj, j],
                                           flux2_noncons,
                                           equations, dg, noncons, i, jj)
            end
        end
    end

    # FV-form flux `fhat` in y direction
    fhat2_L[:, :, 1] .= zero(eltype(fhat2_L))
    fhat2_L[:, :, nnodes(dg) + 1] .= zero(eltype(fhat2_L))
    fhat2_R[:, :, 1] .= zero(eltype(fhat2_R))
    fhat2_R[:, :, nnodes(dg) + 1] .= zero(eltype(fhat2_R))

    fhat_temp[:, :, 1] .= zero(eltype(fhat1_L))
    fhat_noncons_temp[:, :, :, 1] .= zero(eltype(fhat1_L))

    # Compute local contribution to non-conservative flux
    for j in eachnode(dg), i in eachnode(dg)
        u_local = get_node_vars(u, equations, dg, i, j, element)
        for noncons in 1:n_nonconservative_terms(equations)
            set_node_vars!(phi,
                           volume_flux_noncons(u_local, 2, equations,
                                               NonConservativeLocal(), noncons),
                           equations, dg, noncons, i, j)
        end
    end

    for j in 1:(nnodes(dg) - 1), i in eachnode(dg)
        # Conservative part
        for v in eachvariable(equations)
            value = fhat_temp[v, i, j] + weights[j] * flux_temp[v, i, j]
            fhat_temp[v, i, j + 1] = value
            fhat2_L[v, i, j + 1] = value
            fhat2_R[v, i, j + 1] = value
        end
        # Nonconservative part
        for noncons in 1:n_nonconservative_terms(equations),
            v in eachvariable(equations)

            value = fhat_noncons_temp[v, noncons, i, j] +
                    weights[j] * flux_noncons_temp[v, noncons, i, j]
            fhat_noncons_temp[v, noncons, i, j + 1] = value

            fhat2_L[v, i, j + 1] = fhat2_L[v, i, j + 1] + phi[v, noncons, i, j] * value
            fhat2_R[v, i, j + 1] = fhat2_R[v, i, j + 1] +
                                   phi[v, noncons, i, j + 1] * value
        end
    end

    return nothing
end

# Calculate the antidiffusive flux `antidiffusive_flux` as the subtraction between `fhat` and `fstar` for conservative systems.
@inline function calcflux_antidiffusive!(fhat1_L, fhat1_R, fhat2_L, fhat2_R,
                                         fstar1_L, fstar1_R, fstar2_L, fstar2_R,
                                         u, mesh,
                                         nonconservative_terms::False, equations,
                                         limiter::SubcellLimiterIDP, dg, element, cache)
    @unpack antidiffusive_flux1_L, antidiffusive_flux2_L, antidiffusive_flux1_R, antidiffusive_flux2_R = cache.antidiffusive_fluxes

    for j in eachnode(dg), i in 2:nnodes(dg)
        for v in eachvariable(equations)
            antidiffusive_flux1_L[v, i, j, element] = fhat1_L[v, i, j] -
                                                      fstar1_L[v, i, j]
            antidiffusive_flux1_R[v, i, j, element] = antidiffusive_flux1_L[v, i, j,
                                                                            element]
        end
    end
    for j in 2:nnodes(dg), i in eachnode(dg)
        for v in eachvariable(equations)
            antidiffusive_flux2_L[v, i, j, element] = fhat2_L[v, i, j] -
                                                      fstar2_L[v, i, j]
            antidiffusive_flux2_R[v, i, j, element] = antidiffusive_flux2_L[v, i, j,
                                                                            element]
        end
    end

    antidiffusive_flux1_L[:, 1, :, element] .= zero(eltype(antidiffusive_flux1_L))
    antidiffusive_flux1_L[:, nnodes(dg) + 1, :, element] .= zero(eltype(antidiffusive_flux1_L))
    antidiffusive_flux1_R[:, 1, :, element] .= zero(eltype(antidiffusive_flux1_R))
    antidiffusive_flux1_R[:, nnodes(dg) + 1, :, element] .= zero(eltype(antidiffusive_flux1_R))

    antidiffusive_flux2_L[:, :, 1, element] .= zero(eltype(antidiffusive_flux2_L))
    antidiffusive_flux2_L[:, :, nnodes(dg) + 1, element] .= zero(eltype(antidiffusive_flux2_L))
    antidiffusive_flux2_R[:, :, 1, element] .= zero(eltype(antidiffusive_flux2_R))
    antidiffusive_flux2_R[:, :, nnodes(dg) + 1, element] .= zero(eltype(antidiffusive_flux2_R))

    return nothing
end

# Calculate the antidiffusive flux `antidiffusive_flux` as the subtraction between `fhat` and `fstar` for conservative systems.
@inline function calcflux_antidiffusive!(fhat1_L, fhat1_R, fhat2_L, fhat2_R,
                                         fstar1_L, fstar1_R, fstar2_L, fstar2_R,
                                         u, mesh,
                                         nonconservative_terms::True, equations,
                                         limiter::SubcellLimiterIDP, dg, element, cache)
    @unpack antidiffusive_flux1_L, antidiffusive_flux2_L, antidiffusive_flux1_R, antidiffusive_flux2_R = cache.antidiffusive_fluxes
<<<<<<< HEAD

    for j in eachnode(dg), i in 2:nnodes(dg)
        for v in eachvariable(equations)
            antidiffusive_flux1_L[v, i, j, element] = fhat1_L[v, i, j] -
                                                      fstar1_L[v, i, j]
            antidiffusive_flux1_R[v, i, j, element] = fhat1_R[v, i, j] -
                                                      fstar1_R[v, i, j]
        end
    end
    for j in 2:nnodes(dg), i in eachnode(dg)
        for v in eachvariable(equations)
            antidiffusive_flux2_L[v, i, j, element] = fhat2_L[v, i, j] -
                                                      fstar2_L[v, i, j]
            antidiffusive_flux2_R[v, i, j, element] = fhat2_R[v, i, j] -
                                                      fstar2_R[v, i, j]
        end
    end

    antidiffusive_flux1_L[:, 1, :, element] .= zero(eltype(antidiffusive_flux1_L))
    antidiffusive_flux1_L[:, nnodes(dg) + 1, :, element] .= zero(eltype(antidiffusive_flux1_L))
    antidiffusive_flux1_R[:, 1, :, element] .= zero(eltype(antidiffusive_flux1_R))
    antidiffusive_flux1_R[:, nnodes(dg) + 1, :, element] .= zero(eltype(antidiffusive_flux1_R))

    antidiffusive_flux2_L[:, :, 1, element] .= zero(eltype(antidiffusive_flux2_L))
    antidiffusive_flux2_L[:, :, nnodes(dg) + 1, element] .= zero(eltype(antidiffusive_flux2_L))
    antidiffusive_flux2_R[:, :, 1, element] .= zero(eltype(antidiffusive_flux2_R))
    antidiffusive_flux2_R[:, :, nnodes(dg) + 1, element] .= zero(eltype(antidiffusive_flux2_R))

    return nothing
end

@inline function calcflux_antidiffusive!(fhat1_L, fhat1_R, fhat2_L, fhat2_R,
                                         fstar1_L, fstar1_R, fstar2_L, fstar2_R,
                                         u, mesh,
                                         nonconservative_terms::False, equations,
                                         limiter::SubcellLimiterMCL, dg, element, cache)
    @unpack antidiffusive_flux1_L, antidiffusive_flux2_L, antidiffusive_flux1_R, antidiffusive_flux2_R = cache.antidiffusive_fluxes

    for j in eachnode(dg), i in 2:nnodes(dg)
        for v in eachvariable(equations)
            antidiffusive_flux1_L[v, i, j, element] = -(fhat1_L[v, i, j] -
                                                        fstar1_L[v, i, j])
            antidiffusive_flux1_R[v, i, j, element] = antidiffusive_flux1_L[v, i, j,
                                                                            element]
        end
    end
    for j in 2:nnodes(dg), i in eachnode(dg)
        for v in eachvariable(equations)
            antidiffusive_flux2_L[v, i, j, element] = -(fhat2_L[v, i, j] -
                                                        fstar2_L[v, i, j])
            antidiffusive_flux2_R[v, i, j, element] = antidiffusive_flux2_L[v, i, j,
                                                                            element]
        end
    end

    antidiffusive_flux1_L[:, 1, :, element] .= zero(eltype(antidiffusive_flux1_L))
    antidiffusive_flux1_L[:, nnodes(dg) + 1, :, element] .= zero(eltype(antidiffusive_flux1_L))
    antidiffusive_flux1_R[:, 1, :, element] .= zero(eltype(antidiffusive_flux1_R))
    antidiffusive_flux1_R[:, nnodes(dg) + 1, :, element] .= zero(eltype(antidiffusive_flux1_R))

    antidiffusive_flux2_L[:, :, 1, element] .= zero(eltype(antidiffusive_flux2_L))
    antidiffusive_flux2_L[:, :, nnodes(dg) + 1, element] .= zero(eltype(antidiffusive_flux2_L))
    antidiffusive_flux2_R[:, :, 1, element] .= zero(eltype(antidiffusive_flux2_R))
    antidiffusive_flux2_R[:, :, nnodes(dg) + 1, element] .= zero(eltype(antidiffusive_flux2_R))

    return nothing
end

@inline function calcflux_antidiffusive!(fhat1_L, fhat1_R, fhat2_L, fhat2_R,
                                         fstar1_L, fstar1_R, fstar2_L, fstar2_R,
                                         u, mesh,
                                         nonconservative_terms::True, equations,
                                         limiter::SubcellLimiterMCL, dg, element, cache)
    @unpack antidiffusive_flux1_L, antidiffusive_flux2_L, antidiffusive_flux1_R, antidiffusive_flux2_R = cache.antidiffusive_fluxes

    for j in eachnode(dg), i in 2:nnodes(dg)
        for v in eachvariable(equations)
            antidiffusive_flux1_L[v, i, j, element] = -(fhat1_L[v, i, j] -
                                                        fstar1_L[v, i, j])
            antidiffusive_flux1_R[v, i, j, element] = -(fhat1_R[v, i, j] -
                                                        fstar1_R[v, i, j])
=======

    for j in eachnode(dg), i in 2:nnodes(dg)
        for v in eachvariable(equations)
            antidiffusive_flux1_L[v, i, j, element] = fhat1_L[v, i, j] -
                                                      fstar1_L[v, i, j]
            antidiffusive_flux1_R[v, i, j, element] = fhat1_R[v, i, j] -
                                                      fstar1_R[v, i, j]
>>>>>>> 61c33b0a
        end
    end
    for j in 2:nnodes(dg), i in eachnode(dg)
        for v in eachvariable(equations)
<<<<<<< HEAD
            antidiffusive_flux2_L[v, i, j, element] = -(fhat2_L[v, i, j] -
                                                        fstar2_L[v, i, j])
            antidiffusive_flux2_R[v, i, j, element] = -(fhat2_R[v, i, j] -
                                                        fstar2_R[v, i, j])
        end
    end

    antidiffusive_flux1_L[:, 1, :, element] .= zero(eltype(antidiffusive_flux1_L))
    antidiffusive_flux1_L[:, nnodes(dg) + 1, :, element] .= zero(eltype(antidiffusive_flux1_L))
    antidiffusive_flux1_R[:, 1, :, element] .= zero(eltype(antidiffusive_flux1_R))
    antidiffusive_flux1_R[:, nnodes(dg) + 1, :, element] .= zero(eltype(antidiffusive_flux1_R))

    antidiffusive_flux2_L[:, :, 1, element] .= zero(eltype(antidiffusive_flux2_L))
    antidiffusive_flux2_L[:, :, nnodes(dg) + 1, element] .= zero(eltype(antidiffusive_flux2_L))
    antidiffusive_flux2_R[:, :, 1, element] .= zero(eltype(antidiffusive_flux2_R))
    antidiffusive_flux2_R[:, :, nnodes(dg) + 1, element] .= zero(eltype(antidiffusive_flux2_R))

    return nothing
end

@inline function calc_lambdas_bar_states!(u, t, mesh::TreeMesh,
                                          nonconservative_terms, equations, limiter,
                                          dg, cache, boundary_conditions;
                                          calc_bar_states = true)
    if limiter isa SubcellLimiterIDP && !limiter.bar_states
        return nothing
    end
    @unpack lambda1, lambda2, bar_states1, bar_states2 = limiter.cache.container_bar_states

    # Calc lambdas and bar states inside elements
    @threaded for element in eachelement(dg, cache)
        for j in eachnode(dg), i in 2:nnodes(dg)
            u_node = get_node_vars(u, equations, dg, i, j, element)
            u_node_im1 = get_node_vars(u, equations, dg, i - 1, j, element)
            lambda1[i, j, element] = max_abs_speed_naive(u_node_im1, u_node, 1,
                                                         equations)

            !calc_bar_states && continue

            flux1 = flux(u_node, 1, equations)
            flux1_im1 = flux(u_node_im1, 1, equations)
            for v in eachvariable(equations)
                bar_states1[v, i, j, element] = 0.5 * (u_node[v] + u_node_im1[v]) -
                                                0.5 * (flux1[v] - flux1_im1[v]) /
                                                lambda1[i, j, element]
            end
        end

        for j in 2:nnodes(dg), i in eachnode(dg)
            u_node = get_node_vars(u, equations, dg, i, j, element)
            u_node_jm1 = get_node_vars(u, equations, dg, i, j - 1, element)
            lambda2[i, j, element] = max_abs_speed_naive(u_node_jm1, u_node, 2,
                                                         equations)

            !calc_bar_states && continue

            flux2 = flux(u_node, 2, equations)
            flux2_jm1 = flux(u_node_jm1, 2, equations)
            for v in eachvariable(equations)
                bar_states2[v, i, j, element] = 0.5 * (u_node[v] + u_node_jm1[v]) -
                                                0.5 * (flux2[v] - flux2_jm1[v]) /
                                                lambda2[i, j, element]
            end
        end
    end

    # Calc lambdas and bar states at interfaces and periodic boundaries
    @threaded for interface in eachinterface(dg, cache)
        # Get neighboring element ids
        left_id = cache.interfaces.neighbor_ids[1, interface]
        right_id = cache.interfaces.neighbor_ids[2, interface]

        orientation = cache.interfaces.orientations[interface]

        if orientation == 1
            for j in eachnode(dg)
                u_left = get_node_vars(u, equations, dg, nnodes(dg), j, left_id)
                u_right = get_node_vars(u, equations, dg, 1, j, right_id)
                lambda = max_abs_speed_naive(u_left, u_right, orientation, equations)

                lambda1[nnodes(dg) + 1, j, left_id] = lambda
                lambda1[1, j, right_id] = lambda

                !calc_bar_states && continue

                flux_left = flux(u_left, orientation, equations)
                flux_right = flux(u_right, orientation, equations)
                bar_state = 0.5 * (u_left + u_right) -
                            0.5 * (flux_right - flux_left) / lambda
                for v in eachvariable(equations)
                    bar_states1[v, nnodes(dg) + 1, j, left_id] = bar_state[v]
                    bar_states1[v, 1, j, right_id] = bar_state[v]
                end
            end
        else # orientation == 2
            for i in eachnode(dg)
                u_left = get_node_vars(u, equations, dg, i, nnodes(dg), left_id)
                u_right = get_node_vars(u, equations, dg, i, 1, right_id)
                lambda = max_abs_speed_naive(u_left, u_right, orientation, equations)

                lambda2[i, nnodes(dg) + 1, left_id] = lambda
                lambda2[i, 1, right_id] = lambda

                !calc_bar_states && continue

                flux_left = flux(u_left, orientation, equations)
                flux_right = flux(u_right, orientation, equations)
                bar_state = 0.5 * (u_left + u_right) -
                            0.5 * (flux_right - flux_left) / lambda
                for v in eachvariable(equations)
                    bar_states2[v, i, nnodes(dg) + 1, left_id] = bar_state[v]
                    bar_states2[v, i, 1, right_id] = bar_state[v]
                end
            end
        end
    end

    # Calc lambdas and bar states at physical boundaries
    @threaded for boundary in eachboundary(dg, cache)
        element = cache.boundaries.neighbor_ids[boundary]
        orientation = cache.boundaries.orientations[boundary]
        neighbor_side = cache.boundaries.neighbor_sides[boundary]

        if orientation == 1
            if neighbor_side == 2 # Element is on the right, boundary on the left
                for j in eachnode(dg)
                    u_inner = get_node_vars(u, equations, dg, 1, j, element)
                    u_outer = get_boundary_outer_state(u_inner, cache, t,
                                                       boundary_conditions[1],
                                                       orientation, 1,
                                                       equations, dg, 1, j, element)
                    lambda1[1, j, element] = max_abs_speed_naive(u_inner, u_outer,
                                                                 orientation, equations)

                    !calc_bar_states && continue

                    flux_inner = flux(u_inner, orientation, equations)
                    flux_outer = flux(u_outer, orientation, equations)
                    bar_state = 0.5 * (u_inner + u_outer) -
                                0.5 * (flux_inner - flux_outer) / lambda1[1, j, element]
                    for v in eachvariable(equations)
                        bar_states1[v, 1, j, element] = bar_state[v]
                    end
                end
            else # Element is on the left, boundary on the right
                for j in eachnode(dg)
                    u_inner = get_node_vars(u, equations, dg, nnodes(dg), j, element)
                    u_outer = get_boundary_outer_state(u_inner, cache, t,
                                                       boundary_conditions[2],
                                                       orientation, 2,
                                                       equations, dg, nnodes(dg), j,
                                                       element)
                    lambda1[nnodes(dg) + 1, j, element] = max_abs_speed_naive(u_inner,
                                                                              u_outer,
                                                                              orientation,
                                                                              equations)

                    !calc_bar_states && continue

                    flux_inner = flux(u_inner, orientation, equations)
                    flux_outer = flux(u_outer, orientation, equations)
                    bar_state = 0.5 * (u_inner + u_outer) -
                                0.5 * (flux_outer - flux_inner) /
                                lambda1[nnodes(dg) + 1, j, element]
                    for v in eachvariable(equations)
                        bar_states1[v, nnodes(dg) + 1, j, element] = bar_state[v]
                    end
                end
            end
        else # orientation == 2
            if neighbor_side == 2 # Element is on the right, boundary on the left
                for i in eachnode(dg)
                    u_inner = get_node_vars(u, equations, dg, i, 1, element)
                    u_outer = get_boundary_outer_state(u_inner, cache, t,
                                                       boundary_conditions[3],
                                                       orientation, 3,
                                                       equations, dg, i, 1, element)
                    lambda2[i, 1, element] = max_abs_speed_naive(u_inner, u_outer,
                                                                 orientation, equations)

                    !calc_bar_states && continue

                    flux_inner = flux(u_inner, orientation, equations)
                    flux_outer = flux(u_outer, orientation, equations)
                    bar_state = 0.5 * (u_inner + u_outer) -
                                0.5 * (flux_inner - flux_outer) / lambda2[i, 1, element]
                    for v in eachvariable(equations)
                        bar_states2[v, i, 1, element] = bar_state[v]
                    end
                end
            else # Element is on the left, boundary on the right
                for i in eachnode(dg)
                    u_inner = get_node_vars(u, equations, dg, i, nnodes(dg), element)
                    u_outer = get_boundary_outer_state(u_inner, cache, t,
                                                       boundary_conditions[4],
                                                       orientation, 4,
                                                       equations, dg, i, nnodes(dg),
                                                       element)
                    lambda2[i, nnodes(dg) + 1, element] = max_abs_speed_naive(u_inner,
                                                                              u_outer,
                                                                              orientation,
                                                                              equations)

                    !calc_bar_states && continue

                    flux_inner = flux(u_inner, orientation, equations)
                    flux_outer = flux(u_outer, orientation, equations)
                    bar_state = 0.5 * (u_inner + u_outer) -
                                0.5 * (flux_outer - flux_inner) /
                                lambda2[i, nnodes(dg) + 1, element]
                    for v in eachvariable(equations)
                        bar_states2[v, i, nnodes(dg) + 1, element] = bar_state[v]
                    end
                end
            end
        end
    end

    return nothing
end

@inline function calc_variable_bounds!(u, mesh, nonconservative_terms, equations,
                                       limiter::SubcellLimiterIDP, dg, cache)
    if !limiter.bar_states
        return nothing
    end
    @unpack variable_bounds = limiter.cache.subcell_limiter_coefficients
    @unpack bar_states1, bar_states2 = limiter.cache.container_bar_states

    # state variables
    if limiter.local_minmax
        for index in limiter.local_minmax_variables_cons
            var_min = variable_bounds[Symbol("$(index)_min")]
            var_max = variable_bounds[Symbol("$(index)_max")]
            @threaded for element in eachelement(dg, cache)
                var_min[:, :, element] .= typemax(eltype(var_min))
                var_max[:, :, element] .= typemin(eltype(var_max))
                for j in eachnode(dg), i in eachnode(dg)
                    var_min[i, j, element] = min(var_min[i, j, element],
                                                 u[index, i, j, element])
                    var_max[i, j, element] = max(var_max[i, j, element],
                                                 u[index, i, j, element])
                    # TODO: Add source term!
                    # - xi direction
                    var_min[i, j, element] = min(var_min[i, j, element],
                                                 bar_states1[index, i, j, element])
                    var_max[i, j, element] = max(var_max[i, j, element],
                                                 bar_states1[index, i, j, element])
                    # + xi direction
                    var_min[i, j, element] = min(var_min[i, j, element],
                                                 bar_states1[index, i + 1, j, element])
                    var_max[i, j, element] = max(var_max[i, j, element],
                                                 bar_states1[index, i + 1, j, element])
                    # - eta direction
                    var_min[i, j, element] = min(var_min[i, j, element],
                                                 bar_states2[index, i, j, element])
                    var_max[i, j, element] = max(var_max[i, j, element],
                                                 bar_states2[index, i, j, element])
                    # + eta direction
                    var_min[i, j, element] = min(var_min[i, j, element],
                                                 bar_states2[index, i, j + 1, element])
                    var_max[i, j, element] = max(var_max[i, j, element],
                                                 bar_states2[index, i, j + 1, element])
                end
            end
        end
    end
    # Specific Entropy
    if limiter.spec_entropy
        s_min = variable_bounds[:spec_entropy_min]
        @threaded for element in eachelement(dg, cache)
            s_min[:, :, element] .= typemax(eltype(s_min))
            for j in eachnode(dg), i in eachnode(dg)
                s = entropy_spec(get_node_vars(u, equations, dg, i, j, element),
                                 equations)
                s_min[i, j, element] = min(s_min[i, j, element], s)
                # TODO: Add source?
                # - xi direction
                s = entropy_spec(get_node_vars(bar_states1, equations, dg, i, j,
                                               element), equations)
                s_min[i, j, element] = min(s_min[i, j, element], s)
                # + xi direction
                s = entropy_spec(get_node_vars(bar_states1, equations, dg, i + 1, j,
                                               element), equations)
                s_min[i, j, element] = min(s_min[i, j, element], s)
                # - eta direction
                s = entropy_spec(get_node_vars(bar_states2, equations, dg, i, j,
                                               element), equations)
                s_min[i, j, element] = min(s_min[i, j, element], s)
                # + eta direction
                s = entropy_spec(get_node_vars(bar_states2, equations, dg, i, j + 1,
                                               element), equations)
                s_min[i, j, element] = min(s_min[i, j, element], s)
            end
        end
    end
    # Mathematical entropy
    if limiter.math_entropy
        s_max = variable_bounds[:math_entropy_max]
        @threaded for element in eachelement(dg, cache)
            s_max[:, :, element] .= typemin(eltype(s_max))
            for j in eachnode(dg), i in eachnode(dg)
                s = entropy_math(get_node_vars(u, equations, dg, i, j, element),
                                 equations)
                s_max[i, j, element] = max(s_max[i, j, element], s)
                # - xi direction
                s = entropy_math(get_node_vars(bar_states1, equations, dg, i, j,
                                               element), equations)
                s_max[i, j, element] = max(s_max[i, j, element], s)
                # + xi direction
                s = entropy_math(get_node_vars(bar_states1, equations, dg, i + 1, j,
                                               element), equations)
                s_max[i, j, element] = max(s_max[i, j, element], s)
                # - eta direction
                s = entropy_math(get_node_vars(bar_states2, equations, dg, i, j,
                                               element), equations)
                s_max[i, j, element] = max(s_max[i, j, element], s)
                # + eta direction
                s = entropy_math(get_node_vars(bar_states2, equations, dg, i, j + 1,
                                               element), equations)
                s_max[i, j, element] = max(s_max[i, j, element], s)
            end
        end
    end

    return nothing
end

@inline function calc_variable_bounds!(u, mesh, nonconservative_terms, equations,
                                       limiter::SubcellLimiterMCL, dg, cache)
    @unpack var_min, var_max = limiter.cache.subcell_limiter_coefficients
    @unpack bar_states1, bar_states2, lambda1, lambda2 = limiter.cache.container_bar_states

    @threaded for element in eachelement(dg, cache)
        for v in eachvariable(equations)
            var_min[v, :, :, element] .= typemax(eltype(var_min))
            var_max[v, :, :, element] .= typemin(eltype(var_max))
        end

        if limiter.DensityLimiter
            for j in eachnode(dg), i in eachnode(dg)
                # Previous solution
                var_min[1, i, j, element] = min(var_min[1, i, j, element],
                                                u[1, i, j, element])
                var_max[1, i, j, element] = max(var_max[1, i, j, element],
                                                u[1, i, j, element])
                # - xi direction
                bar_state_rho = bar_states1[1, i, j, element]
                var_min[1, i, j, element] = min(var_min[1, i, j, element],
                                                bar_state_rho)
                var_max[1, i, j, element] = max(var_max[1, i, j, element],
                                                bar_state_rho)
                # + xi direction
                bar_state_rho = bar_states1[1, i + 1, j, element]
                var_min[1, i, j, element] = min(var_min[1, i, j, element],
                                                bar_state_rho)
                var_max[1, i, j, element] = max(var_max[1, i, j, element],
                                                bar_state_rho)
                # - eta direction
                bar_state_rho = bar_states2[1, i, j, element]
                var_min[1, i, j, element] = min(var_min[1, i, j, element],
                                                bar_state_rho)
                var_max[1, i, j, element] = max(var_max[1, i, j, element],
                                                bar_state_rho)
                # + eta direction
                bar_state_rho = bar_states2[1, i, j + 1, element]
                var_min[1, i, j, element] = min(var_min[1, i, j, element],
                                                bar_state_rho)
                var_max[1, i, j, element] = max(var_max[1, i, j, element],
                                                bar_state_rho)
            end
        end #limiter.DensityLimiter

        if limiter.SequentialLimiter
            for j in eachnode(dg), i in eachnode(dg)
                # Previous solution
                for v in 2:nvariables(equations)
                    phi = u[v, i, j, element] / u[1, i, j, element]
                    var_min[v, i, j, element] = min(var_min[v, i, j, element], phi)
                    var_max[v, i, j, element] = max(var_max[v, i, j, element], phi)
                end
                # - xi direction
                bar_state_rho = bar_states1[1, i, j, element]
                for v in 2:nvariables(equations)
                    bar_state_phi = bar_states1[v, i, j, element] / bar_state_rho
                    var_min[v, i, j, element] = min(var_min[v, i, j, element],
                                                    bar_state_phi)
                    var_max[v, i, j, element] = max(var_max[v, i, j, element],
                                                    bar_state_phi)
                end
                # + xi direction
                bar_state_rho = bar_states1[1, i + 1, j, element]
                for v in 2:nvariables(equations)
                    bar_state_phi = bar_states1[v, i + 1, j, element] / bar_state_rho
                    var_min[v, i, j, element] = min(var_min[v, i, j, element],
                                                    bar_state_phi)
                    var_max[v, i, j, element] = max(var_max[v, i, j, element],
                                                    bar_state_phi)
                end
                # - eta direction
                bar_state_rho = bar_states2[1, i, j, element]
                for v in 2:nvariables(equations)
                    bar_state_phi = bar_states2[v, i, j, element] / bar_state_rho
                    var_min[v, i, j, element] = min(var_min[v, i, j, element],
                                                    bar_state_phi)
                    var_max[v, i, j, element] = max(var_max[v, i, j, element],
                                                    bar_state_phi)
                end
                # + eta direction
                bar_state_rho = bar_states2[1, i, j + 1, element]
                for v in 2:nvariables(equations)
                    bar_state_phi = bar_states2[v, i, j + 1, element] / bar_state_rho
                    var_min[v, i, j, element] = min(var_min[v, i, j, element],
                                                    bar_state_phi)
                    var_max[v, i, j, element] = max(var_max[v, i, j, element],
                                                    bar_state_phi)
                end
            end
        elseif limiter.ConservativeLimiter
            for j in eachnode(dg), i in eachnode(dg)
                # Previous solution
                for v in 2:nvariables(equations)
                    var_min[v, i, j, element] = min(var_min[v, i, j, element],
                                                    u[v, i, j, element])
                    var_max[v, i, j, element] = max(var_max[v, i, j, element],
                                                    u[v, i, j, element])
                end
                # - xi direction
                for v in 2:nvariables(equations)
                    bar_state_rho = bar_states1[v, i, j, element]
                    var_min[v, i, j, element] = min(var_min[v, i, j, element],
                                                    bar_state_rho)
                    var_max[v, i, j, element] = max(var_max[v, i, j, element],
                                                    bar_state_rho)
                end
                # + xi direction
                for v in 2:nvariables(equations)
                    bar_state_rho = bar_states1[v, i + 1, j, element]
                    var_min[v, i, j, element] = min(var_min[v, i, j, element],
                                                    bar_state_rho)
                    var_max[v, i, j, element] = max(var_max[v, i, j, element],
                                                    bar_state_rho)
                end
                # - eta direction
                for v in 2:nvariables(equations)
                    bar_state_rho = bar_states2[v, i, j, element]
                    var_min[v, i, j, element] = min(var_min[v, i, j, element],
                                                    bar_state_rho)
                    var_max[v, i, j, element] = max(var_max[v, i, j, element],
                                                    bar_state_rho)
                end
                # + eta direction
                for v in 2:nvariables(equations)
                    bar_state_rho = bar_states2[v, i, j + 1, element]
                    var_min[v, i, j, element] = min(var_min[v, i, j, element],
                                                    bar_state_rho)
                    var_max[v, i, j, element] = max(var_max[v, i, j, element],
                                                    bar_state_rho)
                end
            end
        end
    end

    return nothing
end

@inline function calcflux_antidiffusive_limited!(u, mesh, nonconservative_terms::False,
                                                 equations, limiter, dg, element,
                                                 cache,
                                                 fstar1, fstar2)
    @unpack antidiffusive_flux1_L, antidiffusive_flux2_L, antidiffusive_flux1_R, antidiffusive_flux2_R = cache.antidiffusive_fluxes
    @unpack var_min, var_max = limiter.cache.subcell_limiter_coefficients
    @unpack bar_states1, bar_states2, lambda1, lambda2 = limiter.cache.container_bar_states

    if limiter.Plotting
        @unpack alpha, alpha_pressure, alpha_entropy,
        alpha_mean, alpha_mean_pressure, alpha_mean_entropy = limiter.cache.subcell_limiter_coefficients
        for j in eachnode(dg), i in eachnode(dg)
            alpha_mean[:, i, j, element] .= zero(eltype(alpha_mean))
            alpha[:, i, j, element] .= one(eltype(alpha))
            if limiter.PressurePositivityLimiterKuzmin
                alpha_mean_pressure[i, j, element] = zero(eltype(alpha_mean_pressure))
                alpha_pressure[i, j, element] = one(eltype(alpha_pressure))
            end
            if limiter.SemiDiscEntropyLimiter
                alpha_mean_entropy[i, j, element] = zero(eltype(alpha_mean_entropy))
                alpha_entropy[i, j, element] = one(eltype(alpha_entropy))
            end
        end
    end

    # The antidiffuse flux can have very small absolute values. This can lead to values of f_min which are zero up to machine accuracy.
    # To avoid further calculations with these values, we replace them by 0.
    # It can also happen that the limited flux changes its sign (for instance to -1e-13).
    # This does not really make sense in theory and causes problems for the visualization.
    # Therefore we make sure that the flux keeps its sign during limiting.

    # Density limiter
    if limiter.DensityLimiter
        for j in eachnode(dg), i in 2:nnodes(dg)
            lambda = lambda1[i, j, element]
            bar_state_rho = bar_states1[1, i, j, element]

            # Limit density
            if antidiffusive_flux1_L[1, i, j, element] > 0
                f_max = lambda * min(var_max[1, i - 1, j, element] - bar_state_rho,
                            bar_state_rho - var_min[1, i, j, element])
                f_max = isapprox(f_max, 0.0, atol = eps()) ? 0.0 : f_max
                flux_limited = min(antidiffusive_flux1_L[1, i, j, element],
                                   max(f_max, 0.0))
            else
                f_min = lambda * max(var_min[1, i - 1, j, element] - bar_state_rho,
                            bar_state_rho - var_max[1, i, j, element])
                f_min = isapprox(f_min, 0.0, atol = eps()) ? 0.0 : f_min
                flux_limited = max(antidiffusive_flux1_L[1, i, j, element],
                                   min(f_min, 0.0))
            end

            if limiter.Plotting || limiter.DensityAlphaForAll
                if isapprox(antidiffusive_flux1_L[1, i, j, element], 0.0, atol = eps())
                    coefficient = 1.0 # flux_limited is zero as well
                else
                    coefficient = min(1,
                                      (flux_limited + sign(flux_limited) * eps()) /
                                      (antidiffusive_flux1_L[1, i, j, element] +
                                       sign(flux_limited) * eps()))
                end

                if limiter.Plotting
                    @unpack alpha, alpha_mean = limiter.cache.subcell_limiter_coefficients
                    alpha[1, i - 1, j, element] = min(alpha[1, i - 1, j, element],
                                                      coefficient)
                    alpha[1, i, j, element] = min(alpha[1, i, j, element], coefficient)
                    alpha_mean[1, i - 1, j, element] += coefficient
                    alpha_mean[1, i, j, element] += coefficient
                end
            end
            antidiffusive_flux1_L[1, i, j, element] = flux_limited

            #Limit all quantities with the same alpha
            if limiter.DensityAlphaForAll
                for v in 2:nvariables(equations)
                    antidiffusive_flux1_L[v, i, j, element] = coefficient *
                                                              antidiffusive_flux1_L[v,
                                                                                    i,
                                                                                    j,
                                                                                    element]
                end
            end
        end

        for j in 2:nnodes(dg), i in eachnode(dg)
            lambda = lambda2[i, j, element]
            bar_state_rho = bar_states2[1, i, j, element]

            # Limit density
            if antidiffusive_flux2_L[1, i, j, element] > 0
                f_max = lambda * min(var_max[1, i, j - 1, element] - bar_state_rho,
                            bar_state_rho - var_min[1, i, j, element])
                f_max = isapprox(f_max, 0.0, atol = eps()) ? 0.0 : f_max
                flux_limited = min(antidiffusive_flux2_L[1, i, j, element],
                                   max(f_max, 0.0))
            else
                f_min = lambda * max(var_min[1, i, j - 1, element] - bar_state_rho,
                            bar_state_rho - var_max[1, i, j, element])
                f_min = isapprox(f_min, 0.0, atol = eps()) ? 0.0 : f_min
                flux_limited = max(antidiffusive_flux2_L[1, i, j, element],
                                   min(f_min, 0.0))
            end

            if limiter.Plotting || limiter.DensityAlphaForAll
                if isapprox(antidiffusive_flux2_L[1, i, j, element], 0.0, atol = eps())
                    coefficient = 1.0 # flux_limited is zero as well
                else
                    coefficient = min(1,
                                      (flux_limited + sign(flux_limited) * eps()) /
                                      (antidiffusive_flux2_L[1, i, j, element] +
                                       sign(flux_limited) * eps()))
                end

                if limiter.Plotting
                    @unpack alpha, alpha_mean = limiter.cache.subcell_limiter_coefficients
                    alpha[1, i, j - 1, element] = min(alpha[1, i, j - 1, element],
                                                      coefficient)
                    alpha[1, i, j, element] = min(alpha[1, i, j, element], coefficient)
                    alpha_mean[1, i, j - 1, element] += coefficient
                    alpha_mean[1, i, j, element] += coefficient
                end
            end
            antidiffusive_flux2_L[1, i, j, element] = flux_limited

            #Limit all quantities with the same alpha
            if limiter.DensityAlphaForAll
                for v in 2:nvariables(equations)
                    antidiffusive_flux2_L[v, i, j, element] = coefficient *
                                                              antidiffusive_flux2_L[v,
                                                                                    i,
                                                                                    j,
                                                                                    element]
                end
            end
        end
    end # if limiter.DensityLimiter

    # Sequential limiter
    if limiter.SequentialLimiter
        for j in eachnode(dg), i in 2:nnodes(dg)
            lambda = lambda1[i, j, element]
            bar_state_rho = bar_states1[1, i, j, element]

            # Limit velocity and total energy
            rho_limited_iim1 = lambda * bar_state_rho -
                               antidiffusive_flux1_L[1, i, j, element]
            rho_limited_im1i = lambda * bar_state_rho +
                               antidiffusive_flux1_L[1, i, j, element]
            for v in 2:nvariables(equations)
                bar_state_phi = bar_states1[v, i, j, element]

                phi = bar_state_phi / bar_state_rho

                g = antidiffusive_flux1_L[v, i, j, element] +
                    (lambda * bar_state_phi - rho_limited_im1i * phi)

                if g > 0
                    g_max = min(rho_limited_im1i *
                                (var_max[v, i - 1, j, element] - phi),
                                rho_limited_iim1 * (phi - var_min[v, i, j, element]))
                    g_max = isapprox(g_max, 0.0, atol = eps()) ? 0.0 : g_max
                    g_limited = min(g, max(g_max, 0.0))
                else
                    g_min = max(rho_limited_im1i *
                                (var_min[v, i - 1, j, element] - phi),
                                rho_limited_iim1 * (phi - var_max[v, i, j, element]))
                    g_min = isapprox(g_min, 0.0, atol = eps()) ? 0.0 : g_min
                    g_limited = max(g, min(g_min, 0.0))
                end
                if limiter.Plotting
                    if isapprox(g, 0.0, atol = eps())
                        coefficient = 1.0 # g_limited is zero as well
                    else
                        coefficient = min(1,
                                          (g_limited + sign(g_limited) * eps()) /
                                          (g + sign(g_limited) * eps()))
                    end
                    @unpack alpha, alpha_mean = limiter.cache.subcell_limiter_coefficients
                    alpha[v, i - 1, j, element] = min(alpha[v, i - 1, j, element],
                                                      coefficient)
                    alpha[v, i, j, element] = min(alpha[v, i, j, element], coefficient)
                    alpha_mean[v, i - 1, j, element] += coefficient
                    alpha_mean[v, i, j, element] += coefficient
                end
                antidiffusive_flux1_L[v, i, j, element] = (rho_limited_im1i * phi -
                                                           lambda * bar_state_phi) +
                                                          g_limited
            end
        end

        for j in 2:nnodes(dg), i in eachnode(dg)
            lambda = lambda2[i, j, element]
            bar_state_rho = bar_states2[1, i, j, element]

            # Limit velocity and total energy
            rho_limited_jjm1 = lambda * bar_state_rho -
                               antidiffusive_flux2_L[1, i, j, element]
            rho_limited_jm1j = lambda * bar_state_rho +
                               antidiffusive_flux2_L[1, i, j, element]
            for v in 2:nvariables(equations)
                bar_state_phi = bar_states2[v, i, j, element]

                phi = bar_state_phi / bar_state_rho

                g = antidiffusive_flux2_L[v, i, j, element] +
                    (lambda * bar_state_phi - rho_limited_jm1j * phi)

                if g > 0
                    g_max = min(rho_limited_jm1j *
                                (var_max[v, i, j - 1, element] - phi),
                                rho_limited_jjm1 * (phi - var_min[v, i, j, element]))
                    g_max = isapprox(g_max, 0.0, atol = eps()) ? 0.0 : g_max
                    g_limited = min(g, max(g_max, 0.0))
                else
                    g_min = max(rho_limited_jm1j *
                                (var_min[v, i, j - 1, element] - phi),
                                rho_limited_jjm1 * (phi - var_max[v, i, j, element]))
                    g_min = isapprox(g_min, 0.0, atol = eps()) ? 0.0 : g_min
                    g_limited = max(g, min(g_min, 0.0))
                end
                if limiter.Plotting
                    if isapprox(g, 0.0, atol = eps())
                        coefficient = 1.0 # g_limited is zero as well
                    else
                        coefficient = min(1,
                                          (g_limited + sign(g_limited) * eps()) /
                                          (g + sign(g_limited) * eps()))
                    end
                    @unpack alpha, alpha_mean = limiter.cache.subcell_limiter_coefficients
                    alpha[v, i, j - 1, element] = min(alpha[v, i, j - 1, element],
                                                      coefficient)
                    alpha[v, i, j, element] = min(alpha[v, i, j, element], coefficient)
                    alpha_mean[v, i, j - 1, element] += coefficient
                    alpha_mean[v, i, j, element] += coefficient
                end

                antidiffusive_flux2_L[v, i, j, element] = (rho_limited_jm1j * phi -
                                                           lambda * bar_state_phi) +
                                                          g_limited
            end
        end
        # Conservative limiter
    elseif limiter.ConservativeLimiter
        for j in eachnode(dg), i in 2:nnodes(dg)
            lambda = lambda1[i, j, element]
            for v in 2:nvariables(equations)
                bar_state_phi = bar_states1[v, i, j, element]
                # Limit density
                if antidiffusive_flux1_L[v, i, j, element] > 0
                    f_max = lambda * min(var_max[v, i - 1, j, element] - bar_state_phi,
                                bar_state_phi - var_min[v, i, j, element])
                    f_max = isapprox(f_max, 0.0, atol = eps()) ? 0.0 : f_max
                    flux_limited = min(antidiffusive_flux1_L[v, i, j, element],
                                       max(f_max, 0.0))
                else
                    f_min = lambda * max(var_min[v, i - 1, j, element] - bar_state_phi,
                                bar_state_phi - var_max[v, i, j, element])
                    f_min = isapprox(f_min, 0.0, atol = eps()) ? 0.0 : f_min
                    flux_limited = max(antidiffusive_flux1_L[v, i, j, element],
                                       min(f_min, 0.0))
                end

                if limiter.Plotting
                    if isapprox(antidiffusive_flux1_L[v, i, j, element], 0.0,
                                atol = eps())
                        coefficient = 1.0 # flux_limited is zero as well
                    else
                        coefficient = min(1,
                                          (flux_limited + sign(flux_limited) * eps()) /
                                          (antidiffusive_flux1_L[v, i, j, element] +
                                           sign(flux_limited) * eps()))
                    end
                    @unpack alpha, alpha_mean = limiter.cache.subcell_limiter_coefficients
                    alpha[v, i - 1, j, element] = min(alpha[v, i - 1, j, element],
                                                      coefficient)
                    alpha[v, i, j, element] = min(alpha[v, i, j, element], coefficient)
                    alpha_mean[v, i - 1, j, element] += coefficient
                    alpha_mean[v, i, j, element] += coefficient
                end
                antidiffusive_flux1_L[v, i, j, element] = flux_limited
            end
        end

        for j in 2:nnodes(dg), i in eachnode(dg)
            lambda = lambda2[i, j, element]
            for v in 2:nvariables(equations)
                bar_state_phi = bar_states2[v, i, j, element]
                # Limit density
                if antidiffusive_flux2_L[v, i, j, element] > 0
                    f_max = lambda * min(var_max[v, i, j - 1, element] - bar_state_phi,
                                bar_state_phi - var_min[v, i, j, element])
                    f_max = isapprox(f_max, 0.0, atol = eps()) ? 0.0 : f_max
                    flux_limited = min(antidiffusive_flux2_L[v, i, j, element],
                                       max(f_max, 0.0))
                else
                    f_min = lambda * max(var_min[v, i, j - 1, element] - bar_state_phi,
                                bar_state_phi - var_max[v, i, j, element])
                    f_min = isapprox(f_min, 0.0, atol = eps()) ? 0.0 : f_min
                    flux_limited = max(antidiffusive_flux2_L[v, i, j, element],
                                       min(f_min, 0.0))
                end

                if limiter.Plotting
                    if isapprox(antidiffusive_flux2_L[v, i, j, element], 0.0,
                                atol = eps())
                        coefficient = 1.0 # flux_limited is zero as well
                    else
                        coefficient = min(1,
                                          (flux_limited + sign(flux_limited) * eps()) /
                                          (antidiffusive_flux2_L[v, i, j, element] +
                                           sign(flux_limited) * eps()))
                    end
                    @unpack alpha, alpha_mean = limiter.cache.subcell_limiter_coefficients
                    alpha[v, i, j - 1, element] = min(alpha[v, i, j - 1, element],
                                                      coefficient)
                    alpha[v, i, j, element] = min(alpha[v, i, j, element], coefficient)
                    alpha_mean[v, i, j - 1, element] += coefficient
                    alpha_mean[v, i, j, element] += coefficient
                end
                antidiffusive_flux2_L[v, i, j, element] = flux_limited
            end
        end
    end # limiter.SequentialLimiter and limiter.ConservativeLimiter

    # Density positivity limiter
    if limiter.DensityPositivityLimiter
        beta = limiter.DensityPositivityCorrectionFactor
        for j in eachnode(dg), i in 2:nnodes(dg)
            lambda = lambda1[i, j, element]
            bar_state_rho = bar_states1[1, i, j, element]
            # Limit density
            if antidiffusive_flux1_L[1, i, j, element] > 0
                f_max = (1 - beta) * lambda * bar_state_rho
                f_max = isapprox(f_max, 0.0, atol = eps()) ? 0.0 : f_max
                flux_limited = min(antidiffusive_flux1_L[1, i, j, element],
                                   max(f_max, 0.0))
            else
                f_min = -(1 - beta) * lambda * bar_state_rho
                f_min = isapprox(f_min, 0.0, atol = eps()) ? 0.0 : f_min
                flux_limited = max(antidiffusive_flux1_L[1, i, j, element],
                                   min(f_min, 0.0))
            end

            if limiter.Plotting || limiter.DensityAlphaForAll
                if isapprox(antidiffusive_flux1_L[1, i, j, element], 0.0, atol = eps())
                    coefficient = 1.0  # flux_limited is zero as well
                else
                    coefficient = flux_limited / antidiffusive_flux1_L[1, i, j, element]
                end

                if limiter.Plotting
                    @unpack alpha, alpha_mean = limiter.cache.subcell_limiter_coefficients
                    alpha[1, i - 1, j, element] = min(alpha[1, i - 1, j, element],
                                                      coefficient)
                    alpha[1, i, j, element] = min(alpha[1, i, j, element], coefficient)
                    if !limiter.DensityLimiter
                        alpha_mean[1, i - 1, j, element] += coefficient
                        alpha_mean[1, i, j, element] += coefficient
                    end
                end
            end
            antidiffusive_flux1_L[1, i, j, element] = flux_limited

            #Limit all quantities with the same alpha
            if limiter.DensityAlphaForAll
                for v in 2:nvariables(equations)
                    antidiffusive_flux1_L[v, i, j, element] = coefficient *
                                                              antidiffusive_flux1_L[v,
                                                                                    i,
                                                                                    j,
                                                                                    element]
                end
            end
        end

        for j in 2:nnodes(dg), i in eachnode(dg)
            lambda = lambda2[i, j, element]
            bar_state_rho = bar_states2[1, i, j, element]
            # Limit density
            if antidiffusive_flux2_L[1, i, j, element] > 0
                f_max = (1 - beta) * lambda * bar_state_rho
                f_max = isapprox(f_max, 0.0, atol = eps()) ? 0.0 : f_max
                flux_limited = min(antidiffusive_flux2_L[1, i, j, element],
                                   max(f_max, 0.0))
            else
                f_min = -(1 - beta) * lambda * bar_state_rho
                f_min = isapprox(f_min, 0.0, atol = eps()) ? 0.0 : f_min
                flux_limited = max(antidiffusive_flux2_L[1, i, j, element],
                                   min(f_min, 0.0))
            end

            if limiter.Plotting || limiter.DensityAlphaForAll
                if isapprox(antidiffusive_flux2_L[1, i, j, element], 0.0, atol = eps())
                    coefficient = 1.0  # flux_limited is zero as well
                else
                    coefficient = flux_limited / antidiffusive_flux2_L[1, i, j, element]
                end

                if limiter.Plotting
                    @unpack alpha, alpha_mean = limiter.cache.subcell_limiter_coefficients
                    alpha[1, i, j - 1, element] = min(alpha[1, i, j - 1, element],
                                                      coefficient)
                    alpha[1, i, j, element] = min(alpha[1, i, j, element], coefficient)
                    if !limiter.DensityLimiter
                        alpha_mean[1, i, j - 1, element] += coefficient
                        alpha_mean[1, i, j, element] += coefficient
                    end
                end
            end
            antidiffusive_flux2_L[1, i, j, element] = flux_limited

            #Limit all quantities with the same alpha
            if limiter.DensityAlphaForAll
                for v in 2:nvariables(equations)
                    antidiffusive_flux2_L[v, i, j, element] = coefficient *
                                                              antidiffusive_flux2_L[v,
                                                                                    i,
                                                                                    j,
                                                                                    element]
                end
            end
        end
    end #if limiter.DensityPositivityLimiter

    # Divide alpha_mean by number of additions
    if limiter.Plotting
        @unpack alpha_mean = limiter.cache.subcell_limiter_coefficients
        # Interfaces contribute with 1.0
        if limiter.DensityLimiter || limiter.DensityPositivityLimiter
            for i in eachnode(dg)
                alpha_mean[1, i, 1, element] += 1.0
                alpha_mean[1, i, nnodes(dg), element] += 1.0
                alpha_mean[1, 1, i, element] += 1.0
                alpha_mean[1, nnodes(dg), i, element] += 1.0
            end
            for j in eachnode(dg), i in eachnode(dg)
                alpha_mean[1, i, j, element] /= 4
            end
        end
        if limiter.SequentialLimiter || limiter.ConservativeLimiter
            for v in 2:nvariables(equations)
                for i in eachnode(dg)
                    alpha_mean[v, i, 1, element] += 1.0
                    alpha_mean[v, i, nnodes(dg), element] += 1.0
                    alpha_mean[v, 1, i, element] += 1.0
                    alpha_mean[v, nnodes(dg), i, element] += 1.0
                end
                for j in eachnode(dg), i in eachnode(dg)
                    alpha_mean[v, i, j, element] /= 4
                end
            end
        end
    end

    # Limit pressure à la Kuzmin
    if limiter.PressurePositivityLimiterKuzmin
        @unpack alpha_pressure, alpha_mean_pressure = limiter.cache.subcell_limiter_coefficients
        for j in eachnode(dg), i in 2:nnodes(dg)
            bar_state_velocity = bar_states1[2, i, j, element]^2 +
                                 bar_states1[3, i, j, element]^2
            flux_velocity = antidiffusive_flux1_L[2, i, j, element]^2 +
                            antidiffusive_flux1_L[3, i, j, element]^2

            Q = lambda1[i, j, element]^2 *
                (bar_states1[1, i, j, element] * bar_states1[4, i, j, element] -
                 0.5 * bar_state_velocity)

            if limiter.PressurePositivityLimiterKuzminExact
                # exact calculation of max(R_ij, R_ji)
                R_max = lambda1[i, j, element] *
                        abs(bar_states1[2, i, j, element] *
                            antidiffusive_flux1_L[2, i, j, element] +
                            bar_states1[3, i, j, element] *
                            antidiffusive_flux1_L[3, i, j, element] -
                            bar_states1[1, i, j, element] *
                            antidiffusive_flux1_L[4, i, j, element] -
                            bar_states1[4, i, j, element] *
                            antidiffusive_flux1_L[1, i, j, element])
                R_max += max(0,
                             0.5 * flux_velocity -
                             antidiffusive_flux1_L[4, i, j, element] *
                             antidiffusive_flux1_L[1, i, j, element])
            else
                # approximation R_max
                R_max = lambda1[i, j, element] *
                        (sqrt(bar_state_velocity * flux_velocity) +
                         abs(bar_states1[1, i, j, element] *
                             antidiffusive_flux1_L[4, i, j, element]) +
                         abs(bar_states1[4, i, j, element] *
                             antidiffusive_flux1_L[1, i, j, element]))
                R_max += max(0,
                             0.5 * flux_velocity -
                             antidiffusive_flux1_L[4, i, j, element] *
                             antidiffusive_flux1_L[1, i, j, element])
            end
            alpha = 1 # Initialize alpha for plotting
            if R_max > Q
                alpha = Q / R_max
                for v in eachvariable(equations)
                    antidiffusive_flux1_L[v, i, j, element] *= alpha
                end
            end
            if limiter.Plotting
                alpha_pressure[i - 1, j, element] = min(alpha_pressure[i - 1, j,
                                                                       element], alpha)
                alpha_pressure[i, j, element] = min(alpha_pressure[i, j, element],
                                                    alpha)
                alpha_mean_pressure[i - 1, j, element] += alpha
                alpha_mean_pressure[i, j, element] += alpha
            end
        end

        for j in 2:nnodes(dg), i in eachnode(dg)
            bar_state_velocity = bar_states2[2, i, j, element]^2 +
                                 bar_states2[3, i, j, element]^2
            flux_velocity = antidiffusive_flux2_L[2, i, j, element]^2 +
                            antidiffusive_flux2_L[3, i, j, element]^2

            Q = lambda2[i, j, element]^2 *
                (bar_states2[1, i, j, element] * bar_states2[4, i, j, element] -
                 0.5 * bar_state_velocity)

            if limiter.PressurePositivityLimiterKuzminExact
                # exact calculation of max(R_ij, R_ji)
                R_max = lambda2[i, j, element] *
                        abs(bar_states2[2, i, j, element] *
                            antidiffusive_flux2_L[2, i, j, element] +
                            bar_states2[3, i, j, element] *
                            antidiffusive_flux2_L[3, i, j, element] -
                            bar_states2[1, i, j, element] *
                            antidiffusive_flux2_L[4, i, j, element] -
                            bar_states2[4, i, j, element] *
                            antidiffusive_flux2_L[1, i, j, element])
                R_max += max(0,
                             0.5 * flux_velocity -
                             antidiffusive_flux2_L[4, i, j, element] *
                             antidiffusive_flux2_L[1, i, j, element])
            else
                # approximation R_max
                R_max = lambda2[i, j, element] *
                        (sqrt(bar_state_velocity * flux_velocity) +
                         abs(bar_states2[1, i, j, element] *
                             antidiffusive_flux2_L[4, i, j, element]) +
                         abs(bar_states2[4, i, j, element] *
                             antidiffusive_flux2_L[1, i, j, element]))
                R_max += max(0,
                             0.5 * flux_velocity -
                             antidiffusive_flux2_L[4, i, j, element] *
                             antidiffusive_flux2_L[1, i, j, element])
            end
            alpha = 1 # Initialize alpha for plotting
            if R_max > Q
                alpha = Q / R_max
                for v in eachvariable(equations)
                    antidiffusive_flux2_L[v, i, j, element] *= alpha
                end
            end
            if limiter.Plotting
                alpha_pressure[i, j - 1, element] = min(alpha_pressure[i, j - 1,
                                                                       element], alpha)
                alpha_pressure[i, j, element] = min(alpha_pressure[i, j, element],
                                                    alpha)
                alpha_mean_pressure[i, j - 1, element] += alpha
                alpha_mean_pressure[i, j, element] += alpha
            end
        end
        if limiter.Plotting
            @unpack alpha_mean_pressure = limiter.cache.subcell_limiter_coefficients
            # Interfaces contribute with 1.0
            for i in eachnode(dg)
                alpha_mean_pressure[i, 1, element] += 1.0
                alpha_mean_pressure[i, nnodes(dg), element] += 1.0
                alpha_mean_pressure[1, i, element] += 1.0
                alpha_mean_pressure[nnodes(dg), i, element] += 1.0
            end
            for j in eachnode(dg), i in eachnode(dg)
                alpha_mean_pressure[i, j, element] /= 4
            end
        end
    end

    # Limit entropy
    # TODO: This is a very inefficient function. We compute the entropy four times at each node.
    # TODO: For now, this only works for Cartesian meshes.
    if limiter.SemiDiscEntropyLimiter
        for j in eachnode(dg), i in 2:nnodes(dg)
            antidiffusive_flux_local = get_node_vars(antidiffusive_flux1_L, equations,
                                                     dg,
                                                     i, j, element)
            u_local = get_node_vars(u, equations, dg, i, j, element)
            u_local_m1 = get_node_vars(u, equations, dg, i - 1, j, element)

            # Using mathematic entropy
            v_local = cons2entropy(u_local, equations)
            v_local_m1 = cons2entropy(u_local_m1, equations)

            q_local = u_local[2] / u_local[1] * entropy(u_local, equations)
            q_local_m1 = u_local_m1[2] / u_local_m1[1] * entropy(u_local_m1, equations)

            f_local = flux(u_local, 1, equations)
            f_local_m1 = flux(u_local_m1, 1, equations)

            psi_local = dot(v_local, f_local) - q_local
            psi_local_m1 = dot(v_local_m1, f_local_m1) - q_local_m1

            delta_v = v_local - v_local_m1
            delta_psi = psi_local - psi_local_m1

            entProd_FV = dot(delta_v, view(fstar1, :, i, j)) - delta_psi
            delta_entProd = dot(delta_v, antidiffusive_flux_local)

            alpha = 1 # Initialize alpha for plotting
            if (entProd_FV + delta_entProd > 0.0) && (delta_entProd != 0.0)
                alpha = min(1.0,
                            (abs(entProd_FV) + eps()) / (abs(delta_entProd) + eps()))
                for v in eachvariable(equations)
                    antidiffusive_flux1_L[v, i, j, element] = alpha *
                                                              antidiffusive_flux1_L[v,
                                                                                    i,
                                                                                    j,
                                                                                    element]
                end
            end
            if limiter.Plotting
                @unpack alpha_entropy, alpha_mean_entropy = limiter.cache.subcell_limiter_coefficients
                alpha_entropy[i - 1, j, element] = min(alpha_entropy[i - 1, j, element],
                                                       alpha)
                alpha_entropy[i, j, element] = min(alpha_entropy[i, j, element], alpha)
                alpha_mean_entropy[i - 1, j, element] += alpha
                alpha_mean_entropy[i, j, element] += alpha
            end
        end

        for j in 2:nnodes(dg), i in eachnode(dg)
            antidiffusive_flux_local = get_node_vars(antidiffusive_flux2_L, equations,
                                                     dg,
                                                     i, j, element)
            u_local = get_node_vars(u, equations, dg, i, j, element)
            u_local_m1 = get_node_vars(u, equations, dg, i, j - 1, element)

            # Using mathematic entropy
            v_local = cons2entropy(u_local, equations)
            v_local_m1 = cons2entropy(u_local_m1, equations)

            q_local = u_local[3] / u_local[1] * entropy(u_local, equations)
            q_local_m1 = u_local_m1[3] / u_local_m1[1] * entropy(u_local_m1, equations)

            f_local = flux(u_local, 2, equations)
            f_local_m1 = flux(u_local_m1, 2, equations)

            psi_local = dot(v_local, f_local) - q_local
            psi_local_m1 = dot(v_local_m1, f_local_m1) - q_local_m1

            delta_v = v_local - v_local_m1
            delta_psi = psi_local - psi_local_m1

            entProd_FV = dot(delta_v, view(fstar2, :, i, j)) - delta_psi
            delta_entProd = dot(delta_v, antidiffusive_flux_local)

            alpha = 1 # Initialize alpha for plotting
            if (entProd_FV + delta_entProd > 0.0) && (delta_entProd != 0.0)
                alpha = min(1.0,
                            (abs(entProd_FV) + eps()) / (abs(delta_entProd) + eps()))
                for v in eachvariable(equations)
                    antidiffusive_flux2_L[v, i, j, element] = alpha *
                                                              antidiffusive_flux2_L[v,
                                                                                    i,
                                                                                    j,
                                                                                    element]
                end
            end
            if limiter.Plotting
                @unpack alpha_entropy, alpha_mean_entropy = limiter.cache.subcell_limiter_coefficients
                alpha_entropy[i, j - 1, element] = min(alpha_entropy[i, j - 1, element],
                                                       alpha)
                alpha_entropy[i, j, element] = min(alpha_entropy[i, j, element], alpha)
                alpha_mean_entropy[i, j - 1, element] += alpha
                alpha_mean_entropy[i, j, element] += alpha
            end
        end
        if limiter.Plotting
            @unpack alpha_mean_entropy = limiter.cache.subcell_limiter_coefficients
            # Interfaces contribute with 1.0
            for i in eachnode(dg)
                alpha_mean_entropy[i, 1, element] += 1.0
                alpha_mean_entropy[i, nnodes(dg), element] += 1.0
                alpha_mean_entropy[1, i, element] += 1.0
                alpha_mean_entropy[nnodes(dg), i, element] += 1.0
            end
            for j in eachnode(dg), i in eachnode(dg)
                alpha_mean_entropy[i, j, element] /= 4
            end
        end
    end

    # Copy antidiffusive fluxes left to antidifussive fluxes right
    for j in eachnode(dg), i in 2:nnodes(dg), v in eachvariable(equations)
        antidiffusive_flux1_R[v, i, j, element] = antidiffusive_flux1_L[v, i, j,
                                                                        element]
    end
    for j in 2:nnodes(dg), i in eachnode(dg), v in eachvariable(equations)
        antidiffusive_flux2_R[v, i, j, element] = antidiffusive_flux2_L[v, i, j,
                                                                        element]
    end
=======
            antidiffusive_flux2_L[v, i, j, element] = fhat2_L[v, i, j] -
                                                      fstar2_L[v, i, j]
            antidiffusive_flux2_R[v, i, j, element] = fhat2_R[v, i, j] -
                                                      fstar2_R[v, i, j]
        end
    end

    antidiffusive_flux1_L[:, 1, :, element] .= zero(eltype(antidiffusive_flux1_L))
    antidiffusive_flux1_L[:, nnodes(dg) + 1, :, element] .= zero(eltype(antidiffusive_flux1_L))
    antidiffusive_flux1_R[:, 1, :, element] .= zero(eltype(antidiffusive_flux1_R))
    antidiffusive_flux1_R[:, nnodes(dg) + 1, :, element] .= zero(eltype(antidiffusive_flux1_R))

    antidiffusive_flux2_L[:, :, 1, element] .= zero(eltype(antidiffusive_flux2_L))
    antidiffusive_flux2_L[:, :, nnodes(dg) + 1, element] .= zero(eltype(antidiffusive_flux2_L))
    antidiffusive_flux2_R[:, :, 1, element] .= zero(eltype(antidiffusive_flux2_R))
    antidiffusive_flux2_R[:, :, nnodes(dg) + 1, element] .= zero(eltype(antidiffusive_flux2_R))
>>>>>>> 61c33b0a

    return nothing
end

@inline function get_boundary_outer_state(u_inner, cache, t, boundary_condition,
                                          orientation_or_normal, direction, equations,
                                          dg, indices...)
    if boundary_condition == boundary_condition_slip_wall #boundary_condition_reflecting_euler_wall
        if orientation_or_normal isa AbstractArray
            u_rotate = rotate_to_x(u_inner, orientation_or_normal, equations)

            return SVector(u_inner[1],
                           u_inner[2] - 2.0 * u_rotate[2],
                           u_inner[3] - 2.0 * u_rotate[3],
                           u_inner[4])
        else # orientation_or_normal isa Integer
            return SVector(u_inner[1], -u_inner[2], -u_inner[3], u_inner[4])
        end
    elseif boundary_condition == boundary_condition_mixed_dirichlet_wall
        x = get_node_coords(cache.elements.node_coordinates, equations, dg, indices...)
        if x[1] < 1 / 6 # BoundaryConditionCharacteristic
            u_outer = Trixi.characteristic_boundary_value_function(initial_condition_double_mach_reflection,
                                                                   u_inner,
                                                                   orientation_or_normal,
                                                                   direction, x, t,
                                                                   equations)

            return u_outer
        else # x[1] >= 1 / 6 # boundary_condition_slip_wall
            if orientation_or_normal isa AbstractArray
                u_rotate = rotate_to_x(u_inner, orientation_or_normal, equations)

                return SVector(u_inner[1],
                               u_inner[2] - 2.0 * u_rotate[2],
                               u_inner[3] - 2.0 * u_rotate[3],
                               u_inner[4])
            else # orientation_or_normal isa Integer
                return SVector(u_inner[1], -u_inner[2], -u_inner[3], u_inner[4])
            end
        end
    end

    return u_inner
end

@inline function get_boundary_outer_state(u_inner, cache, t,
                                          boundary_condition::BoundaryConditionDirichlet,
                                          orientation_or_normal, direction, equations,
                                          dg, indices...)
    @unpack node_coordinates = cache.elements

    x = get_node_coords(node_coordinates, equations, dg, indices...)
    u_outer = boundary_condition.boundary_value_function(x, t, equations)

    return u_outer
end

@inline function get_boundary_outer_state(u_inner, cache, t,
                                          boundary_condition::BoundaryConditionCharacteristic,
                                          orientation_or_normal, direction, equations,
                                          dg, indices...)
    @unpack node_coordinates = cache.elements

    x = get_node_coords(node_coordinates, equations, dg, indices...)
    u_outer = boundary_condition.boundary_value_function(boundary_condition.outer_boundary_value_function,
                                                         u_inner, orientation_or_normal,
                                                         direction, x, t, equations)

    return u_outer
end
end # @muladd<|MERGE_RESOLUTION|>--- conflicted
+++ resolved
@@ -38,11 +38,7 @@
                                                                        nvariables(equations),
                                                                        nnodes(dg))
 
-<<<<<<< HEAD
-    if typeof(have_nonconservative_terms(equations)) == True
-=======
     if have_nonconservative_terms(equations) == true
->>>>>>> 61c33b0a
         flux_nonconservative_temp_threaded = A4d[A4d(undef, nvariables(equations),
                                                      n_nonconservative_terms(equations),
                                                      nnodes(dg), nnodes(dg))
@@ -128,12 +124,8 @@
 end
 
 @inline function subcell_limiting_kernel!(du, u,
-<<<<<<< HEAD
                                           element,
                                           mesh::Union{TreeMesh{2}, StructuredMesh{2}},
-=======
-                                          element, mesh::TreeMesh{2},
->>>>>>> 61c33b0a
                                           nonconservative_terms, equations,
                                           volume_integral, limiter::SubcellLimiterIDP,
                                           dg::DGSEM, cache)
@@ -392,9 +384,8 @@
                                            equations, dg, noncons, ii, j)
             end
         end
-<<<<<<< HEAD
-    end
-
+    end
+    
     # FV-form flux `fhat` in x direction
     fhat1_L[:, 1, :] .= zero(eltype(fhat1_L))
     fhat1_L[:, nnodes(dg) + 1, :] .= zero(eltype(fhat1_L))
@@ -526,159 +517,6 @@
             antidiffusive_flux1_R[v, i, j, element] = antidiffusive_flux1_L[v, i, j,
                                                                             element]
         end
-=======
->>>>>>> 61c33b0a
-    end
-    for j in 2:nnodes(dg), i in eachnode(dg)
-        for v in eachvariable(equations)
-            antidiffusive_flux2_L[v, i, j, element] = fhat2_L[v, i, j] -
-                                                      fstar2_L[v, i, j]
-            antidiffusive_flux2_R[v, i, j, element] = antidiffusive_flux2_L[v, i, j,
-                                                                            element]
-        end
-    end
-
-    antidiffusive_flux1_L[:, 1, :, element] .= zero(eltype(antidiffusive_flux1_L))
-    antidiffusive_flux1_L[:, nnodes(dg) + 1, :, element] .= zero(eltype(antidiffusive_flux1_L))
-    antidiffusive_flux1_R[:, 1, :, element] .= zero(eltype(antidiffusive_flux1_R))
-    antidiffusive_flux1_R[:, nnodes(dg) + 1, :, element] .= zero(eltype(antidiffusive_flux1_R))
-
-    antidiffusive_flux2_L[:, :, 1, element] .= zero(eltype(antidiffusive_flux2_L))
-    antidiffusive_flux2_L[:, :, nnodes(dg) + 1, element] .= zero(eltype(antidiffusive_flux2_L))
-    antidiffusive_flux2_R[:, :, 1, element] .= zero(eltype(antidiffusive_flux2_R))
-    antidiffusive_flux2_R[:, :, nnodes(dg) + 1, element] .= zero(eltype(antidiffusive_flux2_R))
-
-    # FV-form flux `fhat` in x direction
-    fhat1_L[:, 1, :] .= zero(eltype(fhat1_L))
-    fhat1_L[:, nnodes(dg) + 1, :] .= zero(eltype(fhat1_L))
-    fhat1_R[:, 1, :] .= zero(eltype(fhat1_R))
-    fhat1_R[:, nnodes(dg) + 1, :] .= zero(eltype(fhat1_R))
-
-    fhat_temp[:, 1, :] .= zero(eltype(fhat1_L))
-    fhat_noncons_temp[:, :, 1, :] .= zero(eltype(fhat1_L))
-
-    # Compute local contribution to non-conservative flux
-    for j in eachnode(dg), i in eachnode(dg)
-        u_local = get_node_vars(u, equations, dg, i, j, element)
-        for noncons in 1:n_nonconservative_terms(equations)
-            set_node_vars!(phi,
-                           volume_flux_noncons(u_local, 1, equations,
-                                               NonConservativeLocal(), noncons),
-                           equations, dg, noncons, i, j)
-        end
-    end
-
-    for j in eachnode(dg), i in 1:(nnodes(dg) - 1)
-        # Conservative part
-        for v in eachvariable(equations)
-            value = fhat_temp[v, i, j] + weights[i] * flux_temp[v, i, j]
-            fhat_temp[v, i + 1, j] = value
-            fhat1_L[v, i + 1, j] = value
-            fhat1_R[v, i + 1, j] = value
-        end
-        # Nonconservative part
-        for noncons in 1:n_nonconservative_terms(equations),
-            v in eachvariable(equations)
-
-            value = fhat_noncons_temp[v, noncons, i, j] +
-                    weights[i] * flux_noncons_temp[v, noncons, i, j]
-            fhat_noncons_temp[v, noncons, i + 1, j] = value
-
-            fhat1_L[v, i + 1, j] = fhat1_L[v, i + 1, j] + phi[v, noncons, i, j] * value
-            fhat1_R[v, i + 1, j] = fhat1_R[v, i + 1, j] +
-                                   phi[v, noncons, i + 1, j] * value
-        end
-    end
-
-    # Split form volume flux in orientation 2: y direction
-    flux_temp .= zero(eltype(flux_temp))
-    flux_noncons_temp .= zero(eltype(flux_noncons_temp))
-
-    for j in eachnode(dg), i in eachnode(dg)
-        u_node = get_node_vars(u, equations, dg, i, j, element)
-        for jj in (j + 1):nnodes(dg)
-            u_node_jj = get_node_vars(u, equations, dg, i, jj, element)
-            flux2 = volume_flux_cons(u_node, u_node_jj, 2, equations)
-            multiply_add_to_node_vars!(flux_temp, derivative_split[j, jj], flux2,
-                                       equations, dg, i, j)
-            multiply_add_to_node_vars!(flux_temp, derivative_split[jj, j], flux2,
-                                       equations, dg, i, jj)
-            for noncons in 1:n_nonconservative_terms(equations)
-                # We multiply by 0.5 because that is done in other parts of Trixi
-                flux2_noncons = volume_flux_noncons(u_node, u_node_jj, 2, equations,
-                                                    NonConservativeSymmetric(), noncons)
-                multiply_add_to_node_vars!(flux_noncons_temp,
-                                           0.5 * derivative_split[j, jj],
-                                           flux2_noncons,
-                                           equations, dg, noncons, i, j)
-                multiply_add_to_node_vars!(flux_noncons_temp,
-                                           0.5 * derivative_split[jj, j],
-                                           flux2_noncons,
-                                           equations, dg, noncons, i, jj)
-            end
-        end
-    end
-
-    # FV-form flux `fhat` in y direction
-    fhat2_L[:, :, 1] .= zero(eltype(fhat2_L))
-    fhat2_L[:, :, nnodes(dg) + 1] .= zero(eltype(fhat2_L))
-    fhat2_R[:, :, 1] .= zero(eltype(fhat2_R))
-    fhat2_R[:, :, nnodes(dg) + 1] .= zero(eltype(fhat2_R))
-
-    fhat_temp[:, :, 1] .= zero(eltype(fhat1_L))
-    fhat_noncons_temp[:, :, :, 1] .= zero(eltype(fhat1_L))
-
-    # Compute local contribution to non-conservative flux
-    for j in eachnode(dg), i in eachnode(dg)
-        u_local = get_node_vars(u, equations, dg, i, j, element)
-        for noncons in 1:n_nonconservative_terms(equations)
-            set_node_vars!(phi,
-                           volume_flux_noncons(u_local, 2, equations,
-                                               NonConservativeLocal(), noncons),
-                           equations, dg, noncons, i, j)
-        end
-    end
-
-    for j in 1:(nnodes(dg) - 1), i in eachnode(dg)
-        # Conservative part
-        for v in eachvariable(equations)
-            value = fhat_temp[v, i, j] + weights[j] * flux_temp[v, i, j]
-            fhat_temp[v, i, j + 1] = value
-            fhat2_L[v, i, j + 1] = value
-            fhat2_R[v, i, j + 1] = value
-        end
-        # Nonconservative part
-        for noncons in 1:n_nonconservative_terms(equations),
-            v in eachvariable(equations)
-
-            value = fhat_noncons_temp[v, noncons, i, j] +
-                    weights[j] * flux_noncons_temp[v, noncons, i, j]
-            fhat_noncons_temp[v, noncons, i, j + 1] = value
-
-            fhat2_L[v, i, j + 1] = fhat2_L[v, i, j + 1] + phi[v, noncons, i, j] * value
-            fhat2_R[v, i, j + 1] = fhat2_R[v, i, j + 1] +
-                                   phi[v, noncons, i, j + 1] * value
-        end
-    end
-
-    return nothing
-end
-
-# Calculate the antidiffusive flux `antidiffusive_flux` as the subtraction between `fhat` and `fstar` for conservative systems.
-@inline function calcflux_antidiffusive!(fhat1_L, fhat1_R, fhat2_L, fhat2_R,
-                                         fstar1_L, fstar1_R, fstar2_L, fstar2_R,
-                                         u, mesh,
-                                         nonconservative_terms::False, equations,
-                                         limiter::SubcellLimiterIDP, dg, element, cache)
-    @unpack antidiffusive_flux1_L, antidiffusive_flux2_L, antidiffusive_flux1_R, antidiffusive_flux2_R = cache.antidiffusive_fluxes
-
-    for j in eachnode(dg), i in 2:nnodes(dg)
-        for v in eachvariable(equations)
-            antidiffusive_flux1_L[v, i, j, element] = fhat1_L[v, i, j] -
-                                                      fstar1_L[v, i, j]
-            antidiffusive_flux1_R[v, i, j, element] = antidiffusive_flux1_L[v, i, j,
-                                                                            element]
-        end
     end
     for j in 2:nnodes(dg), i in eachnode(dg)
         for v in eachvariable(equations)
@@ -709,7 +547,6 @@
                                          nonconservative_terms::True, equations,
                                          limiter::SubcellLimiterIDP, dg, element, cache)
     @unpack antidiffusive_flux1_L, antidiffusive_flux2_L, antidiffusive_flux1_R, antidiffusive_flux2_R = cache.antidiffusive_fluxes
-<<<<<<< HEAD
 
     for j in eachnode(dg), i in 2:nnodes(dg)
         for v in eachvariable(equations)
@@ -791,20 +628,10 @@
                                                         fstar1_L[v, i, j])
             antidiffusive_flux1_R[v, i, j, element] = -(fhat1_R[v, i, j] -
                                                         fstar1_R[v, i, j])
-=======
-
-    for j in eachnode(dg), i in 2:nnodes(dg)
-        for v in eachvariable(equations)
-            antidiffusive_flux1_L[v, i, j, element] = fhat1_L[v, i, j] -
-                                                      fstar1_L[v, i, j]
-            antidiffusive_flux1_R[v, i, j, element] = fhat1_R[v, i, j] -
-                                                      fstar1_R[v, i, j]
->>>>>>> 61c33b0a
         end
     end
     for j in 2:nnodes(dg), i in eachnode(dg)
         for v in eachvariable(equations)
-<<<<<<< HEAD
             antidiffusive_flux2_L[v, i, j, element] = -(fhat2_L[v, i, j] -
                                                         fstar2_L[v, i, j])
             antidiffusive_flux2_R[v, i, j, element] = -(fhat2_R[v, i, j] -
@@ -1976,24 +1803,6 @@
         antidiffusive_flux2_R[v, i, j, element] = antidiffusive_flux2_L[v, i, j,
                                                                         element]
     end
-=======
-            antidiffusive_flux2_L[v, i, j, element] = fhat2_L[v, i, j] -
-                                                      fstar2_L[v, i, j]
-            antidiffusive_flux2_R[v, i, j, element] = fhat2_R[v, i, j] -
-                                                      fstar2_R[v, i, j]
-        end
-    end
-
-    antidiffusive_flux1_L[:, 1, :, element] .= zero(eltype(antidiffusive_flux1_L))
-    antidiffusive_flux1_L[:, nnodes(dg) + 1, :, element] .= zero(eltype(antidiffusive_flux1_L))
-    antidiffusive_flux1_R[:, 1, :, element] .= zero(eltype(antidiffusive_flux1_R))
-    antidiffusive_flux1_R[:, nnodes(dg) + 1, :, element] .= zero(eltype(antidiffusive_flux1_R))
-
-    antidiffusive_flux2_L[:, :, 1, element] .= zero(eltype(antidiffusive_flux2_L))
-    antidiffusive_flux2_L[:, :, nnodes(dg) + 1, element] .= zero(eltype(antidiffusive_flux2_L))
-    antidiffusive_flux2_R[:, :, 1, element] .= zero(eltype(antidiffusive_flux2_R))
-    antidiffusive_flux2_R[:, :, nnodes(dg) + 1, element] .= zero(eltype(antidiffusive_flux2_R))
->>>>>>> 61c33b0a
 
     return nothing
 end

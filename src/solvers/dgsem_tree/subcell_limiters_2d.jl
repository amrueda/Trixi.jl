--- conflicted
+++ resolved
@@ -11,18 +11,10 @@
 
 # this method is used when the limiter is constructed as for shock-capturing volume integrals
 function create_cache(limiter::Type{SubcellLimiterIDP}, equations::AbstractEquations{2},
-<<<<<<< HEAD
-                      basis::LobattoLegendreBasis, bound_keys, bar_states)
-    subcell_limiter_coefficients = Trixi.ContainerSubcellLimiterIDP2D{real(basis)
-                                                                      }(0,
-                                                                        nnodes(basis),
-                                                                        bound_keys)
-=======
                       basis::LobattoLegendreBasis, bound_keys)
     subcell_limiter_coefficients = Trixi.ContainerSubcellLimiterIDP2D{real(basis)}(0,
                                                                                    nnodes(basis),
                                                                                    bound_keys)
->>>>>>> 45e7dc24
 
     cache = (;)
     if bar_states
@@ -910,10 +902,9 @@
 # this method is used when the limiter is constructed as for shock-capturing volume integrals
 function create_cache(limiter::Type{SubcellLimiterMCL}, equations::AbstractEquations{2},
                       basis::LobattoLegendreBasis, positivity_limiter_pressure)
-    subcell_limiter_coefficients = Trixi.ContainerSubcellLimiterMCL2D{real(basis)
-                                                                      }(0,
-                                                                        nvariables(equations),
-                                                                        nnodes(basis))
+    subcell_limiter_coefficients = Trixi.ContainerSubcellLimiterMCL2D{real(basis)}(0,
+                                                                                   nvariables(equations),
+                                                                                   nnodes(basis))
     container_bar_states = Trixi.ContainerBarStates{real(basis)}(0,
                                                                  nvariables(equations),
                                                                  nnodes(basis))

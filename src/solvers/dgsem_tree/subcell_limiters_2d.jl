--- conflicted
+++ resolved
@@ -44,15 +44,10 @@
     end
 
     if limiter.local_minmax
-<<<<<<< HEAD
         @trixi_timeit timer() "local min/max limiting" idp_local_minmax!(alpha,
                                                                          limiter, u,
                                                                          t, dt,
                                                                          semi, elements)
-=======
-        @trixi_timeit timer() "local min/max limiting" idp_local_minmax!(alpha, limiter,
-                                                                         u, t, dt, semi)
->>>>>>> 5e815309
     end
     if limiter.positivity
         @trixi_timeit timer() "positivity" idp_positivity!(alpha, limiter, u, dt,
@@ -87,11 +82,7 @@
     return nothing
 end
 
-<<<<<<< HEAD
-@inline function calc_bounds_2sided!(var_min, var_max, variable, u, t, semi)
-=======
 @inline function calc_bounds_twosided!(var_min, var_max, variable, u, t, semi)
->>>>>>> 5e815309
     mesh, equations, dg, cache = mesh_equations_solver_cache(semi)
     # Calc bounds inside elements
     @threaded for element in eachelement(dg, cache)
@@ -123,15 +114,6 @@
     end
 
     # Values at element boundary
-<<<<<<< HEAD
-    calc_bounds_2sided_interface!(var_min, var_max, variable, u, t, semi, mesh)
-end
-
-@inline function calc_bounds_2sided_interface!(var_min, var_max, variable, u, t, semi,
-                                               mesh::TreeMesh2D)
-    _, equations, dg, cache = mesh_equations_solver_cache(semi)
-    @unpack boundary_conditions = semi
-=======
     calc_bounds_twosided_interface!(var_min, var_max, variable, u, t, semi, mesh)
 end
 
@@ -139,7 +121,6 @@
                                                  mesh::TreeMesh2D)
     _, equations, dg, cache = mesh_equations_solver_cache(semi)
     (; boundary_conditions) = semi
->>>>>>> 5e815309
     # Calc bounds at interfaces and periodic boundaries
     for interface in eachinterface(dg, cache)
         # Get neighboring element ids
@@ -186,17 +167,11 @@
                 index = reverse(index)
                 boundary_index += 2
             end
-<<<<<<< HEAD
             u_inner = get_node_vars(u, equations, dg, index..., element)
             u_outer = get_boundary_outer_state(u_inner, cache, t,
                                                boundary_conditions[boundary_index],
                                                orientation, boundary_index,
                                                equations, dg, index..., element)
-=======
-            u_outer = get_boundary_outer_state(boundary_conditions[boundary_index],
-                                               cache, t, equations, dg,
-                                               index..., element)
->>>>>>> 5e815309
             var_outer = u_outer[variable]
 
             var_min[index..., element] = min(var_min[index..., element], var_outer)
@@ -207,9 +182,8 @@
     return nothing
 end
 
-<<<<<<< HEAD
-@inline function calc_bounds_1sided!(var_minmax, minmax, typeminmax, variable, u, t,
-                                     semi)
+@inline function calc_bounds_onesided!(var_minmax, minmax, typeminmax, variable, u, t,
+                                       semi)
     mesh, equations, dg, cache = mesh_equations_solver_cache(semi)
     # Calc bounds inside elements
     @threaded for element in eachelement(dg, cache)
@@ -240,13 +214,13 @@
     end
 
     # Values at element boundary
-    calc_bounds_1sided_interface!(var_minmax, minmax, variable, u, t, semi, mesh)
-end
-
-@inline function calc_bounds_1sided_interface!(var_minmax, minmax, variable, u, t, semi,
-                                               mesh::TreeMesh2D)
+    calc_bounds_onesided_interface!(var_minmax, minmax, variable, u, t, semi, mesh)
+end
+
+@inline function calc_bounds_onesided_interface!(var_minmax, minmax, variable, u, t,
+                                                 semi, mesh::TreeMesh2D)
     _, equations, dg, cache = mesh_equations_solver_cache(semi)
-    @unpack boundary_conditions = semi
+    (; boundary_conditions) = semi
     # Calc bounds at interfaces and periodic boundaries
     for interface in eachinterface(dg, cache)
         # Get neighboring element ids
@@ -352,40 +326,13 @@
 @inline function idp_local_minmax!(alpha, limiter, u, t, dt, semi, elements)
     for variable in limiter.local_minmax_variables_cons
         idp_local_minmax!(alpha, limiter, u, t, dt, semi, elements, variable)
-=======
-@inline function idp_local_minmax!(alpha, limiter, u, t, dt, semi)
-    for variable in limiter.local_minmax_variables_cons
-        idp_local_minmax!(alpha, limiter, u, t, dt, semi, variable)
->>>>>>> 5e815309
-    end
-
-    return nothing
-end
-
-<<<<<<< HEAD
+    end
+
+    return nothing
+end
+
 @inline function idp_local_minmax!(alpha, limiter, u, t, dt, semi, elements, variable)
     mesh, _, dg, cache = mesh_equations_solver_cache(semi)
-    (; variable_bounds) = limiter.cache.subcell_limiter_coefficients
-    var_min = variable_bounds[Symbol(string(variable), "_min")]
-    var_max = variable_bounds[Symbol(string(variable), "_max")]
-    if !limiter.bar_states
-        calc_bounds_2sided!(var_min, var_max, variable, u, t, semi)
-    end
-
-    @unpack antidiffusive_flux1_L, antidiffusive_flux2_L, antidiffusive_flux1_R, antidiffusive_flux2_R = cache.antidiffusive_fluxes
-    @unpack inverse_weights = dg.basis
-
-    @threaded for element in elements
-        if mesh isa TreeMesh
-            inverse_jacobian = cache.elements.inverse_jacobian[element]
-        end
-        for j in eachnode(dg), i in eachnode(dg)
-            if mesh isa StructuredMesh
-                inverse_jacobian = cache.elements.inverse_jacobian[i, j, element]
-            end
-=======
-@inline function idp_local_minmax!(alpha, limiter, u, t, dt, semi, variable)
-    _, _, dg, cache = mesh_equations_solver_cache(semi)
     (; antidiffusive_flux1_L, antidiffusive_flux2_L, antidiffusive_flux1_R, antidiffusive_flux2_R) = cache.antidiffusive_fluxes
     (; inverse_weights) = dg.basis
 
@@ -393,12 +340,18 @@
     variable_string = string(variable)
     var_min = variable_bounds[Symbol(variable_string, "_min")]
     var_max = variable_bounds[Symbol(variable_string, "_max")]
-    calc_bounds_twosided!(var_min, var_max, variable, u, t, semi)
-
-    @threaded for element in eachelement(dg, semi.cache)
-        inverse_jacobian = cache.elements.inverse_jacobian[element]
+    if !limiter.bar_states
+        calc_bounds_twosided!(var_min, var_max, variable, u, t, semi)
+    end
+
+    @threaded for element in elements
+        if mesh isa TreeMesh
+            inverse_jacobian = cache.elements.inverse_jacobian[element]
+        end
         for j in eachnode(dg), i in eachnode(dg)
->>>>>>> 5e815309
+            if mesh isa StructuredMesh
+                inverse_jacobian = cache.elements.inverse_jacobian[i, j, element]
+            end
             var = u[variable, i, j, element]
             # Real Zalesak type limiter
             #   * Zalesak (1979). "Fully multidimensional flux-corrected transport algorithms for fluids"
@@ -446,13 +399,12 @@
     return nothing
 end
 
-<<<<<<< HEAD
 @inline function idp_spec_entropy!(alpha, limiter, u, t, dt, semi, elements)
     mesh, equations, dg, cache = mesh_equations_solver_cache(semi)
     (; variable_bounds) = limiter.cache.subcell_limiter_coefficients
     s_min = variable_bounds[:spec_entropy_min]
     if !limiter.bar_states
-        calc_bounds_1sided!(s_min, min, typemax, entropy_spec, u, t, semi)
+        calc_bounds_onesided!(s_min, min, typemax, entropy_spec, u, t, semi)
     end
 
     # Perform Newton's bisection method to find new alpha
@@ -474,7 +426,7 @@
     (; variable_bounds) = limiter.cache.subcell_limiter_coefficients
     s_max = variable_bounds[:math_entropy_max]
     if !limiter.bar_states
-        calc_bounds_1sided!(s_max, max, typemin, entropy_math, u, t, semi)
+        calc_bounds_onesided!(s_max, max, typemin, entropy_math, u, t, semi)
     end
 
     # Perform Newton's bisection method to find new alpha
@@ -492,9 +444,6 @@
 end
 
 @inline function idp_positivity!(alpha, limiter, u, dt, semi, elements)
-=======
-@inline function idp_positivity!(alpha, limiter, u, dt, semi)
->>>>>>> 5e815309
     # Conservative variables
     for variable in limiter.positivity_variables_cons
         idp_positivity!(alpha, limiter, u, dt, semi, elements, variable)
@@ -532,14 +481,6 @@
             end
 
             # Compute bound
-<<<<<<< HEAD
-            if limiter.local_minmax
-                var_min[i, j, element] = max(var_min[i, j, element],
-                                             positivity_correction_factor * var)
-            else
-                var_min[i, j, element] = positivity_correction_factor * var
-            end
-=======
             if limiter.local_minmax &&
                variable in limiter.local_minmax_variables_cons &&
                var_min[i, j, element] >= positivity_correction_factor * var
@@ -548,7 +489,6 @@
                 continue
             end
             var_min[i, j, element] = positivity_correction_factor * var
->>>>>>> 5e815309
 
             # Real one-sided Zalesak-type limiter
             # * Zalesak (1979). "Fully multidimensional flux-corrected transport algorithms for fluids"

# By default, Julia/LLVM does not use fused multiply-add operations (FMAs).
# Since these FMAs can increase the performance of many numerical algorithms,
# we need to opt-in explicitly.
# See https://ranocha.de/blog/Optimizing_EC_Trixi for further details.
@muladd begin


# everything related to a DG semidiscretization in 2D,
# currently limited to Lobatto-Legendre nodes

# This method is called when a SemidiscretizationHyperbolic is constructed.
# It constructs the basic `cache` used throughout the simulation to compute
# the RHS etc.
function create_cache(mesh::TreeMesh{2}, equations,
                      dg::DG, RealT, uEltype)
  # Get cells for which an element needs to be created (i.e. all leaf cells)
  leaf_cell_ids = local_leaf_cells(mesh.tree)

  elements = init_elements(leaf_cell_ids, mesh, equations, dg.basis, RealT, uEltype)

  interfaces = init_interfaces(leaf_cell_ids, mesh, elements)

  boundaries = init_boundaries(leaf_cell_ids, mesh, elements)

  mortars = init_mortars(leaf_cell_ids, mesh, elements, dg.mortar)

  cache = (; elements, interfaces, boundaries, mortars)

  # Add specialized parts of the cache required to compute the volume integral etc.
  cache = (;cache..., create_cache(mesh, equations, dg.volume_integral, dg, uEltype)...)
  cache = (;cache..., create_cache(mesh, equations, dg.mortar, uEltype)...)

  return cache
end


# The methods below are specialized on the volume integral type
# and called from the basic `create_cache` method at the top.
function create_cache(mesh::Union{TreeMesh{2}, StructuredMesh{2}, UnstructuredMesh2D, P4estMesh{2}},
                      equations, volume_integral::VolumeIntegralFluxDifferencing, dg::DG, uEltype)
  NamedTuple()
end


function create_cache(mesh::Union{TreeMesh{2}, StructuredMesh{2}, UnstructuredMesh2D, P4estMesh{2}}, equations,
                      volume_integral::VolumeIntegralShockCapturingHG, dg::DG, uEltype)
  element_ids_dg   = Int[]
  element_ids_dgfv = Int[]

  cache = create_cache(mesh, equations,
                       VolumeIntegralFluxDifferencing(volume_integral.volume_flux_dg),
                       dg, uEltype)

  A3dp1_x = Array{uEltype, 3}
  A3dp1_y = Array{uEltype, 3}

  fstar1_L_threaded = A3dp1_x[A3dp1_x(undef, nvariables(equations), nnodes(dg)+1, nnodes(dg)) for _ in 1:Threads.nthreads()]
  fstar1_R_threaded = A3dp1_x[A3dp1_x(undef, nvariables(equations), nnodes(dg)+1, nnodes(dg)) for _ in 1:Threads.nthreads()]
  fstar2_L_threaded = A3dp1_y[A3dp1_y(undef, nvariables(equations), nnodes(dg), nnodes(dg)+1) for _ in 1:Threads.nthreads()]
  fstar2_R_threaded = A3dp1_y[A3dp1_y(undef, nvariables(equations), nnodes(dg), nnodes(dg)+1) for _ in 1:Threads.nthreads()]

  return (; cache..., element_ids_dg, element_ids_dgfv,
          fstar1_L_threaded, fstar1_R_threaded, fstar2_L_threaded, fstar2_R_threaded)
end


function create_cache(mesh::Union{TreeMesh{2}, StructuredMesh{2}, UnstructuredMesh2D, P4estMesh{2}}, equations,
                      volume_integral::VolumeIntegralPureLGLFiniteVolume, dg::DG, uEltype)

  A3dp1_x = Array{uEltype, 3}
  A3dp1_y = Array{uEltype, 3}

  fstar1_L_threaded = A3dp1_x[A3dp1_x(undef, nvariables(equations), nnodes(dg)+1, nnodes(dg)) for _ in 1:Threads.nthreads()]
  fstar1_R_threaded = A3dp1_x[A3dp1_x(undef, nvariables(equations), nnodes(dg)+1, nnodes(dg)) for _ in 1:Threads.nthreads()]
  fstar2_L_threaded = A3dp1_y[A3dp1_y(undef, nvariables(equations), nnodes(dg), nnodes(dg)+1) for _ in 1:Threads.nthreads()]
  fstar2_R_threaded = A3dp1_y[A3dp1_y(undef, nvariables(equations), nnodes(dg), nnodes(dg)+1) for _ in 1:Threads.nthreads()]

  return (; fstar1_L_threaded, fstar1_R_threaded, fstar2_L_threaded, fstar2_R_threaded)
end


function create_cache(mesh::TreeMesh{2}, equations,
                      volume_integral::VolumeIntegralShockCapturingSubcell, dg::DG, uEltype)

<<<<<<< HEAD
  cache1 = create_cache(mesh, equations,
                       VolumeIntegralPureLGLFiniteVolume(volume_integral.volume_flux_fv),
                       dg, uEltype)
=======
  cache_FV = create_cache(mesh, equations,
                          VolumeIntegralPureLGLFiniteVolume(volume_integral.volume_flux_fv),
                          dg, uEltype)
>>>>>>> 29add683

  A3dp1_x = Array{uEltype, 3}
  A3dp1_y = Array{uEltype, 3}
  A3d = Array{uEltype, 3}

  fhat1_threaded = A3dp1_x[A3dp1_x(undef, nvariables(equations), nnodes(dg)+1, nnodes(dg)) for _ in 1:Threads.nthreads()]
  fhat2_threaded = A3dp1_y[A3dp1_y(undef, nvariables(equations), nnodes(dg), nnodes(dg)+1) for _ in 1:Threads.nthreads()]
  flux_temp_threaded = A3d[A3d(undef, nvariables(equations), nnodes(dg), nnodes(dg)) for _ in 1:Threads.nthreads()]

<<<<<<< HEAD
  cache2 = create_cache(mesh, equations, volume_integral.indicator, dg, uEltype)

  return (; cache1..., cache2..., fhat1_threaded, fhat2_threaded, flux_temp_threaded)
=======
  cache_indicator = create_cache(mesh, equations, volume_integral.indicator, dg, uEltype)

  return (; cache_FV..., cache_indicator..., fhat1_threaded, fhat2_threaded, flux_temp_threaded)
>>>>>>> 29add683
end

function create_cache(mesh::TreeMesh{2}, equations, indicator::IndicatorIDP, dg::DG, uEltype)
  ContainerFCT2D = Trixi.ContainerFCT2D{uEltype}(0, nvariables(equations), nnodes(dg))

  return (; ContainerFCT2D)
<<<<<<< HEAD
end

function create_cache(mesh::TreeMesh{2}, equations, indicator::IndicatorMCL, dg::DG, uEltype)
  ContainerMCL2D = Trixi.ContainerMCL2D{uEltype}(0, nvariables(equations), nnodes(dg))

  A3dp1_x = Array{uEltype, 3}
  A3dp1_y = Array{uEltype, 3}

  antidiffusive_flux1_threaded = A3dp1_x[A3dp1_x(undef, nvariables(equations), nnodes(dg)+1, nnodes(dg)) for _ in 1:Threads.nthreads()]
  antidiffusive_flux2_threaded = A3dp1_y[A3dp1_y(undef, nvariables(equations), nnodes(dg), nnodes(dg)+1) for _ in 1:Threads.nthreads()]

  return (; ContainerMCL2D,
          antidiffusive_flux1_threaded, antidiffusive_flux2_threaded)
=======
>>>>>>> 29add683
end


# The methods below are specialized on the mortar type
# and called from the basic `create_cache` method at the top.
function create_cache(mesh::Union{TreeMesh{2}, StructuredMesh{2}, UnstructuredMesh2D, P4estMesh{2}},
                      equations, mortar_l2::LobattoLegendreMortarL2, uEltype)
  # TODO: Taal performance using different types
  MA2d = MArray{Tuple{nvariables(equations), nnodes(mortar_l2)}, uEltype, 2, nvariables(equations) * nnodes(mortar_l2)}
  fstar_upper_threaded = MA2d[MA2d(undef) for _ in 1:Threads.nthreads()]
  fstar_lower_threaded = MA2d[MA2d(undef) for _ in 1:Threads.nthreads()]

  # A2d = Array{uEltype, 2}
  # fstar_upper_threaded = [A2d(undef, nvariables(equations), nnodes(mortar_l2)) for _ in 1:Threads.nthreads()]
  # fstar_lower_threaded = [A2d(undef, nvariables(equations), nnodes(mortar_l2)) for _ in 1:Threads.nthreads()]

  (; fstar_upper_threaded, fstar_lower_threaded)
end


# TODO: Taal discuss/refactor timer, allowing users to pass a custom timer?

function rhs!(du, u, t,
              mesh::Union{TreeMesh{2}, P4estMesh{2}}, equations,
              initial_condition, boundary_conditions, source_terms,
              dg::DG, cache)
  # Reset du
  @trixi_timeit timer() "reset ∂u/∂t" reset_du!(du, dg, cache)

  # Calculate volume integral
  @trixi_timeit timer() "volume integral" calc_volume_integral!(
    du, u, mesh,
    have_nonconservative_terms(equations), equations,
    dg.volume_integral, dg, cache)

  # Prolong solution to interfaces
  @trixi_timeit timer() "prolong2interfaces" prolong2interfaces!(
    cache, u, mesh, equations, dg.surface_integral, dg)

  # Calculate interface fluxes
  @trixi_timeit timer() "interface flux" calc_interface_flux!(
    cache.elements.surface_flux_values, mesh,
    have_nonconservative_terms(equations), equations,
    dg.surface_integral, dg, cache)

  # Prolong solution to boundaries
  @trixi_timeit timer() "prolong2boundaries" prolong2boundaries!(
    cache, u, mesh, equations, dg.surface_integral, dg)

  # Calculate boundary fluxes
  @trixi_timeit timer() "boundary flux" calc_boundary_flux!(
    cache, t, boundary_conditions, mesh, equations, dg.surface_integral, dg)

  # Prolong solution to mortars
  @trixi_timeit timer() "prolong2mortars" prolong2mortars!(
    cache, u, mesh, equations, dg.mortar, dg.surface_integral, dg)

  # Calculate mortar fluxes
  @trixi_timeit timer() "mortar flux" calc_mortar_flux!(
    cache.elements.surface_flux_values, mesh,
    have_nonconservative_terms(equations), equations,
    dg.mortar, dg.surface_integral, dg, cache)

  # Calculate surface integrals
  @trixi_timeit timer() "surface integral" calc_surface_integral!(
    du, u, mesh, equations, dg.surface_integral, dg, cache)

  # Apply Jacobian from mapping to reference element
  @trixi_timeit timer() "Jacobian" apply_jacobian!(
    du, mesh, equations, dg, cache)

  # Calculate source terms
  @trixi_timeit timer() "source terms" calc_sources!(
    du, u, t, source_terms, equations, dg, cache)

  return nothing
end


function calc_volume_integral!(du, u,
                               mesh::Union{TreeMesh{2}, StructuredMesh{2}, UnstructuredMesh2D, P4estMesh{2}},
                               nonconservative_terms, equations,
                               volume_integral::VolumeIntegralWeakForm,
                               dg::DGSEM, cache)

  @threaded for element in eachelement(dg, cache)
    weak_form_kernel!(du, u, element, mesh,
                      nonconservative_terms, equations,
                      dg, cache)
  end

  return nothing
end

@inline function weak_form_kernel!(du, u,
                                   element, mesh::TreeMesh{2},
                                   nonconservative_terms::Val{false}, equations,
                                   dg::DGSEM, cache, alpha=true)
  # true * [some floating point value] == [exactly the same floating point value]
  # This can (hopefully) be optimized away due to constant propagation.
  @unpack derivative_dhat = dg.basis

  # Calculate volume terms in one element
  for j in eachnode(dg), i in eachnode(dg)
    u_node = get_node_vars(u, equations, dg, i, j, element)

    flux1 = flux(u_node, 1, equations)
    for ii in eachnode(dg)
      multiply_add_to_node_vars!(du, alpha * derivative_dhat[ii, i], flux1, equations, dg, ii, j, element)
    end

    flux2 = flux(u_node, 2, equations)
    for jj in eachnode(dg)
      multiply_add_to_node_vars!(du, alpha * derivative_dhat[jj, j], flux2, equations, dg, i, jj, element)
    end
  end

  return nothing
end


# flux differencing volume integral. For curved meshes averaging of the
# mapping terms, stored in `cache.elements.contravariant_vectors`, is peeled apart
# from the evaluation of the physical fluxes in each Cartesian direction
function calc_volume_integral!(du, u,
                               mesh::Union{TreeMesh{2}, StructuredMesh{2}, UnstructuredMesh2D, P4estMesh{2}},
                               nonconservative_terms, equations,
                               volume_integral::VolumeIntegralFluxDifferencing,
                               dg::DGSEM, cache)
  @threaded for element in eachelement(dg, cache)
    split_form_kernel!(du, u, element, mesh,
                       nonconservative_terms, equations,
                       volume_integral.volume_flux, dg, cache)
  end
end

@inline function split_form_kernel!(du, u,
                                    element, mesh::TreeMesh{2},
                                    nonconservative_terms::Val{false}, equations,
                                    volume_flux, dg::DGSEM, cache, alpha=true)
  # true * [some floating point value] == [exactly the same floating point value]
  # This can (hopefully) be optimized away due to constant propagation.
  @unpack derivative_split = dg.basis

  # Calculate volume integral in one element
  for j in eachnode(dg), i in eachnode(dg)
    u_node = get_node_vars(u, equations, dg, i, j, element)

    # All diagonal entries of `derivative_split` are zero. Thus, we can skip
    # the computation of the diagonal terms. In addition, we use the symmetry
    # of the `volume_flux` to save half of the possible two-poitn flux
    # computations.

    # x direction
    for ii in (i+1):nnodes(dg)
      u_node_ii = get_node_vars(u, equations, dg, ii, j, element)
      flux1 = volume_flux(u_node, u_node_ii, 1, equations)
      multiply_add_to_node_vars!(du, alpha * derivative_split[i, ii], flux1, equations, dg, i,  j, element)
      multiply_add_to_node_vars!(du, alpha * derivative_split[ii, i], flux1, equations, dg, ii, j, element)
    end

    # y direction
    for jj in (j+1):nnodes(dg)
      u_node_jj = get_node_vars(u, equations, dg, i, jj, element)
      flux2 = volume_flux(u_node, u_node_jj, 2, equations)
      multiply_add_to_node_vars!(du, alpha * derivative_split[j, jj], flux2, equations, dg, i, j,  element)
      multiply_add_to_node_vars!(du, alpha * derivative_split[jj, j], flux2, equations, dg, i, jj, element)
    end
  end
end

@inline function split_form_kernel!(du, u,
                                    element, mesh::TreeMesh{2},
                                    nonconservative_terms::Val{true}, equations,
                                    volume_flux, dg::DGSEM, cache, alpha=true)
  # true * [some floating point value] == [exactly the same floating point value]
  # This can (hopefully) be optimized away due to constant propagation.
  @unpack derivative_split = dg.basis
  symmetric_flux, nonconservative_flux = volume_flux

  # Apply the symmetric flux as usual
  split_form_kernel!(du, u, element, mesh, Val(false), equations, symmetric_flux, dg, cache, alpha)

  # Calculate the remaining volume terms using the nonsymmetric generalized flux
  for j in eachnode(dg), i in eachnode(dg)
    u_node = get_node_vars(u, equations, dg, i, j, element)

    # The diagonal terms are zero since the diagonal of `derivative_split`
    # is zero. We ignore this for now.

    # x direction
    integral_contribution = zero(u_node)
    for ii in eachnode(dg)
      u_node_ii = get_node_vars(u, equations, dg, ii, j, element)
      noncons_flux1 = nonconservative_flux(u_node, u_node_ii, 1, equations)
      integral_contribution = integral_contribution + derivative_split[i, ii] * noncons_flux1
    end

    # y direction
    for jj in eachnode(dg)
      u_node_jj = get_node_vars(u, equations, dg, i, jj, element)
      noncons_flux2 = nonconservative_flux(u_node, u_node_jj, 2, equations)
      integral_contribution = integral_contribution + derivative_split[j, jj] * noncons_flux2
    end

    # The factor 0.5 cancels the factor 2 in the flux differencing form
    multiply_add_to_node_vars!(du, alpha * 0.5, integral_contribution, equations, dg, i, j, element)
  end
end


# TODO: Taal dimension agnostic
function calc_volume_integral!(du, u,
                               mesh::Union{TreeMesh{2}, StructuredMesh{2}, UnstructuredMesh2D, P4estMesh{2}},
                               nonconservative_terms, equations,
                               volume_integral::VolumeIntegralShockCapturingHG,
                               dg::DGSEM, cache)
  @unpack element_ids_dg, element_ids_dgfv = cache
  @unpack volume_flux_dg, volume_flux_fv, indicator = volume_integral

  # Calculate blending factors α: u = u_DG * (1 - α) + u_FV * α
  alpha = @trixi_timeit timer() "blending factors" indicator(u, mesh, equations, dg, cache)

  # Determine element ids for DG-only and blended DG-FV volume integral
  pure_and_blended_element_ids!(element_ids_dg, element_ids_dgfv, alpha, dg, cache)

  # Loop over pure DG elements
  @trixi_timeit timer() "pure DG" @threaded for idx_element in eachindex(element_ids_dg)
    element = element_ids_dg[idx_element]
    split_form_kernel!(du, u, element, mesh,
                       nonconservative_terms, equations,
                       volume_flux_dg, dg, cache)
  end

  # Loop over blended DG-FV elements
  @trixi_timeit timer() "blended DG-FV" @threaded for idx_element in eachindex(element_ids_dgfv)
    element = element_ids_dgfv[idx_element]
    alpha_element = alpha[element]

    # Calculate DG volume integral contribution
    split_form_kernel!(du, u, element, mesh,
                       nonconservative_terms, equations,
                       volume_flux_dg, dg, cache, 1 - alpha_element)

    # Calculate FV volume integral contribution
    fv_kernel!(du, u, mesh, nonconservative_terms, equations, volume_flux_fv,
               dg, cache, element, alpha_element)
  end

  return nothing
end

# TODO: Taal dimension agnostic
function calc_volume_integral!(du, u,
                               mesh::TreeMesh{2},
                               nonconservative_terms, equations,
                               volume_integral::VolumeIntegralPureLGLFiniteVolume,
                               dg::DGSEM, cache)
  @unpack volume_flux_fv = volume_integral

  # Calculate LGL FV volume integral
  @threaded for element in eachelement(dg, cache)
    fv_kernel!(du, u, mesh, nonconservative_terms, equations, volume_flux_fv,
               dg, cache, element, true)
  end

  return nothing
end


@inline function fv_kernel!(du, u,
                            mesh::Union{TreeMesh{2}, StructuredMesh{2}, UnstructuredMesh2D, P4estMesh{2}},
                            nonconservative_terms, equations,
                            volume_flux_fv, dg::DGSEM, cache, element, alpha=true)
  @unpack fstar1_L_threaded, fstar1_R_threaded, fstar2_L_threaded, fstar2_R_threaded = cache
  @unpack inverse_weights = dg.basis

  # Calculate FV two-point fluxes
  fstar1_L = fstar1_L_threaded[Threads.threadid()]
  fstar2_L = fstar2_L_threaded[Threads.threadid()]
  fstar1_R = fstar1_R_threaded[Threads.threadid()]
  fstar2_R = fstar2_R_threaded[Threads.threadid()]
  calcflux_fv!(fstar1_L, fstar1_R, fstar2_L, fstar2_R, u, mesh,
               nonconservative_terms, equations, volume_flux_fv, dg, element, cache)

  # Calculate FV volume integral contribution
  for j in eachnode(dg), i in eachnode(dg)
    for v in eachvariable(equations)
      du[v, i, j, element] += ( alpha *
                                (inverse_weights[i] * (fstar1_L[v, i+1, j] - fstar1_R[v, i, j]) +
                                 inverse_weights[j] * (fstar2_L[v, i, j+1] - fstar2_R[v, i, j])) )
    end
  end

  return nothing
end



#     calcflux_fv!(fstar1_L, fstar1_R, fstar2_L, fstar2_R, u_leftright,
#                  nonconservative_terms::Val{false}, equations,
#                  volume_flux_fv, dg, element)
#
# Calculate the finite volume fluxes inside the elements (**without non-conservative terms**).
#
# # Arguments
# - `fstar1_L::AbstractArray{<:Real, 3}`
# - `fstar1_R::AbstractArray{<:Real, 3}`
# - `fstar2_L::AbstractArray{<:Real, 3}`
# - `fstar2_R::AbstractArray{<:Real, 3}`
@inline function calcflux_fv!(fstar1_L, fstar1_R, fstar2_L, fstar2_R, u::AbstractArray{<:Any,4},
                              mesh::TreeMesh{2}, nonconservative_terms::Val{false}, equations,
                              volume_flux_fv, dg::DGSEM, element, cache)

  fstar1_L[:, 1,            :] .= zero(eltype(fstar1_L))
  fstar1_L[:, nnodes(dg)+1, :] .= zero(eltype(fstar1_L))
  fstar1_R[:, 1,            :] .= zero(eltype(fstar1_R))
  fstar1_R[:, nnodes(dg)+1, :] .= zero(eltype(fstar1_R))

  for j in eachnode(dg), i in 2:nnodes(dg)
    u_ll = get_node_vars(u, equations, dg, i-1, j, element)
    u_rr = get_node_vars(u, equations, dg, i,   j, element)
    flux = volume_flux_fv(u_ll, u_rr, 1, equations) # orientation 1: x direction
    set_node_vars!(fstar1_L, flux, equations, dg, i, j)
    set_node_vars!(fstar1_R, flux, equations, dg, i, j)
  end

  fstar2_L[:, :, 1           ] .= zero(eltype(fstar2_L))
  fstar2_L[:, :, nnodes(dg)+1] .= zero(eltype(fstar2_L))
  fstar2_R[:, :, 1           ] .= zero(eltype(fstar2_R))
  fstar2_R[:, :, nnodes(dg)+1] .= zero(eltype(fstar2_R))

  for j in 2:nnodes(dg), i in eachnode(dg)
    u_ll = get_node_vars(u, equations, dg, i, j-1, element)
    u_rr = get_node_vars(u, equations, dg, i, j,   element)
    flux = volume_flux_fv(u_ll, u_rr, 2, equations) # orientation 2: y direction
    set_node_vars!(fstar2_L, flux, equations, dg, i, j)
    set_node_vars!(fstar2_R, flux, equations, dg, i, j)
  end

  return nothing
end

#     calcflux_fv!(fstar1_L, fstar1_R, fstar2_L, fstar2_R, u_leftright,
#                  nonconservative_terms::Val{true}, equations,
#                  volume_flux_fv, dg, element)
#
# Calculate the finite volume fluxes inside the elements (**with non-conservative terms**).
#
# # Arguments
# - `fstar1_L::AbstractArray{<:Real, 3}`:
# - `fstar1_R::AbstractArray{<:Real, 3}`:
# - `fstar2_L::AbstractArray{<:Real, 3}`:
# - `fstar2_R::AbstractArray{<:Real, 3}`:
# - `u_leftright::AbstractArray{<:Real, 4}`
@inline function calcflux_fv!(fstar1_L, fstar1_R, fstar2_L, fstar2_R, u::AbstractArray{<:Any,4},
                              mesh::TreeMesh{2}, nonconservative_terms::Val{true}, equations,
                              volume_flux_fv, dg::DGSEM, element, cache)
  volume_flux, nonconservative_flux = volume_flux_fv

  # Fluxes in x
  fstar1_L[:, 1,            :] .= zero(eltype(fstar1_L))
  fstar1_L[:, nnodes(dg)+1, :] .= zero(eltype(fstar1_L))
  fstar1_R[:, 1,            :] .= zero(eltype(fstar1_R))
  fstar1_R[:, nnodes(dg)+1, :] .= zero(eltype(fstar1_R))

  for j in eachnode(dg), i in 2:nnodes(dg)
    u_ll = get_node_vars(u, equations, dg, i-1, j, element)
    u_rr = get_node_vars(u, equations, dg, i,   j, element)

    # Compute conservative part
    f1 = volume_flux(u_ll, u_rr, 1, equations) # orientation 1: x direction

    # Compute nonconservative part
    # Note the factor 0.5 necessary for the nonconservative fluxes based on
    # the interpretation of global SBP operators coupled discontinuously via
    # central fluxes/SATs
    f1_L = f1 + 0.5 * nonconservative_flux(u_ll, u_rr, 1, equations)
    f1_R = f1 + 0.5 * nonconservative_flux(u_rr, u_ll, 1, equations)

    # Copy to temporary storage
    set_node_vars!(fstar1_L, f1_L, equations, dg, i, j)
    set_node_vars!(fstar1_R, f1_R, equations, dg, i, j)
  end

  # Fluxes in y
  fstar2_L[:, :, 1           ] .= zero(eltype(fstar2_L))
  fstar2_L[:, :, nnodes(dg)+1] .= zero(eltype(fstar2_L))
  fstar2_R[:, :, 1           ] .= zero(eltype(fstar2_R))
  fstar2_R[:, :, nnodes(dg)+1] .= zero(eltype(fstar2_R))

  # Compute inner fluxes
  for j in 2:nnodes(dg), i in eachnode(dg)
    u_ll = get_node_vars(u, equations, dg, i, j-1, element)
    u_rr = get_node_vars(u, equations, dg, i, j,   element)

    # Compute conservative part
    f2 = volume_flux(u_ll, u_rr, 2, equations) # orientation 2: y direction

    # Compute nonconservative part
    # Note the factor 0.5 necessary for the nonconservative fluxes based on
    # the interpretation of global SBP operators coupled discontinuously via
    # central fluxes/SATs
    f2_L = f2 + 0.5 * nonconservative_flux(u_ll, u_rr, 2, equations)
    f2_R = f2 + 0.5 * nonconservative_flux(u_rr, u_ll, 2, equations)

    # Copy to temporary storage
    set_node_vars!(fstar2_L, f2_L, equations, dg, i, j)
    set_node_vars!(fstar2_R, f2_R, equations, dg, i, j)
  end

  return nothing
end


function calc_volume_integral!(du, u,
                               mesh::TreeMesh{2},
                               nonconservative_terms, equations,
                               volume_integral::VolumeIntegralShockCapturingSubcell,
                               dg::DGSEM, cache)
<<<<<<< HEAD
  # Calculate maximum wave speeds lambda
  # TODO:
  # Option one: (Right now) Calculate the lambdas 4 times each time step (before each RK stage and in callback) plus one time to init the callback
  #   1 In the stepsize callback to get the right time step
  #   Remove 1, the first time step cannot be calculated and the others are not accurate (with old lambdas)
  #   2 In the volume integral (here).
  #   Remove 2, the first entropy analysis of the analysis_callback doesn't work.
  #             And we get different result because otherwise the lambdas are only updated once in a RK step.
  #   -> 4 times per timestep is actually not that bad. (3 times would be optimal)
  # Option two: Calculate lambdas after each RK stage plus in the init_stepsize_callback.
  #   Problem: Entropy change at t=0 only works if the stepsize callback is listed before analysis callback (to calculate the lambdas before)
  @trixi_timeit timer() "calc_lambda!" calc_lambda!(u, mesh, equations, dg, cache, volume_integral.indicator)
  # Calculate bar states
  @trixi_timeit timer() "calc_bar_states!" calc_bar_states!(u, mesh, nonconservative_terms, equations, volume_integral.indicator, dg, cache)
  # Calculate boundaries
  @trixi_timeit timer() "calc_var_bounds!" calc_var_bounds!(u, mesh, nonconservative_terms, equations, volume_integral.indicator, dg, cache)

=======
>>>>>>> 29add683
  @trixi_timeit timer() "subcell_limiting_kernel!" @threaded for element in eachelement(dg, cache)
    subcell_limiting_kernel!(du, u, element, mesh,
                             nonconservative_terms, equations,
                             volume_integral, volume_integral.indicator,
                             dg, cache)
  end
end

@inline function subcell_limiting_kernel!(du, u,
                                          element, mesh::TreeMesh{2},
                                          nonconservative_terms::Val{false}, equations,
                                          volume_integral, indicator::IndicatorIDP,
                                          dg::DGSEM, cache)
  @unpack inverse_weights = dg.basis
  @unpack volume_flux_dg, volume_flux_fv = volume_integral

  # high-order DG fluxes
  @unpack fhat1_threaded, fhat2_threaded = cache

  fhat1 = fhat1_threaded[Threads.threadid()]
  fhat2 = fhat2_threaded[Threads.threadid()]
  calcflux_fhat!(fhat1, fhat2, u, mesh,
      nonconservative_terms, equations, volume_flux_dg, dg, element, cache)

  # low-order FV fluxes
  @unpack fstar1_L_threaded, fstar1_R_threaded, fstar2_L_threaded, fstar2_R_threaded = cache

  fstar1_L = fstar1_L_threaded[Threads.threadid()]
  fstar2_L = fstar2_L_threaded[Threads.threadid()]
  fstar1_R = fstar1_R_threaded[Threads.threadid()]
  fstar2_R = fstar2_R_threaded[Threads.threadid()]
  calcflux_fv!(fstar1_L, fstar1_R, fstar2_L, fstar2_R, u, mesh,
      nonconservative_terms, equations, volume_flux_fv, dg, element, cache)

  # Calculate antidiffusive flux
  @unpack antidiffusive_flux1, antidiffusive_flux2 = cache.ContainerFCT2D

  calcflux_antidiffusive!(antidiffusive_flux1, antidiffusive_flux2, fhat1, fhat2, fstar1_L, fstar2_L, u, mesh,
      nonconservative_terms, equations, indicator, dg, element, cache)

  # Calculate volume integral contribution of low-order FV flux
  for j in eachnode(dg), i in eachnode(dg)
    for v in eachvariable(equations)
      du[v, i, j, element] += inverse_weights[i] * (fstar1_L[v, i+1, j] - fstar1_R[v, i, j]) +
                              inverse_weights[j] * (fstar2_L[v, i, j+1] - fstar2_R[v, i, j])

    end
  end

  return nothing
end

@inline function subcell_limiting_kernel!(du, u,
                                          element, mesh::TreeMesh{2},
                                          nonconservative_terms::Val{false}, equations,
                                          volume_integral, indicator::IndicatorMCL,
                                          dg::DGSEM, cache)
  @unpack inverse_weights = dg.basis
  @unpack volume_flux_dg, volume_flux_fv = volume_integral

  # high-order DG fluxes
  @unpack fhat1_threaded, fhat2_threaded = cache
  fhat1 = fhat1_threaded[Threads.threadid()]
  fhat2 = fhat2_threaded[Threads.threadid()]
  calcflux_fhat!(fhat1, fhat2, u, mesh,
      nonconservative_terms, equations, volume_flux_dg, dg, element, cache)

  # low-order FV fluxes
  @unpack fstar1_L_threaded, fstar1_R_threaded, fstar2_L_threaded, fstar2_R_threaded = cache
  fstar1_L = fstar1_L_threaded[Threads.threadid()]
  fstar2_L = fstar2_L_threaded[Threads.threadid()]
  fstar1_R = fstar1_R_threaded[Threads.threadid()]
  fstar2_R = fstar2_R_threaded[Threads.threadid()]
  calcflux_fv!(fstar1_L, fstar1_R, fstar2_L, fstar2_R, u, mesh,
      nonconservative_terms, equations, volume_flux_fv, dg, element, cache)

  # antidiffusive flux
  @unpack antidiffusive_flux1_threaded, antidiffusive_flux2_threaded = cache
  antidiffusive_flux1 = antidiffusive_flux1_threaded[Threads.threadid()]
  antidiffusive_flux2 = antidiffusive_flux2_threaded[Threads.threadid()]
  calcflux_antidiffusive!(antidiffusive_flux1, antidiffusive_flux2, fhat1, fhat2, fstar1_L, fstar2_L,
      u, mesh, nonconservative_terms, equations, indicator, dg, element, cache)

  # limited antidiffusive flux
  calcflux_antidiffusive_limited!(antidiffusive_flux1, antidiffusive_flux2,
      u, mesh, nonconservative_terms, equations, indicator, dg, element, cache)

  @unpack antidiffusive_flux1_limited, antidiffusive_flux2_limited = cache.ContainerMCL2D
  for j in eachnode(dg), i in eachnode(dg)
    for v in eachvariable(equations)
      du[v, i, j, element] += inverse_weights[i] * (fstar1_L[v, i+1, j] - fstar1_R[v, i, j]) +
                              inverse_weights[j] * (fstar2_L[v, i, j+1] - fstar2_R[v, i, j])

      du[v, i, j, element] += inverse_weights[i] * (antidiffusive_flux1_limited[v, i+1, j, element] - antidiffusive_flux1_limited[v, i, j, element]) +
                              inverse_weights[j] * (antidiffusive_flux2_limited[v, i, j+1, element] - antidiffusive_flux2_limited[v, i, j, element])
    end
  end

  return nothing
end


#     calcflux_fhat!(fhat1, fhat2, u, mesh,
#                    nonconservative_terms, equations, volume_flux_dg, dg, element, cache)
#
# Calculate the DG staggered volume fluxes `fhat` in subcell FV-form inside the element
# (**without non-conservative terms**).
#
# # Arguments
# - `fhat1::AbstractArray{<:Real, 3}`
# - `fhat2::AbstractArray{<:Real, 3}`
@inline function calcflux_fhat!(fhat1, fhat2, u,
                                mesh::TreeMesh{2}, nonconservative_terms::Val{false}, equations,
                                volume_flux, dg::DGSEM, element, cache)

  @unpack weights, derivative_split = dg.basis
  @unpack flux_temp_threaded = cache

  flux_temp = flux_temp_threaded[Threads.threadid()]

  # The FV-form fluxes are calculated in a recursive manner, i.e.:
  # fhat_(0,1)   = w_0 * FVol_0,
  # fhat_(j,j+1) = fhat_(j-1,j) + w_j * FVol_j,   for j=1,...,N-1,
  # with the split form volume fluxes FVol_j = -2 * sum_i=0^N D_ji f*_(j,i).

  # To use the symmetry of the `volume_flux`, the split form volume flux is precalculated
  # like in `calc_volume_integral!` for the `VolumeIntegralFluxDifferencing`
  # and saved in in `flux_temp`.

  # Split form volume flux in orientation 1: x direction
  flux_temp .= zero(eltype(flux_temp))

  for j in eachnode(dg), i in eachnode(dg)
    u_node = get_node_vars(u, equations, dg, i, j, element)

    # All diagonal entries of `derivative_split` are zero. Thus, we can skip
    # the computation of the diagonal terms. In addition, we use the symmetry
    # of the `volume_flux` to save half of the possible two-poitn flux
    # computations.
    for ii in (i+1):nnodes(dg)
      u_node_ii = get_node_vars(u, equations, dg, ii, j, element)
      flux1 = volume_flux(u_node, u_node_ii, 1, equations)
      multiply_add_to_node_vars!(flux_temp, derivative_split[i, ii], flux1, equations, dg, i,  j)
      multiply_add_to_node_vars!(flux_temp, derivative_split[ii, i], flux1, equations, dg, ii, j)
    end
  end

  # FV-form flux `fhat` in x direction
  fhat1[:, 1,            :] .= zero(eltype(fhat1))
  fhat1[:, nnodes(dg)+1, :] .= zero(eltype(fhat1))

  for j in eachnode(dg), i in 1:nnodes(dg)-1, v in eachvariable(equations)
    fhat1[v, i+1, j] = fhat1[v, i, j] + weights[i] * flux_temp[v, i, j]
  end

  # Split form volume flux in orientation 2: y direction
  flux_temp .= zero(eltype(flux_temp))

  for j in eachnode(dg), i in eachnode(dg)
    u_node = get_node_vars(u, equations, dg, i, j, element)
    for jj in (j+1):nnodes(dg)
      u_node_jj = get_node_vars(u, equations, dg, i, jj, element)
      flux2 = volume_flux(u_node, u_node_jj, 2, equations)
      multiply_add_to_node_vars!(flux_temp, derivative_split[j, jj], flux2, equations, dg, i, j)
      multiply_add_to_node_vars!(flux_temp, derivative_split[jj, j], flux2, equations, dg, i, jj)
    end
  end

  # FV-form flux `fhat` in y direction
  fhat2[:, :, 1           ] .= zero(eltype(fhat2))
  fhat2[:, :, nnodes(dg)+1] .= zero(eltype(fhat2))

  for j in 1:nnodes(dg)-1, i in eachnode(dg), v in eachvariable(equations)
    fhat2[v, i, j+1] = fhat2[v, i, j] + weights[j] * flux_temp[v, i, j]
  end

  return nothing
end

@inline function calcflux_antidiffusive!(antidiffusive_flux1, antidiffusive_flux2, fhat1, fhat2, fstar1, fstar2, u, mesh,
                                         nonconservative_terms, equations, indicator::IndicatorIDP, dg, element, cache)

  for j in eachnode(dg), i in 2:nnodes(dg)
    for v in eachvariable(equations)
      antidiffusive_flux1[v, i, j, element] = fhat1[v, i, j] - fstar1[v, i, j]
<<<<<<< HEAD
    end
  end
  for j in 2:nnodes(dg), i in eachnode(dg)
    for v in eachvariable(equations)
      antidiffusive_flux2[v, i, j, element] = fhat2[v, i, j] - fstar2[v, i, j]
    end
  end

  antidiffusive_flux1[:, 1,            :, element] .= zero(eltype(antidiffusive_flux1))
  antidiffusive_flux1[:, nnodes(dg)+1, :, element] .= zero(eltype(antidiffusive_flux1))

  antidiffusive_flux2[:, :, 1,            element] .= zero(eltype(antidiffusive_flux2))
  antidiffusive_flux2[:, :, nnodes(dg)+1, element] .= zero(eltype(antidiffusive_flux2))

  return nothing
end

@inline function calcflux_antidiffusive!(antidiffusive_flux1, antidiffusive_flux2, fhat1, fhat2, fstar1, fstar2, u, mesh,
                                         nonconservative_terms, equations, indicator::IndicatorMCL, dg, element, cache)

  for j in eachnode(dg), i in 2:nnodes(dg)
    for v in eachvariable(equations)
      antidiffusive_flux1[v, i, j] = fhat1[v, i, j] - fstar1[v, i, j]
    end
  end
  for j in 2:nnodes(dg), i in eachnode(dg)
    for v in eachvariable(equations)
      antidiffusive_flux2[v, i, j] = fhat2[v, i, j] - fstar2[v, i, j]
    end
  end

  # antidiffusive_flux1[:, 1,            :] .= zero(eltype(antidiffusive_flux1))
  # antidiffusive_flux1[:, nnodes(dg)+1, :] .= zero(eltype(antidiffusive_flux1))

  # antidiffusive_flux2[:, :, 1,          ] .= zero(eltype(antidiffusive_flux2))
  # antidiffusive_flux2[:, :, nnodes(dg)+1] .= zero(eltype(antidiffusive_flux2))

  return nothing
end

@inline function calc_bar_states!(u, mesh, nonconservative_terms, equations, indicator, dg, cache)

  return nothing
end

@inline function calc_bar_states!(u, mesh,
                                  nonconservative_terms, equations, indicator::IndicatorMCL, dg, cache)
  @unpack lambda1, lambda2, bar_states1, bar_states2 = indicator.cache.ContainerShockCapturingIndicator

  @threaded for element in eachelement(dg, cache)
    for j in eachnode(dg), i in 2:nnodes(dg)
      u_node     = get_node_vars(u, equations, dg, i,   j, element)
      u_node_im1 = get_node_vars(u, equations, dg, i-1, j, element)

      flux1     = flux(u_node,     1, equations)
      flux1_im1 = flux(u_node_im1, 1, equations)

      for v in eachvariable(equations)
        bar_states1[v, i, j, element] = 0.5 * (u_node[v] + u_node_im1[v]) - 0.5 * (flux1[v] - flux1_im1[v]) / lambda1[i, j, element]
      end
    end
    # bar_states1[:, 1,            :, element] .= zero(eltype(bar_states1))
    # bar_states1[:, nnodes(dg)+1, :, element] .= zero(eltype(bar_states1))

    for j in 2:nnodes(dg), i in eachnode(dg)
      u_node     = get_node_vars(u, equations, dg, i, j  , element)
      u_node_jm1 = get_node_vars(u, equations, dg, i, j-1, element)

      flux2     = flux(u_node,     2, equations)
      flux2_jm1 = flux(u_node_jm1, 2, equations)

      for v in eachvariable(equations)
        bar_states2[v, i, j, element] = 0.5 * (u_node[v] + u_node_jm1[v]) - 0.5 * (flux2[v] - flux2_jm1[v]) / lambda2[i, j, element]
      end
    end
    # bar_states2[:, :,            1, element] .= zero(eltype(bar_states2))
    # bar_states2[:, :, nnodes(dg)+1, element] .= zero(eltype(bar_states2))
  end

  return nothing
end

@inline function calc_var_bounds!(u, mesh, nonconservative_terms, equations, indicator, dg, cache)

  return nothing
end

@inline function calc_var_bounds!(u, mesh, nonconservative_terms, equations, indicator::IndicatorMCL, dg, cache)
  @unpack var_min, var_max, bar_states1, bar_states2 = indicator.cache.ContainerShockCapturingIndicator

  # Note: Bar states and lambdas at the interfaces are not needed anywhere else. Calculating here without saving.

  @threaded for element in eachelement(dg, cache)
    for v in eachvariable(equations)
      var_min[v, :, :, element] .= typemax(eltype(var_min))
      var_max[v, :, :, element] .= typemin(eltype(var_max))
    end

    for j in eachnode(dg), i in 2:nnodes(dg)
      bar_state_rho = bar_states1[1, i, j, element]
      var_min[1, i-1, j, element] = min(var_min[1, i-1, j, element], bar_state_rho)
      var_max[1, i-1, j, element] = max(var_max[1, i-1, j, element], bar_state_rho)
      var_min[1, i  , j, element] = min(var_min[1, i  , j, element], bar_state_rho)
      var_max[1, i  , j, element] = max(var_max[1, i  , j, element], bar_state_rho)
      for v in 2:nvariables(equations)
        bar_state_phi = bar_states1[v, i, j, element] / bar_state_rho
        var_min[v, i-1, j, element] = min(var_min[v, i-1, j, element], bar_state_phi)
        var_max[v, i-1, j, element] = max(var_max[v, i-1, j, element], bar_state_phi)
        var_min[v, i  , j, element] = min(var_min[v, i  , j, element], bar_state_phi)
        var_max[v, i  , j, element] = max(var_max[v, i  , j, element], bar_state_phi)
      end
    end
    for j in 2:nnodes(dg), i in eachnode(dg)
      bar_state_rho = bar_states2[1, i, j, element]
      var_min[1, i, j-1, element] = min(var_min[1, i, j-1, element], bar_state_rho)
      var_max[1, i, j-1, element] = max(var_max[1, i, j-1, element], bar_state_rho)
      var_min[1, i, j  , element] = min(var_min[1, i, j,   element], bar_state_rho)
      var_max[1, i, j  , element] = max(var_max[1, i, j,   element], bar_state_rho)
      for v in 2:nvariables(equations)
        bar_state_phi = bar_states2[v, i, j, element] / bar_state_rho
        var_min[v, i, j-1, element] = min(var_min[v, i, j-1, element], bar_state_phi)
        var_max[v, i, j-1, element] = max(var_max[v, i, j-1, element], bar_state_phi)
        var_min[v, i, j  , element] = min(var_min[v, i, j,   element], bar_state_phi)
        var_max[v, i, j  , element] = max(var_max[v, i, j,   element], bar_state_phi)
      end
    end
  end

  for interface in eachinterface(dg, cache)
    # Get neighboring element ids
    left  = cache.interfaces.neighbor_ids[1, interface]
    right = cache.interfaces.neighbor_ids[2, interface]

    orientation = cache.interfaces.orientations[interface]

    for i in eachnode(dg)
      if orientation == 1
        index_left  = (nnodes(dg), i, left)
        index_right = (1,          i, right)
      else
        index_left  = (i, nnodes(dg), left)
        index_right = (i,          1, right)
      end

      u_left  = get_node_vars(u, equations, dg, index_left...)
      u_right = get_node_vars(u, equations, dg, index_right...)

      flux_left  = flux(u_left,  orientation, equations)
      flux_right = flux(u_right, orientation, equations)
      lambda = max_abs_speed_naive(u_left, u_right, orientation, equations)

      bar_state_rho = 0.5 * (u_left[1] + u_right[1]) - 0.5 * (flux_right[1] - flux_left[1]) / lambda
      var_min[1, index_left...]  = min(var_min[1, index_left...], bar_state_rho)
      var_max[1, index_left...]  = max(var_max[1, index_left...], bar_state_rho)
      var_min[1, index_right...] = min(var_min[1, index_right...], bar_state_rho)
      var_max[1, index_right...] = max(var_max[1, index_right...], bar_state_rho)
      for v in 2:nvariables(equations)
        bar_state_phi = 0.5 * (u_left[v] + u_right[v]) - 0.5 * (flux_right[v] - flux_left[v]) / lambda
        bar_state_phi = bar_state_phi / bar_state_rho
        var_min[v, index_left...]  = min(var_min[v, index_left...], bar_state_phi)
        var_max[v, index_left...]  = max(var_max[v, index_left...], bar_state_phi)
        var_min[v, index_right...] = min(var_min[v, index_right...], bar_state_phi)
        var_max[v, index_right...] = max(var_max[v, index_right...], bar_state_phi)
      end
    end
  end

  return nothing
end

@inline function calcflux_antidiffusive_limited!(antidiffusive_flux1, antidiffusive_flux2,
                                                 u, mesh, nonconservative_terms, equations, indicator, dg, element, cache)
  @unpack antidiffusive_flux1_limited, antidiffusive_flux2_limited = cache.ContainerMCL2D
  @unpack var_min, var_max, lambda1, lambda2, bar_states1, bar_states2 = indicator.cache.ContainerShockCapturingIndicator

  for j in eachnode(dg), i in 2:nnodes(dg)
    # Limit density
    # bar_state = bar_states1[1, i, j, element]
    # if antidiffusive_flux1[1, i, j] > 0
    #   antidiffusive_flux1_limited[1, i, j, element] = min(antidiffusive_flux1[1, i, j],
    #       lambda1[i, j, element] * min(rho_max[i, j, element] - bar_state, bar_state - rho_min[i-1, j, element]))
    # else
    #   antidiffusive_flux1_limited[1, i, j, element] = max(antidiffusive_flux1[1, i, j],
    #       lambda1[i, j, element] * max(rho_min[i, j, element] - bar_state, bar_state - rho_max[i-1, j, element]))
    # end

    # alternative density limiting
    lambda = lambda1[i, j, element]
    bar_state_rho = lambda * bar_states1[1, i, j, element]
    f_min = max(lambda * var_min[1, i, j, element] - bar_state_rho,
                bar_state_rho - lambda * var_max[1, i-1, j, element])
    f_max = min(lambda * var_max[1, i, j, element] - bar_state_rho,
                bar_state_rho - lambda * var_min[1, i-1, j, element])
    antidiffusive_flux1_limited[1, i, j, element] = max(f_min, min(antidiffusive_flux1[1, i, j], f_max))

    # Limit velocity and total energy
    for v in 2:nvariables(equations)
      bar_states_phi = lambda * bar_states1[v, i, j, element]

      rho_limited_i   = bar_state_rho + antidiffusive_flux1_limited[1, i, j, element]
      rho_limited_im1 = bar_state_rho - antidiffusive_flux1_limited[1, i, j, element]

      phi = bar_states_phi / bar_state_rho

      antidiffusive_flux1_limited[v, i, j, element] = rho_limited_i * phi - bar_states_phi

      g = antidiffusive_flux1[v, i, j] - antidiffusive_flux1_limited[v, i, j, element]

      g_min = max(rho_limited_i   * (var_min[v, i, j, element] - phi),
                  rho_limited_im1 * (phi - var_max[v, i-1, j, element]))
      g_max = min(rho_limited_i   * (var_max[v, i, j, element] - phi),
                  rho_limited_im1 * (phi - var_min[v, i-1, j, element]))

      antidiffusive_flux1_limited[v, i, j, element] += max(g_min, min(g, g_max))
    end
  end

  for j in 2:nnodes(dg), i in eachnode(dg)
    # Limit density
    # bar_state = bar_states2[1, i, j, element]
    # if antidiffusive_flux2[1, i, j] > 0
    #   antidiffusive_flux2_limited[1, i, j, element] = min(antidiffusive_flux2[1, i, j],
    #       lambda2[i, j, element] * min(rho_max[i, j, element] - bar_state, bar_state - rho_min[i, j-1, element]))
    # else
    #   antidiffusive_flux2_limited[1, i, j, element] = max(antidiffusive_flux2[1, i, j],
    #       lambda2[i, j, element] * max(rho_min[i, j, element] - bar_state, bar_state - rho_max[i, j-1, element]))
    # end

    # alternative density limiting
    lambda = lambda2[i, j, element]
    bar_state_rho = lambda * bar_states2[1, i, j, element]
    f_min = max(lambda * var_min[1, i, j, element] - bar_state_rho,
                bar_state_rho - lambda * var_max[1, i, j-1, element])
    f_max = min(lambda * var_max[1, i, j, element] - bar_state_rho,
                bar_state_rho - lambda * var_min[1, i, j-1, element])
    antidiffusive_flux2_limited[1, i, j, element] = max(f_min, min(antidiffusive_flux2[1, i, j], f_max))

    # Limit velocity and total energy
    for v in 2:nvariables(equations)
      bar_state_phi = lambda * bar_states2[v, i, j, element]

      rho_limited_j   = bar_state_rho + antidiffusive_flux2_limited[1, i, j, element]
      rho_limited_jm1 = bar_state_rho - antidiffusive_flux2_limited[1, i, j, element]

      phi = bar_state_phi / bar_state_rho

      antidiffusive_flux2_limited[v, i, j, element] = rho_limited_j * phi - bar_state_phi

      g = antidiffusive_flux2[v, i, j] - antidiffusive_flux2_limited[v, i, j, element]

      g_min = max(rho_limited_j   * (var_min[v, i, j, element] - phi),
                  rho_limited_jm1 * (phi - var_max[v, i, j-1, element]))
      g_max = min(rho_limited_j   * (var_max[v, i, j, element] - phi),
                  rho_limited_jm1 * (phi - var_min[v, i, j-1, element]))

      antidiffusive_flux2_limited[v, i, j, element] += max(g_min, min(g, g_max))
    end
  end

  # Limit pressure
  if indicator.IDPPressureTVD
    for j in eachnode(dg), i in 2:nnodes(dg)
      bar_state_velocity = bar_states1[2, i, j, element]^2 + bar_states1[3, i, j, element]^2
      flux_velocity = antidiffusive_flux1_limited[2, i, j, element]^2 + antidiffusive_flux1_limited[3, i, j, element]^2

      Q = lambda1[i, j, element]^2 * (bar_states1[1, i, j, element] * bar_states1[4, i, j, element] -
                                      0.5 * bar_state_velocity)
      R_max = sqrt(bar_state_velocity * flux_velocity) +
              abs(bar_states1[1, i, j, element] * antidiffusive_flux1_limited[4, i, j, element]) +
              abs(bar_states1[4, i, j, element] * antidiffusive_flux1_limited[1, i, j, element])
      R_max *= lambda1[i, j, element]
      R_max += max(0, 0.5 * flux_velocity -
                      antidiffusive_flux1_limited[4, i, j, element] * antidiffusive_flux1_limited[1, i, j, element])

      if R_max > Q
        for v in eachvariable(equations)
          antidiffusive_flux1_limited[v, i, j, element] *= Q / R_max
        end
      end
    end

    for j in 2:nnodes(dg), i in eachnode(dg)
      bar_state_velocity = bar_states2[2, i, j, element]^2 + bar_states2[3, i, j, element]^2
      flux_velocity = antidiffusive_flux2_limited[2, i, j, element]^2 + antidiffusive_flux2_limited[3, i, j, element]^2

      Q = lambda2[i, j, element]^2 * (bar_states2[1, i, j, element] * bar_states2[4, i, j, element] -
                                      0.5 * bar_state_velocity)
      R_max = sqrt(bar_state_velocity * flux_velocity) +
              abs(bar_states2[1, i, j, element] * antidiffusive_flux2_limited[4, i, j, element]) +
              abs(bar_states2[4, i, j, element] * antidiffusive_flux2_limited[1, i, j, element])
      R_max *= lambda2[i, j, element]
      R_max += max(0, 0.5 * flux_velocity -
                      antidiffusive_flux2_limited[4, i, j, element] * antidiffusive_flux2_limited[1, i, j, element])

      if R_max > Q
        for v in eachvariable(equations)
          antidiffusive_flux2_limited[v, i, j, element] *= Q / R_max
        end
      end
    end
  end

  antidiffusive_flux1_limited[:,            1, :, element] .= zero(eltype(antidiffusive_flux1_limited))
  antidiffusive_flux1_limited[:, nnodes(dg)+1, :, element] .= zero(eltype(antidiffusive_flux1_limited))

  antidiffusive_flux2_limited[:, :,            1, element] .= zero(eltype(antidiffusive_flux2_limited))
  antidiffusive_flux2_limited[:, :, nnodes(dg)+1, element] .= zero(eltype(antidiffusive_flux2_limited))

  return nothing
end

@inline function calc_lambda!(u::AbstractArray{<:Any,4}, mesh, equations, dg, cache, indicator)

  return nothing
end

@inline function calc_lambda!(u::AbstractArray{<:Any,4}, mesh, equations, dg, cache, indicator::IndicatorMCL)
  @unpack lambda1, lambda2 = indicator.cache.ContainerShockCapturingIndicator

  @threaded for element in eachelement(dg, cache)
    for j in eachnode(dg), i in 2:nnodes(dg)
      u_node     = get_node_vars(u, equations, dg, i,   j, element)
      u_node_im1 = get_node_vars(u, equations, dg, i-1, j, element)
      lambda1[i, j, element] = max_abs_speed_naive(u_node_im1, u_node, 1, equations)
    end
    lambda1[1,            :, element] .= zero(eltype(lambda1))
    lambda1[nnodes(dg)+1, :, element] .= zero(eltype(lambda1))

    for j in 2:nnodes(dg), i in eachnode(dg)
      u_node     = get_node_vars(u, equations, dg, i,   j, element)
      u_node_jm1 = get_node_vars(u, equations, dg, i, j-1, element)
      lambda2[i, j, element] = max_abs_speed_naive(u_node_jm1, u_node, 2, equations)
    end
    lambda2[:,            1, element] .= zero(eltype(lambda2))
    lambda2[:, nnodes(dg)+1, element] .= zero(eltype(lambda2))
  end
=======
    end
  end
  for j in 2:nnodes(dg), i in eachnode(dg)
    for v in eachvariable(equations)
      antidiffusive_flux2[v, i, j, element] = fhat2[v, i, j] - fstar2[v, i, j]
    end
  end

  antidiffusive_flux1[:, 1,            :, element] .= zero(eltype(antidiffusive_flux1))
  antidiffusive_flux1[:, nnodes(dg)+1, :, element] .= zero(eltype(antidiffusive_flux1))

  antidiffusive_flux2[:, :, 1,            element] .= zero(eltype(antidiffusive_flux2))
  antidiffusive_flux2[:, :, nnodes(dg)+1, element] .= zero(eltype(antidiffusive_flux2))
>>>>>>> 29add683

  return nothing
end

@inline function antidiffusive_stage!(u_ode, u_old_ode, dt, semi, indicator::IndicatorIDP)
  mesh, equations, solver, cache = mesh_equations_solver_cache(semi)
  @unpack inverse_weights = solver.basis
  @unpack antidiffusive_flux1, antidiffusive_flux2 = cache.ContainerFCT2D

  u_old = wrap_array(u_old_ode, mesh, equations, solver, cache)
  u     = wrap_array(u_ode,     mesh, equations, solver, cache)

  @trixi_timeit timer() "alpha calculation" semi.solver.volume_integral.indicator(u, u_old, mesh, equations, solver, dt, cache)
  @unpack alpha1, alpha2 = semi.solver.volume_integral.indicator.cache.ContainerShockCapturingIndicator

  @threaded for element in eachelement(solver, cache)
    inverse_jacobian = -cache.elements.inverse_jacobian[element]

    # Calculate volume integral contribution
    # Note: antidiffusive_flux1[v, i, xi, element] = antidiffusive_flux2[v, xi, i, element] = 0 for all i in 1:nnodes and xi in {1, nnodes+1}
    for j in eachnode(solver), i in eachnode(solver)
      alpha_flux1     = (1.0 - alpha1[i,   j, element]) * get_node_vars(antidiffusive_flux1, equations, solver, i,   j, element)
      alpha_flux1_ip1 = (1.0 - alpha1[i+1, j, element]) * get_node_vars(antidiffusive_flux1, equations, solver, i+1, j, element)
      alpha_flux2     = (1.0 - alpha2[i,   j, element]) * get_node_vars(antidiffusive_flux2, equations, solver, i,   j, element)
      alpha_flux2_jp1 = (1.0 - alpha2[i, j+1, element]) * get_node_vars(antidiffusive_flux2, equations, solver, i, j+1, element)

      for v in eachvariable(equations)
        u[v, i, j, element] += dt * inverse_jacobian * (inverse_weights[i] * (alpha_flux1_ip1[v] - alpha_flux1[v]) +
                                                        inverse_weights[j] * (alpha_flux2_jp1[v] - alpha_flux2[v]) )
      end
    end
  end

  return nothing
end

@inline function antidiffusive_stage!(u_ode, u_old_ode, dt, semi, indicator::IndicatorMCL)

  return nothing
end

# 2d, IndicatorIDP
@inline function IDP_checkBounds(u::AbstractArray{<:Any,4}, mesh, equations, solver, cache, indicator::IndicatorIDP)
  @unpack IDPDensityTVD, IDPPressureTVD, IDPPositivity, IDPSpecEntropy, IDPMathEntropy = solver.volume_integral.indicator
  @unpack var_bounds = solver.volume_integral.indicator.cache.ContainerShockCapturingIndicator
  @unpack idp_bounds_delta_threaded = solver.volume_integral.indicator.cache

  @threaded for element in eachelement(solver, cache)
    idp_bounds_delta = idp_bounds_delta_threaded[Threads.threadid()]
    for j in eachnode(solver), i in eachnode(solver)
      counter = 0
      if IDPDensityTVD
        counter += 1 # rho_min
        idp_bounds_delta[counter] = max(idp_bounds_delta[counter], var_bounds[1][i, j, element] - u[1, i, j, element])
        counter += 1 # rho_max
        idp_bounds_delta[counter] = max(idp_bounds_delta[counter], u[1, i, j, element] - var_bounds[2][i, j, element])
      end
      if IDPPressureTVD
        p = pressure(get_node_vars(u, equations, solver, i, j, element), equations)
        counter += 1 # p_min
        idp_bounds_delta[counter] = max(idp_bounds_delta[counter], var_bounds[counter][i, j, element] - p)
        counter += 1 # p_max
        idp_bounds_delta[counter] = max(idp_bounds_delta[counter], p - var_bounds[counter][i, j, element])
      end
      if IDPPositivity && !IDPDensityTVD
        counter += 1 # rho_min
        idp_bounds_delta[counter] = max(idp_bounds_delta[counter], var_bounds[counter][i, j, element] - u[1, i, j, element])
      end
      if IDPPositivity && !IDPPressureTVD
        p = pressure(get_node_vars(u, equations, solver, i, j, element), equations)
        counter += 1 # p_min
        idp_bounds_delta[counter] = max(idp_bounds_delta[counter], var_bounds[counter][i, j, element] - p)
      end
      if IDPSpecEntropy
        s = entropy_spec(get_node_vars(u, equations, solver, i, j, element), equations)
        counter += 1 # s_min
        idp_bounds_delta[counter] = max(idp_bounds_delta[counter], var_bounds[counter][i, j, element] - s)
      end
      if IDPMathEntropy
        s = entropy_math(get_node_vars(u, equations, solver, i, j, element), equations)
        counter += 1 # s_max
        idp_bounds_delta[counter] = max(idp_bounds_delta[counter], s - var_bounds[counter][i, j, element])
      end
    end
  end

  return nothing
end

# 2d, IndicatorMCL
@inline function IDP_checkBounds(u::AbstractArray{<:Any,4}, mesh, equations, solver, cache, indicator::IndicatorMCL)
  @unpack var_min, var_max, bar_states1, bar_states2, lambda1, lambda2 = solver.volume_integral.indicator.cache.ContainerShockCapturingIndicator
  @unpack idp_bounds_delta_threaded = solver.volume_integral.indicator.cache
  @unpack antidiffusive_flux1_limited, antidiffusive_flux2_limited = cache.ContainerMCL2D

  @threaded for element in eachelement(solver, cache)
    idp_bounds_delta = idp_bounds_delta_threaded[Threads.threadid()]

    # Density
    err_lower_bound = zero(eltype(u))
    err_upper_bound = zero(eltype(u))
    for j in eachnode(solver), i in eachnode(solver)
      var_min_local = var_min[1, i, j, element]
      var_max_local = var_max[1, i, j, element]

      # -x
      if i > 1
        var_limited = bar_states1[1, i,   j, element] + antidiffusive_flux1_limited[1, i,   j, element] / lambda1[i,   j, element]
        err_lower_bound = max(err_lower_bound, var_min_local - var_limited)
        err_upper_bound = max(err_upper_bound, var_limited - var_max_local)
      end
      # +x
      if i < nnodes(solver)
        var_limited = bar_states1[1, i+1, j, element] - antidiffusive_flux1_limited[1, i+1, j, element] / lambda1[i+1, j, element]
        err_lower_bound = max(err_lower_bound, var_min_local - var_limited)
        err_upper_bound = max(err_upper_bound, var_limited - var_max_local)
      end
      # -y
      if j > 1
        var_limited = bar_states2[1, i,   j, element] + antidiffusive_flux2_limited[1, i,   j, element] / lambda2[i,   j, element]
        err_lower_bound = max(err_lower_bound, var_min_local - var_limited)
        err_upper_bound = max(err_upper_bound, var_limited - var_max_local)
      end
      # +y
      if j < nnodes(solver)
        var_limited = bar_states2[1, i, j+1, element] - antidiffusive_flux2_limited[1, i, j+1, element] / lambda2[i, j+1, element]
        err_lower_bound = max(err_lower_bound, var_min_local - var_limited)
        err_upper_bound = max(err_upper_bound, var_limited - var_max_local)
      end
    end
    idp_bounds_delta[1] = max(idp_bounds_delta[1], err_lower_bound)
    idp_bounds_delta[2] = max(idp_bounds_delta[2], err_upper_bound)

    # Velocity and total energy
    for v in 2:nvariables(equations)
      err_lower_bound = zero(eltype(u))
      err_upper_bound = zero(eltype(u))
      for j in eachnode(solver), i in eachnode(solver)
        var_min_local = var_min[v, i, j, element]
        var_max_local = var_max[v, i, j, element]

        # -x
        if i > 1
          rho_limited = bar_states1[1, i,   j, element] + antidiffusive_flux1_limited[1, i,   j, element] / lambda1[i,   j, element]
          var_limited = bar_states1[v, i,   j, element] + antidiffusive_flux1_limited[v, i,   j, element] / lambda1[i,   j, element]
          err_lower_bound = max(err_lower_bound, rho_limited * var_min_local - var_limited)
          err_upper_bound = max(err_upper_bound, var_limited - rho_limited * var_max_local)
        end
        # +x
        if i < nnodes(solver)
          rho_limited = bar_states1[1, i+1, j, element] - antidiffusive_flux1_limited[1, i+1, j, element] / lambda1[i+1, j, element]
          var_limited = bar_states1[v, i+1, j, element] - antidiffusive_flux1_limited[v, i+1, j, element] / lambda1[i+1, j, element]
          err_lower_bound = max(err_lower_bound, rho_limited * var_min_local - var_limited)
          err_upper_bound = max(err_upper_bound, var_limited - rho_limited * var_max_local)
        end
        # -y
        if j > 1
          rho_limited = bar_states2[1, i,   j, element] + antidiffusive_flux2_limited[1, i,   j, element] / lambda2[i,   j, element]
          var_limited = bar_states2[v, i,   j, element] + antidiffusive_flux2_limited[v, i,   j, element] / lambda2[i,   j, element]
          err_lower_bound = max(err_lower_bound, rho_limited * var_min_local - var_limited)
          err_upper_bound = max(err_upper_bound, var_limited - rho_limited * var_max_local)
        end
        # +y
        if j < nnodes(solver)
          rho_limited = bar_states2[1, i, j+1, element] - antidiffusive_flux2_limited[1, i, j+1, element] / lambda2[i, j+1, element]
          var_limited = bar_states2[v, i, j+1, element] - antidiffusive_flux2_limited[v, i, j+1, element] / lambda2[i, j+1, element]
          err_lower_bound = max(err_lower_bound, rho_limited * var_min_local - var_limited)
          err_upper_bound = max(err_upper_bound, var_limited - rho_limited * var_max_local)
        end
      end
      idp_bounds_delta[2*v-1] = max(idp_bounds_delta[2*v-1], err_lower_bound)
      idp_bounds_delta[2*v  ] = max(idp_bounds_delta[2*v  ], err_upper_bound)
    end
  end

  return nothing
end


function prolong2interfaces!(cache, u,
                             mesh::TreeMesh{2}, equations, surface_integral, dg::DG)
  @unpack interfaces = cache
  @unpack orientations = interfaces

  @threaded for interface in eachinterface(dg, cache)
    left_element  = interfaces.neighbor_ids[1, interface]
    right_element = interfaces.neighbor_ids[2, interface]

    if orientations[interface] == 1
      # interface in x-direction
      for j in eachnode(dg), v in eachvariable(equations)
        interfaces.u[1, v, j, interface] = u[v, nnodes(dg), j, left_element]
        interfaces.u[2, v, j, interface] = u[v,          1, j, right_element]
      end
    else # if orientations[interface] == 2
      # interface in y-direction
      for i in eachnode(dg), v in eachvariable(equations)
        interfaces.u[1, v, i, interface] = u[v, i, nnodes(dg), left_element]
        interfaces.u[2, v, i, interface] = u[v, i,          1, right_element]
      end
    end
  end

  return nothing
end

function calc_interface_flux!(surface_flux_values,
                              mesh::TreeMesh{2},
                              nonconservative_terms::Val{false}, equations,
                              surface_integral, dg::DG, cache)
  @unpack surface_flux = surface_integral
  @unpack u, neighbor_ids, orientations = cache.interfaces

  @threaded for interface in eachinterface(dg, cache)
    # Get neighboring elements
    left_id  = neighbor_ids[1, interface]
    right_id = neighbor_ids[2, interface]

    # Determine interface direction with respect to elements:
    # orientation = 1: left -> 2, right -> 1
    # orientation = 2: left -> 4, right -> 3
    left_direction  = 2 * orientations[interface]
    right_direction = 2 * orientations[interface] - 1

    for i in eachnode(dg)
      # Call pointwise Riemann solver
      u_ll, u_rr = get_surface_node_vars(u, equations, dg, i, interface)
      flux = surface_flux(u_ll, u_rr, orientations[interface], equations)

      # Copy flux to left and right element storage
      for v in eachvariable(equations)
        surface_flux_values[v, i, left_direction,  left_id]  = flux[v]
        surface_flux_values[v, i, right_direction, right_id] = flux[v]
      end
    end
  end

  return nothing
end

function calc_interface_flux!(surface_flux_values,
                              mesh::TreeMesh{2},
                              nonconservative_terms::Val{true}, equations,
                              surface_integral, dg::DG, cache)
  surface_flux, nonconservative_flux = surface_integral.surface_flux
  @unpack u, neighbor_ids, orientations = cache.interfaces

  @threaded for interface in eachinterface(dg, cache)
    # Get neighboring elements
    left_id  = neighbor_ids[1, interface]
    right_id = neighbor_ids[2, interface]

    # Determine interface direction with respect to elements:
    # orientation = 1: left -> 2, right -> 1
    # orientation = 2: left -> 4, right -> 3
    left_direction  = 2 * orientations[interface]
    right_direction = 2 * orientations[interface] - 1

    for i in eachnode(dg)
      # Call pointwise Riemann solver
      orientation = orientations[interface]
      u_ll, u_rr = get_surface_node_vars(u, equations, dg, i, interface)
      flux = surface_flux(u_ll, u_rr, orientation, equations)

      # Compute both nonconservative fluxes
      noncons_left  = nonconservative_flux(u_ll, u_rr, orientation, equations)
      noncons_right = nonconservative_flux(u_rr, u_ll, orientation, equations)

      # Copy flux to left and right element storage
      for v in eachvariable(equations)
        # Note the factor 0.5 necessary for the nonconservative fluxes based on
        # the interpretation of global SBP operators coupled discontinuously via
        # central fluxes/SATs
        surface_flux_values[v, i, left_direction,  left_id]  = flux[v] + 0.5 * noncons_left[v]
        surface_flux_values[v, i, right_direction, right_id] = flux[v] + 0.5 * noncons_right[v]
      end
    end
  end

  return nothing
end


function prolong2boundaries!(cache, u,
                             mesh::TreeMesh{2}, equations, surface_integral, dg::DG)
  @unpack boundaries = cache
  @unpack orientations, neighbor_sides = boundaries

  @threaded for boundary in eachboundary(dg, cache)
    element = boundaries.neighbor_ids[boundary]

    if orientations[boundary] == 1
      # boundary in x-direction
      if neighbor_sides[boundary] == 1
        # element in -x direction of boundary
        for l in eachnode(dg), v in eachvariable(equations)
          boundaries.u[1, v, l, boundary] = u[v, nnodes(dg), l, element]
        end
      else # Element in +x direction of boundary
        for l in eachnode(dg), v in eachvariable(equations)
          boundaries.u[2, v, l, boundary] = u[v, 1,          l, element]
        end
      end
    else # if orientations[boundary] == 2
      # boundary in y-direction
      if neighbor_sides[boundary] == 1
        # element in -y direction of boundary
        for l in eachnode(dg), v in eachvariable(equations)
          boundaries.u[1, v, l, boundary] = u[v, l, nnodes(dg), element]
        end
      else
        # element in +y direction of boundary
        for l in eachnode(dg), v in eachvariable(equations)
          boundaries.u[2, v, l, boundary] = u[v, l, 1,          element]
        end
      end
    end
  end

  return nothing
end

# TODO: Taal dimension agnostic
function calc_boundary_flux!(cache, t, boundary_condition::BoundaryConditionPeriodic,
                             mesh::TreeMesh{2}, equations, surface_integral, dg::DG)
  @assert isempty(eachboundary(dg, cache))
end

function calc_boundary_flux!(cache, t, boundary_conditions::NamedTuple,
                             mesh::TreeMesh{2}, equations, surface_integral, dg::DG)
  @unpack surface_flux_values = cache.elements
  @unpack n_boundaries_per_direction = cache.boundaries

  # Calculate indices
  lasts = accumulate(+, n_boundaries_per_direction)
  firsts = lasts - n_boundaries_per_direction .+ 1

  # Calc boundary fluxes in each direction
  calc_boundary_flux_by_direction!(surface_flux_values, t, boundary_conditions[1],
                                   equations, surface_integral, dg, cache,
                                   1, firsts[1], lasts[1])
  calc_boundary_flux_by_direction!(surface_flux_values, t, boundary_conditions[2],
                                   equations, surface_integral, dg, cache,
                                   2, firsts[2], lasts[2])
  calc_boundary_flux_by_direction!(surface_flux_values, t, boundary_conditions[3],
                                   equations, surface_integral, dg, cache,
                                   3, firsts[3], lasts[3])
  calc_boundary_flux_by_direction!(surface_flux_values, t, boundary_conditions[4],
                                   equations, surface_integral, dg, cache,
                                   4, firsts[4], lasts[4])
end

function calc_boundary_flux_by_direction!(surface_flux_values::AbstractArray{<:Any,4}, t,
                                          boundary_condition, equations,
                                          surface_integral ,dg::DG, cache,
                                          direction, first_boundary, last_boundary)
  @unpack surface_flux = surface_integral
  @unpack u, neighbor_ids, neighbor_sides, node_coordinates, orientations = cache.boundaries

  @threaded for boundary in first_boundary:last_boundary
    # Get neighboring element
    neighbor = neighbor_ids[boundary]

    for i in eachnode(dg)
      # Get boundary flux
      u_ll, u_rr = get_surface_node_vars(u, equations, dg, i, boundary)
      if neighbor_sides[boundary] == 1 # Element is on the left, boundary on the right
        u_inner = u_ll
      else # Element is on the right, boundary on the left
        u_inner = u_rr
      end
      x = get_node_coords(node_coordinates, equations, dg, i, boundary)
      flux = boundary_condition(u_inner, orientations[boundary], direction, x, t, surface_flux,
                                equations)

      # Copy flux to left and right element storage
      for v in eachvariable(equations)
        surface_flux_values[v, i, direction, neighbor] = flux[v]
      end
    end
  end

  return nothing
end


function prolong2mortars!(cache, u,
                          mesh::TreeMesh{2}, equations,
                          mortar_l2::LobattoLegendreMortarL2, surface_integral, dg::DGSEM)

  @threaded for mortar in eachmortar(dg, cache)

    large_element = cache.mortars.neighbor_ids[3, mortar]
    upper_element = cache.mortars.neighbor_ids[2, mortar]
    lower_element = cache.mortars.neighbor_ids[1, mortar]

    # Copy solution small to small
    if cache.mortars.large_sides[mortar] == 1 # -> small elements on right side
      if cache.mortars.orientations[mortar] == 1
        # L2 mortars in x-direction
        for l in eachnode(dg)
          for v in eachvariable(equations)
            cache.mortars.u_upper[2, v, l, mortar] = u[v, 1, l, upper_element]
            cache.mortars.u_lower[2, v, l, mortar] = u[v, 1, l, lower_element]
          end
        end
      else
        # L2 mortars in y-direction
        for l in eachnode(dg)
          for v in eachvariable(equations)
            cache.mortars.u_upper[2, v, l, mortar] = u[v, l, 1, upper_element]
            cache.mortars.u_lower[2, v, l, mortar] = u[v, l, 1, lower_element]
          end
        end
      end
    else # large_sides[mortar] == 2 -> small elements on left side
      if cache.mortars.orientations[mortar] == 1
        # L2 mortars in x-direction
        for l in eachnode(dg)
          for v in eachvariable(equations)
            cache.mortars.u_upper[1, v, l, mortar] = u[v, nnodes(dg), l, upper_element]
            cache.mortars.u_lower[1, v, l, mortar] = u[v, nnodes(dg), l, lower_element]
          end
        end
      else
        # L2 mortars in y-direction
        for l in eachnode(dg)
          for v in eachvariable(equations)
            cache.mortars.u_upper[1, v, l, mortar] = u[v, l, nnodes(dg), upper_element]
            cache.mortars.u_lower[1, v, l, mortar] = u[v, l, nnodes(dg), lower_element]
          end
        end
      end
    end

    # Interpolate large element face data to small interface locations
    if cache.mortars.large_sides[mortar] == 1 # -> large element on left side
      leftright = 1
      if cache.mortars.orientations[mortar] == 1
        # L2 mortars in x-direction
        u_large = view(u, :, nnodes(dg), :, large_element)
        element_solutions_to_mortars!(cache.mortars, mortar_l2, leftright, mortar, u_large)
      else
        # L2 mortars in y-direction
        u_large = view(u, :, :, nnodes(dg), large_element)
        element_solutions_to_mortars!(cache.mortars, mortar_l2, leftright, mortar, u_large)
      end
    else # large_sides[mortar] == 2 -> large element on right side
      leftright = 2
      if cache.mortars.orientations[mortar] == 1
        # L2 mortars in x-direction
        u_large = view(u, :, 1, :, large_element)
        element_solutions_to_mortars!(cache.mortars, mortar_l2, leftright, mortar, u_large)
      else
        # L2 mortars in y-direction
        u_large = view(u, :, :, 1, large_element)
        element_solutions_to_mortars!(cache.mortars, mortar_l2, leftright, mortar, u_large)
      end
    end
  end

  return nothing
end

@inline function element_solutions_to_mortars!(mortars, mortar_l2::LobattoLegendreMortarL2, leftright, mortar,
                                               u_large::AbstractArray{<:Any,2})
  multiply_dimensionwise!(view(mortars.u_upper, leftright, :, :, mortar), mortar_l2.forward_upper, u_large)
  multiply_dimensionwise!(view(mortars.u_lower, leftright, :, :, mortar), mortar_l2.forward_lower, u_large)
  return nothing
end


function calc_mortar_flux!(surface_flux_values,
                           mesh::TreeMesh{2},
                           nonconservative_terms::Val{false}, equations,
                           mortar_l2::LobattoLegendreMortarL2,
                           surface_integral, dg::DG, cache)
  @unpack surface_flux = surface_integral
  @unpack u_lower, u_upper, orientations = cache.mortars
  @unpack fstar_upper_threaded, fstar_lower_threaded = cache

  @threaded for mortar in eachmortar(dg, cache)
    # Choose thread-specific pre-allocated container
    fstar_upper = fstar_upper_threaded[Threads.threadid()]
    fstar_lower = fstar_lower_threaded[Threads.threadid()]

    # Calculate fluxes
    orientation = orientations[mortar]
    calc_fstar!(fstar_upper, equations, surface_flux, dg, u_upper, mortar, orientation)
    calc_fstar!(fstar_lower, equations, surface_flux, dg, u_lower, mortar, orientation)

    mortar_fluxes_to_elements!(surface_flux_values,
                               mesh, equations, mortar_l2, dg, cache,
                               mortar, fstar_upper, fstar_lower)
  end

  return nothing
end

function calc_mortar_flux!(surface_flux_values,
                           mesh::TreeMesh{2},
                           nonconservative_terms::Val{true}, equations,
                           mortar_l2::LobattoLegendreMortarL2,
                           surface_integral, dg::DG, cache)
  surface_flux, nonconservative_flux = surface_integral.surface_flux
  @unpack u_lower, u_upper, orientations, large_sides = cache.mortars
  @unpack fstar_upper_threaded, fstar_lower_threaded = cache

  @threaded for mortar in eachmortar(dg, cache)
    # Choose thread-specific pre-allocated container
    fstar_upper = fstar_upper_threaded[Threads.threadid()]
    fstar_lower = fstar_lower_threaded[Threads.threadid()]

    # Calculate fluxes
    orientation = orientations[mortar]
    calc_fstar!(fstar_upper, equations, surface_flux, dg, u_upper, mortar, orientation)
    calc_fstar!(fstar_lower, equations, surface_flux, dg, u_lower, mortar, orientation)

    # Add nonconservative fluxes.
    # These need to be adapted on the geometry (left/right) since the order of
    # the arguments matters, based on the global SBP operator intepretation.
    # The same interpretation (global SBP operators coupled discontinuously via
    # central fluxes/SATs) explains why we need the factor 0.5.
    # Alternatively, you can also follow the argumentation of Bohm et al. 2018
    # ("nonconservative diamond flux")
    if large_sides[mortar] == 1 # -> small elements on right side
      for i in eachnode(dg)
        # Pull the left and right solutions
        u_upper_ll, u_upper_rr = get_surface_node_vars(u_upper, equations, dg, i, mortar)
        u_lower_ll, u_lower_rr = get_surface_node_vars(u_lower, equations, dg, i, mortar)
        # Call pointwise nonconservative term
        noncons_upper = nonconservative_flux(u_upper_ll, u_upper_rr, orientation, equations)
        noncons_lower = nonconservative_flux(u_lower_ll, u_lower_rr, orientation, equations)
        # Add to primary and secondary temporay storage
        multiply_add_to_node_vars!(fstar_upper, 0.5, noncons_upper, equations, dg, i)
        multiply_add_to_node_vars!(fstar_lower, 0.5, noncons_lower, equations, dg, i)
      end
    else # large_sides[mortar] == 2 -> small elements on the left
      for i in eachnode(dg)
        # Pull the left and right solutions
        u_upper_ll, u_upper_rr = get_surface_node_vars(u_upper, equations, dg, i, mortar)
        u_lower_ll, u_lower_rr = get_surface_node_vars(u_lower, equations, dg, i, mortar)
        # Call pointwise nonconservative term
        noncons_upper = nonconservative_flux(u_upper_rr, u_upper_ll, orientation, equations)
        noncons_lower = nonconservative_flux(u_lower_rr, u_lower_ll, orientation, equations)
        # Add to primary and secondary temporay storage
        multiply_add_to_node_vars!(fstar_upper, 0.5, noncons_upper, equations, dg, i)
        multiply_add_to_node_vars!(fstar_lower, 0.5, noncons_lower, equations, dg, i)
      end
    end

    mortar_fluxes_to_elements!(surface_flux_values,
                               mesh, equations, mortar_l2, dg, cache,
                               mortar, fstar_upper, fstar_lower)
  end

  return nothing
end


@inline function calc_fstar!(destination::AbstractArray{<:Any,2}, equations,
                             surface_flux, dg::DGSEM,
                             u_interfaces, interface, orientation)

  for i in eachnode(dg)
    # Call pointwise two-point numerical flux function
    u_ll, u_rr = get_surface_node_vars(u_interfaces, equations, dg, i, interface)
    flux = surface_flux(u_ll, u_rr, orientation, equations)

    # Copy flux to left and right element storage
    set_node_vars!(destination, flux, equations, dg, i)
  end

  return nothing
end

@inline function mortar_fluxes_to_elements!(surface_flux_values,
                                            mesh::TreeMesh{2}, equations,
                                            mortar_l2::LobattoLegendreMortarL2,
                                            dg::DGSEM, cache,
                                            mortar, fstar_upper, fstar_lower)
  large_element = cache.mortars.neighbor_ids[3, mortar]
  upper_element = cache.mortars.neighbor_ids[2, mortar]
  lower_element = cache.mortars.neighbor_ids[1, mortar]

  # Copy flux small to small
  if cache.mortars.large_sides[mortar] == 1 # -> small elements on right side
    if cache.mortars.orientations[mortar] == 1
      # L2 mortars in x-direction
      direction = 1
    else
      # L2 mortars in y-direction
      direction = 3
    end
  else # large_sides[mortar] == 2 -> small elements on left side
    if cache.mortars.orientations[mortar] == 1
      # L2 mortars in x-direction
      direction = 2
    else
      # L2 mortars in y-direction
      direction = 4
    end
  end
  surface_flux_values[:, :, direction, upper_element] .= fstar_upper
  surface_flux_values[:, :, direction, lower_element] .= fstar_lower

  # Project small fluxes to large element
  if cache.mortars.large_sides[mortar] == 1 # -> large element on left side
    if cache.mortars.orientations[mortar] == 1
      # L2 mortars in x-direction
      direction = 2
    else
      # L2 mortars in y-direction
      direction = 4
    end
  else # large_sides[mortar] == 2 -> large element on right side
    if cache.mortars.orientations[mortar] == 1
      # L2 mortars in x-direction
      direction = 1
    else
      # L2 mortars in y-direction
      direction = 3
    end
  end

  # TODO: Taal performance
  # for v in eachvariable(equations)
  #   # The code below is semantically equivalent to
  #   # surface_flux_values[v, :, direction, large_element] .=
  #   #   (mortar_l2.reverse_upper * fstar_upper[v, :] + mortar_l2.reverse_lower * fstar_lower[v, :])
  #   # but faster and does not allocate.
  #   # Note that `true * some_float == some_float` in Julia, i.e. `true` acts as
  #   # a universal `one`. Hence, the second `mul!` means "add the matrix-vector
  #   # product to the current value of the destination".
  #   @views mul!(surface_flux_values[v, :, direction, large_element],
  #               mortar_l2.reverse_upper, fstar_upper[v, :])
  #   @views mul!(surface_flux_values[v, :, direction, large_element],
  #               mortar_l2.reverse_lower,  fstar_lower[v, :], true, true)
  # end
  # The code above could be replaced by the following code. However, the relative efficiency
  # depends on the types of fstar_upper/fstar_lower and dg.l2mortar_reverse_upper.
  # Using StaticArrays for both makes the code above faster for common test cases.
  multiply_dimensionwise!(
    view(surface_flux_values, :, :, direction, large_element), mortar_l2.reverse_upper, fstar_upper,
                                                               mortar_l2.reverse_lower, fstar_lower)

  return nothing
end


function calc_surface_integral!(du, u, mesh::Union{TreeMesh{2}, StructuredMesh{2}},
                                equations, surface_integral::SurfaceIntegralWeakForm,
                                dg::DG, cache)
  @unpack boundary_interpolation = dg.basis
  @unpack surface_flux_values = cache.elements

  # Note that all fluxes have been computed with outward-pointing normal vectors.
  # Access the factors only once before beginning the loop to increase performance.
  # We also use explicit assignments instead of `+=` to let `@muladd` turn these
  # into FMAs (see comment at the top of the file).
  factor_1 = boundary_interpolation[1,          1]
  factor_2 = boundary_interpolation[nnodes(dg), 2]
  @threaded for element in eachelement(dg, cache)
    for l in eachnode(dg)
      for v in eachvariable(equations)
        # surface at -x
        du[v, 1,          l, element] = (
          du[v, 1,          l, element] - surface_flux_values[v, l, 1, element] * factor_1)

        # surface at +x
        du[v, nnodes(dg), l, element] = (
          du[v, nnodes(dg), l, element] + surface_flux_values[v, l, 2, element] * factor_2)

        # surface at -y
        du[v, l, 1,          element] = (
          du[v, l, 1,          element] - surface_flux_values[v, l, 3, element] * factor_1)

        # surface at +y
        du[v, l, nnodes(dg), element] = (
          du[v, l, nnodes(dg), element] + surface_flux_values[v, l, 4, element] * factor_2)
      end
    end
  end

  return nothing
end


function apply_jacobian!(du, mesh::TreeMesh{2},
                         equations, dg::DG, cache)

  @threaded for element in eachelement(dg, cache)
    factor = -cache.elements.inverse_jacobian[element]

    for j in eachnode(dg), i in eachnode(dg)
      for v in eachvariable(equations)
        du[v, i, j, element] *= factor
      end
    end
  end

  return nothing
end


# TODO: Taal dimension agnostic
function calc_sources!(du, u, t, source_terms::Nothing,
                       equations::AbstractEquations{2}, dg::DG, cache)
  return nothing
end

function calc_sources!(du, u, t, source_terms,
                       equations::AbstractEquations{2}, dg::DG, cache)

  @threaded for element in eachelement(dg, cache)
    for j in eachnode(dg), i in eachnode(dg)
      u_local = get_node_vars(u, equations, dg, i, j, element)
      x_local = get_node_coords(cache.elements.node_coordinates, equations, dg, i, j, element)
      du_local = source_terms(u_local, x_local, t, equations)
      add_to_node_vars!(du, du_local, equations, dg, i, j, element)
    end
  end

  return nothing
end


end # @muladd<|MERGE_RESOLUTION|>--- conflicted
+++ resolved
@@ -82,15 +82,9 @@
 function create_cache(mesh::TreeMesh{2}, equations,
                       volume_integral::VolumeIntegralShockCapturingSubcell, dg::DG, uEltype)
 
-<<<<<<< HEAD
-  cache1 = create_cache(mesh, equations,
-                       VolumeIntegralPureLGLFiniteVolume(volume_integral.volume_flux_fv),
-                       dg, uEltype)
-=======
   cache_FV = create_cache(mesh, equations,
                           VolumeIntegralPureLGLFiniteVolume(volume_integral.volume_flux_fv),
                           dg, uEltype)
->>>>>>> 29add683
 
   A3dp1_x = Array{uEltype, 3}
   A3dp1_y = Array{uEltype, 3}
@@ -100,22 +94,15 @@
   fhat2_threaded = A3dp1_y[A3dp1_y(undef, nvariables(equations), nnodes(dg), nnodes(dg)+1) for _ in 1:Threads.nthreads()]
   flux_temp_threaded = A3d[A3d(undef, nvariables(equations), nnodes(dg), nnodes(dg)) for _ in 1:Threads.nthreads()]
 
-<<<<<<< HEAD
-  cache2 = create_cache(mesh, equations, volume_integral.indicator, dg, uEltype)
-
-  return (; cache1..., cache2..., fhat1_threaded, fhat2_threaded, flux_temp_threaded)
-=======
   cache_indicator = create_cache(mesh, equations, volume_integral.indicator, dg, uEltype)
 
   return (; cache_FV..., cache_indicator..., fhat1_threaded, fhat2_threaded, flux_temp_threaded)
->>>>>>> 29add683
 end
 
 function create_cache(mesh::TreeMesh{2}, equations, indicator::IndicatorIDP, dg::DG, uEltype)
   ContainerFCT2D = Trixi.ContainerFCT2D{uEltype}(0, nvariables(equations), nnodes(dg))
 
   return (; ContainerFCT2D)
-<<<<<<< HEAD
 end
 
 function create_cache(mesh::TreeMesh{2}, equations, indicator::IndicatorMCL, dg::DG, uEltype)
@@ -129,8 +116,6 @@
 
   return (; ContainerMCL2D,
           antidiffusive_flux1_threaded, antidiffusive_flux2_threaded)
-=======
->>>>>>> 29add683
 end
 
 
@@ -551,7 +536,6 @@
                                nonconservative_terms, equations,
                                volume_integral::VolumeIntegralShockCapturingSubcell,
                                dg::DGSEM, cache)
-<<<<<<< HEAD
   # Calculate maximum wave speeds lambda
   # TODO:
   # Option one: (Right now) Calculate the lambdas 4 times each time step (before each RK stage and in callback) plus one time to init the callback
@@ -569,8 +553,6 @@
   # Calculate boundaries
   @trixi_timeit timer() "calc_var_bounds!" calc_var_bounds!(u, mesh, nonconservative_terms, equations, volume_integral.indicator, dg, cache)
 
-=======
->>>>>>> 29add683
   @trixi_timeit timer() "subcell_limiting_kernel!" @threaded for element in eachelement(dg, cache)
     subcell_limiting_kernel!(du, u, element, mesh,
                              nonconservative_terms, equations,
@@ -756,7 +738,6 @@
   for j in eachnode(dg), i in 2:nnodes(dg)
     for v in eachvariable(equations)
       antidiffusive_flux1[v, i, j, element] = fhat1[v, i, j] - fstar1[v, i, j]
-<<<<<<< HEAD
     end
   end
   for j in 2:nnodes(dg), i in eachnode(dg)
@@ -1093,21 +1074,6 @@
     lambda2[:,            1, element] .= zero(eltype(lambda2))
     lambda2[:, nnodes(dg)+1, element] .= zero(eltype(lambda2))
   end
-=======
-    end
-  end
-  for j in 2:nnodes(dg), i in eachnode(dg)
-    for v in eachvariable(equations)
-      antidiffusive_flux2[v, i, j, element] = fhat2[v, i, j] - fstar2[v, i, j]
-    end
-  end
-
-  antidiffusive_flux1[:, 1,            :, element] .= zero(eltype(antidiffusive_flux1))
-  antidiffusive_flux1[:, nnodes(dg)+1, :, element] .= zero(eltype(antidiffusive_flux1))
-
-  antidiffusive_flux2[:, :, 1,            element] .= zero(eltype(antidiffusive_flux2))
-  antidiffusive_flux2[:, :, nnodes(dg)+1, element] .= zero(eltype(antidiffusive_flux2))
->>>>>>> 29add683
 
   return nothing
 end

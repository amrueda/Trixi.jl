# By default, Julia/LLVM does not use fused multiply-add operations (FMAs).
# Since these FMAs can increase the performance of many numerical algorithms,
# we need to opt-in explicitly.
# See https://ranocha.de/blog/Optimizing_EC_Trixi for further details.
@muladd begin
#! format: noindent

abstract type AbstractSubcellLimiter end

function create_cache(typ::Type{LimiterType},
                      semi) where {LimiterType <: AbstractSubcellLimiter}
    create_cache(typ, mesh_equations_solver_cache(semi)...)
end

"""
    SubcellLimiterIDP(equations::AbstractEquations, basis;
                      local_minmax_variables_cons = [],
                      positivity_variables_cons = [],
                      positivity_correction_factor = 0.1)

Subcell invariant domain preserving (IDP) limiting used with [`VolumeIntegralSubcellLimiting`](@ref)
including:
- maximum/minimum Zalesak-type limiting for conservative variables (`local_minmax_variables_cons`)
- positivity limiting for conservative variables (`positivity_variables_cons`)

The bounds are calculated using the low-order FV solution. The positivity limiter uses
`positivity_correction_factor` such that `u^new >= positivity_correction_factor * u^FV`.

!!! note
    This limiter and the correction callback [`SubcellLimiterIDPCorrection`](@ref) only work together.
    Without the callback, no limiting takes place, leading to a standard flux-differencing DGSEM scheme.

## References

- Rueda-Ramírez, Pazner, Gassner (2022)
  Subcell Limiting Strategies for Discontinuous Galerkin Spectral Element Methods
  [DOI: 10.1016/j.compfluid.2022.105627](https://doi.org/10.1016/j.compfluid.2022.105627)
- Pazner (2020)
  Sparse invariant domain preserving discontinuous Galerkin methods with subcell convex limiting
  [DOI: 10.1016/j.cma.2021.113876](https://doi.org/10.1016/j.cma.2021.113876)

!!! warning "Experimental implementation"
    This is an experimental feature and may change in future releases.
"""
struct SubcellLimiterIDP{RealT <: Real, Cache} <: AbstractSubcellLimiter
    local_minmax::Bool
    local_minmax_variables_cons::Vector{Int}                   # Local mininum/maximum principles for conservative variables
    positivity::Bool
    positivity_variables_cons::Vector{Int}                     # Positivity for conservative variables
    positivity_correction_factor::RealT
    cache::Cache
end

# this method is used when the limiter is constructed as for shock-capturing volume integrals
function SubcellLimiterIDP(equations::AbstractEquations, basis;
                           local_minmax_variables_cons = [],
                           positivity_variables_cons = [],
                           positivity_correction_factor = 0.1)
    local_minmax = (length(local_minmax_variables_cons) > 0)
    positivity = (length(positivity_variables_cons) > 0)
<<<<<<< HEAD

    number_bounds = 2 * length(local_minmax_variables_cons)

    for index in positivity_variables_cons
        if !(index in local_minmax_variables_cons)
            number_bounds += 1
        end
    end
=======
>>>>>>> 7fd4503a

    bound_keys = Tuple(Symbol("$(i)_min") for i in positivity_variables_cons)

    cache = create_cache(SubcellLimiterIDP, equations, basis, bound_keys)

    SubcellLimiterIDP{typeof(positivity_correction_factor),
                      typeof(cache)}(local_minmax, local_minmax_variables_cons,
                                     positivity, positivity_variables_cons,
                                     positivity_correction_factor, cache)
end

function Base.show(io::IO, limiter::SubcellLimiterIDP)
    @nospecialize limiter # reduce precompilation time
    (; local_minmax, positivity) = limiter

    print(io, "SubcellLimiterIDP(")
    if !(local_minmax || positivity)
        print(io, "No limiter selected => pure DG method")
    else
        print(io, "limiter=(")
        local_minmax && print(io, "min/max limiting, ")
        positivity && print(io, "positivity")
        print(io, "), ")
    end
    print(io, "Local bounds with FV solution")
    print(io, ")")
end

function Base.show(io::IO, ::MIME"text/plain", limiter::SubcellLimiterIDP)
    @nospecialize limiter # reduce precompilation time
    (; local_minmax, positivity) = limiter

    if get(io, :compact, false)
        show(io, limiter)
    else
        if !(local_minmax || positivity)
            setup = ["limiter" => "No limiter selected => pure DG method"]
        else
            setup = ["limiter" => ""]
            if local_minmax
                setup = [
                    setup...,
                    "" => "local maximum/minimum bounds for conservative variables $(limiter.local_minmax_variables_cons)",
                ]
            end
            if positivity
                string = "positivity for conservative variables $(limiter.positivity_variables_cons)"
                setup = [setup..., "" => string]
                setup = [
                    setup...,
                    "" => "   positivity correction factor = $(limiter.positivity_correction_factor)",
                ]
            end
            setup = [
                setup...,
                "Local bounds" => "FV solution",
            ]
        end
        summary_box(io, "SubcellLimiterIDP", setup)
    end
end

function get_node_variables!(node_variables, limiter::SubcellLimiterIDP,
                             ::VolumeIntegralSubcellLimiting, equations)
    node_variables[:alpha_limiter] = limiter.cache.subcell_limiter_coefficients.alpha
    # TODO: alpha is not filled before the first timestep.
    return nothing
end
end # @muladd<|MERGE_RESOLUTION|>--- conflicted
+++ resolved
@@ -58,19 +58,18 @@
                            positivity_correction_factor = 0.1)
     local_minmax = (length(local_minmax_variables_cons) > 0)
     positivity = (length(positivity_variables_cons) > 0)
-<<<<<<< HEAD
 
-    number_bounds = 2 * length(local_minmax_variables_cons)
-
-    for index in positivity_variables_cons
-        if !(index in local_minmax_variables_cons)
-            number_bounds += 1
+    bound_keys = ()
+    if local_minmax
+        for i in local_minmax_variables_cons
+            bound_keys = (bound_keys..., Symbol("$(i)_min"), Symbol("$(i)_max"))
         end
     end
-=======
->>>>>>> 7fd4503a
-
-    bound_keys = Tuple(Symbol("$(i)_min") for i in positivity_variables_cons)
+    for i in positivity_variables_cons
+        if !(i in local_minmax_variables_cons)
+            bound_keys = (bound_keys..., Symbol("$(i)_min"))
+        end
+    end
 
     cache = create_cache(SubcellLimiterIDP, equations, basis, bound_keys)
 

--- conflicted
+++ resolved
@@ -20,24 +20,6 @@
 # Given blending factors `alpha` and the solver `dg`, fill
 # `element_ids_dg` with the IDs of elements using a pure DG scheme and
 # `element_ids_dgfv` with the IDs of elements using a blended DG-FV scheme.
-<<<<<<< HEAD
-function pure_and_blended_element_ids!(element_ids_dg, element_ids_dgfv, alpha, dg::DG, cache)
-  empty!(element_ids_dg)
-  empty!(element_ids_dgfv)
-
-  for element in eachelement(dg, cache)
-    # Clip blending factor for values close to zero (-> pure DG)
-    if dg.volume_integral isa VolumeIntegralSubcellLimiting
-      tol = dg.volume_integral.indicator.threshold_smoothness_indicator
-    else
-      tol = 1e-12
-    end
-    dg_only = isapprox(alpha[element], 0, atol=tol)
-    if dg_only
-      push!(element_ids_dg, element)
-    else
-      push!(element_ids_dgfv, element)
-=======
 function pure_and_blended_element_ids!(element_ids_dg, element_ids_dgfv, alpha, dg::DG,
                                        cache)
     empty!(element_ids_dg)
@@ -45,13 +27,17 @@
 
     for element in eachelement(dg, cache)
         # Clip blending factor for values close to zero (-> pure DG)
-        dg_only = isapprox(alpha[element], 0, atol = 1e-12)
+        if dg.volume_integral isa VolumeIntegralSubcellLimiting
+            tol = dg.volume_integral.indicator.threshold_smoothness_indicator
+        else
+            tol = 1e-12
+        end
+        dg_only = isapprox(alpha[element], 0, atol = tol)
         if dg_only
             push!(element_ids_dg, element)
         else
             push!(element_ids_dgfv, element)
         end
->>>>>>> 2bc1cc68
     end
 
     return nothing

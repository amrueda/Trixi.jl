--- conflicted
+++ resolved
@@ -277,7 +277,6 @@
 end
 
 function analyze(::Val{:l2_divb}, du, u, t,
-<<<<<<< HEAD
                  mesh::TreeMesh{2}, equations::IdealMhdMultiIonEquations2D,
                  dg::DG, cache)
   integrate_via_indices(u, mesh, equations, dg, cache, cache, dg.basis.derivative_matrix) do u, i, j, element, equations, dg, cache, derivative_matrix
@@ -292,11 +291,8 @@
 end
 
 function analyze(::Val{:l2_divb}, du, u, t,
-                 mesh::Union{StructuredMesh{2},UnstructuredMesh2D,P4estMesh{2}},
-=======
                  mesh::Union{StructuredMesh{2}, UnstructuredMesh2D, P4estMesh{2},
                              T8codeMesh{2}},
->>>>>>> 9e417753
                  equations::IdealGlmMhdEquations2D, dg::DGSEM, cache)
     @unpack contravariant_vectors = cache.elements
     integrate_via_indices(u, mesh, equations, dg, cache, cache,
@@ -363,7 +359,6 @@
 end
 
 function analyze(::Val{:linf_divb}, du, u, t,
-<<<<<<< HEAD
                  mesh::TreeMesh{2}, equations::IdealMhdMultiIonEquations2D,
                  dg::DG, cache)
   @unpack derivative_matrix, weights = dg.basis
@@ -386,11 +381,8 @@
 end
 
 function analyze(::Val{:linf_divb}, du, u, t,
-                 mesh::Union{StructuredMesh{2},UnstructuredMesh2D,P4estMesh{2}},
-=======
                  mesh::Union{StructuredMesh{2}, UnstructuredMesh2D, P4estMesh{2},
                              T8codeMesh{2}},
->>>>>>> 9e417753
                  equations::IdealGlmMhdEquations2D, dg::DGSEM, cache)
     @unpack derivative_matrix, weights = dg.basis
     @unpack contravariant_vectors = cache.elements

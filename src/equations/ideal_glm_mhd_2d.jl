# By default, Julia/LLVM does not use fused multiply-add operations (FMAs).
# Since these FMAs can increase the performance of many numerical algorithms,
# we need to opt-in explicitly.
# See https://ranocha.de/blog/Optimizing_EC_Trixi for further details.
@muladd begin
#! format: noindent

@doc raw"""
    IdealGlmMhdEquations2D(gamma)

The ideal compressible GLM-MHD equations for an ideal gas with ratio of
specific heats `gamma` in two space dimensions.
"""
mutable struct IdealGlmMhdEquations2D{RealT <: Real} <:
               AbstractIdealGlmMhdEquations{2, 9}
    gamma::RealT               # ratio of specific heats
    inv_gamma_minus_one::RealT # = inv(gamma - 1); can be used to write slow divisions as fast multiplications
    c_h::RealT                 # GLM cleaning speed

    function IdealGlmMhdEquations2D(gamma, c_h)
        γ, inv_gamma_minus_one, c_h = promote(gamma, inv(gamma - 1), c_h)
        new{typeof(γ)}(γ, inv_gamma_minus_one, c_h)
    end
end

function IdealGlmMhdEquations2D(gamma; initial_c_h = convert(typeof(gamma), NaN))
    # Use `promote` to ensure that `gamma` and `initial_c_h` have the same type
    IdealGlmMhdEquations2D(promote(gamma, initial_c_h)...)
end

have_nonconservative_terms(::IdealGlmMhdEquations2D) = True()
n_nonconservative_terms(::IdealGlmMhdEquations2D) = 2

function varnames(::typeof(cons2cons), ::IdealGlmMhdEquations2D)
    ("rho", "rho_v1", "rho_v2", "rho_v3", "rho_e", "B1", "B2", "B3", "psi")
end
function varnames(::typeof(cons2prim), ::IdealGlmMhdEquations2D)
    ("rho", "v1", "v2", "v3", "p", "B1", "B2", "B3", "psi")
end
function default_analysis_integrals(::IdealGlmMhdEquations2D)
    (entropy_timederivative, Val(:l2_divb), Val(:linf_divb))
end

# Set initial conditions at physical location `x` for time `t`
"""
    initial_condition_constant(x, t, equations::IdealGlmMhdEquations2D)

A constant initial condition to test free-stream preservation.
"""
function initial_condition_constant(x, t, equations::IdealGlmMhdEquations2D)
    rho = 1.0
    rho_v1 = 0.1
    rho_v2 = -0.2
    rho_v3 = -0.5
    rho_e = 50.0
    B1 = 3.0
    B2 = -1.2
    B3 = 0.5
    psi = 0.0
    return SVector(rho, rho_v1, rho_v2, rho_v3, rho_e, B1, B2, B3, psi)
end

"""
    initial_condition_convergence_test(x, t, equations::IdealGlmMhdEquations2D)

An Alfvén wave as smooth initial condition used for convergence tests.
"""
function initial_condition_convergence_test(x, t, equations::IdealGlmMhdEquations2D)
    # smooth Alfvén wave test from Derigs et al. FLASH (2016)
    # domain must be set to [0, 1/cos(α)] x [0, 1/sin(α)], γ = 5/3
    alpha = 0.25 * pi
    x_perp = x[1] * cos(alpha) + x[2] * sin(alpha)
    B_perp = 0.1 * sin(2.0 * pi * x_perp)
    rho = 1.0
    v1 = -B_perp * sin(alpha)
    v2 = B_perp * cos(alpha)
    v3 = 0.1 * cos(2.0 * pi * x_perp)
    p = 0.1
    B1 = cos(alpha) + v1
    B2 = sin(alpha) + v2
    B3 = v3
    psi = 0.0
    return prim2cons(SVector(rho, v1, v2, v3, p, B1, B2, B3, psi), equations)
end

"""
    initial_condition_weak_blast_wave(x, t, equations::IdealGlmMhdEquations2D)

A weak blast wave adapted from
- Sebastian Hennemann, Gregor J. Gassner (2020)
  A provably entropy stable subcell shock capturing approach for high order split form DG
  [arXiv: 2008.12044](https://arxiv.org/abs/2008.12044)
"""
function initial_condition_weak_blast_wave(x, t, equations::IdealGlmMhdEquations2D)
    # Adapted MHD version of the weak blast wave from Hennemann & Gassner JCP paper 2020 (Sec. 6.3)
    # Same discontinuity in the velocities but with magnetic fields
    # Set up polar coordinates
    inicenter = (0, 0)
    x_norm = x[1] - inicenter[1]
    y_norm = x[2] - inicenter[2]
    r = sqrt(x_norm^2 + y_norm^2)
    phi = atan(y_norm, x_norm)

    # Calculate primitive variables
    rho = r > 0.5 ? 1.0 : 1.1691
    v1 = r > 0.5 ? 0.0 : 0.1882 * cos(phi)
    v2 = r > 0.5 ? 0.0 : 0.1882 * sin(phi)
    p = r > 0.5 ? 1.0 : 1.245

    return prim2cons(SVector(rho, v1, v2, 0.0, p, 1.0, 1.0, 1.0, 0.0), equations)
end

# Pre-defined source terms should be implemented as
# function source_terms_WHATEVER(u, x, t, equations::IdealGlmMhdEquations2D)

# Calculate 1D flux in for a single point
@inline function flux(u, orientation::Integer, equations::IdealGlmMhdEquations2D)
    rho, rho_v1, rho_v2, rho_v3, rho_e, B1, B2, B3, psi = u
    v1 = rho_v1 / rho
    v2 = rho_v2 / rho
    v3 = rho_v3 / rho
    kin_en = 0.5 * (rho_v1 * v1 + rho_v2 * v2 + rho_v3 * v3)
    mag_en = 0.5 * (B1 * B1 + B2 * B2 + B3 * B3)
    p_over_gamma_minus_one = (rho_e - kin_en - mag_en - 0.5 * psi^2)
    p = (equations.gamma - 1) * p_over_gamma_minus_one
    if orientation == 1
        f1 = rho_v1
        f2 = rho_v1 * v1 + p + mag_en - B1^2
        f3 = rho_v1 * v2 - B1 * B2
        f4 = rho_v1 * v3 - B1 * B3
        f5 = (kin_en + equations.gamma * p_over_gamma_minus_one + 2 * mag_en) * v1 -
             B1 * (v1 * B1 + v2 * B2 + v3 * B3) + equations.c_h * psi * B1
        f6 = equations.c_h * psi
        f7 = v1 * B2 - v2 * B1
        f8 = v1 * B3 - v3 * B1
        f9 = equations.c_h * B1
    else #if orientation == 2
        f1 = rho_v2
        f2 = rho_v2 * v1 - B2 * B1
        f3 = rho_v2 * v2 + p + mag_en - B2^2
        f4 = rho_v2 * v3 - B2 * B3
        f5 = (kin_en + equations.gamma * p_over_gamma_minus_one + 2 * mag_en) * v2 -
             B2 * (v1 * B1 + v2 * B2 + v3 * B3) + equations.c_h * psi * B2
        f6 = v2 * B1 - v1 * B2
        f7 = equations.c_h * psi
        f8 = v2 * B3 - v3 * B2
        f9 = equations.c_h * B2
    end

    return SVector(f1, f2, f3, f4, f5, f6, f7, f8, f9)
end

# Calculate 1D flux for a single point in the normal direction
# Note, this directional vector is not normalized
@inline function flux(u, normal_direction::AbstractVector,
                      equations::IdealGlmMhdEquations2D)
    rho, rho_v1, rho_v2, rho_v3, rho_e, B1, B2, B3, psi = u
    v1 = rho_v1 / rho
    v2 = rho_v2 / rho
    v3 = rho_v3 / rho
    kin_en = 0.5 * (rho_v1 * v1 + rho_v2 * v2 + rho_v3 * v3)
    mag_en = 0.5 * (B1 * B1 + B2 * B2 + B3 * B3)
    p_over_gamma_minus_one = (rho_e - kin_en - mag_en - 0.5 * psi^2)
    p = (equations.gamma - 1) * p_over_gamma_minus_one

    v_normal = v1 * normal_direction[1] + v2 * normal_direction[2]
    B_normal = B1 * normal_direction[1] + B2 * normal_direction[2]
    rho_v_normal = rho * v_normal

    f1 = rho_v_normal
    f2 = rho_v_normal * v1 - B1 * B_normal + (p + mag_en) * normal_direction[1]
    f3 = rho_v_normal * v2 - B2 * B_normal + (p + mag_en) * normal_direction[2]
    f4 = rho_v_normal * v3 - B3 * B_normal
    f5 = ((kin_en + equations.gamma * p_over_gamma_minus_one + 2 * mag_en) * v_normal
          -
          B_normal * (v1 * B1 + v2 * B2 + v3 * B3) + equations.c_h * psi * B_normal)
    f6 = equations.c_h * psi * normal_direction[1] +
         (v2 * B1 - v1 * B2) * normal_direction[2]
    f7 = equations.c_h * psi * normal_direction[2] +
         (v1 * B2 - v2 * B1) * normal_direction[1]
    f8 = v_normal * B3 - v3 * B_normal
    f9 = equations.c_h * B_normal

    return SVector(f1, f2, f3, f4, f5, f6, f7, f8, f9)
end

"""
    flux_nonconservative_powell(u_ll, u_rr, orientation::Integer,
                                equations::IdealGlmMhdEquations2D)
    flux_nonconservative_powell(u_ll, u_rr,
                                normal_direction_ll     ::AbstractVector,
                                normal_direction_average::AbstractVector,
                                equations::IdealGlmMhdEquations2D)

Non-symmetric two-point flux discretizing the nonconservative (source) term of
Powell and the Galilean nonconservative term associated with the GLM multiplier
of the [`IdealGlmMhdEquations2D`](@ref).

On curvilinear meshes, this nonconservative flux depends on both the
contravariant vector (normal direction) at the current node and the averaged
one. This is different from numerical fluxes used to discretize conservative
terms.

## References
- Marvin Bohm, Andrew R.Winters, Gregor J. Gassner, Dominik Derigs,
  Florian Hindenlang, Joachim Saur
  An entropy stable nodal discontinuous Galerkin method for the resistive MHD
  equations. Part I: Theory and numerical verification
  [DOI: 10.1016/j.jcp.2018.06.027](https://doi.org/10.1016/j.jcp.2018.06.027)
"""
@inline function flux_nonconservative_powell(u_ll, u_rr, orientation::Integer,
                                             equations::IdealGlmMhdEquations2D)
    rho_ll, rho_v1_ll, rho_v2_ll, rho_v3_ll, rho_e_ll, B1_ll, B2_ll, B3_ll, psi_ll = u_ll
    rho_rr, rho_v1_rr, rho_v2_rr, rho_v3_rr, rho_e_rr, B1_rr, B2_rr, B3_rr, psi_rr = u_rr

    v1_ll = rho_v1_ll / rho_ll
    v2_ll = rho_v2_ll / rho_ll
    v3_ll = rho_v3_ll / rho_ll
    v_dot_B_ll = v1_ll * B1_ll + v2_ll * B2_ll + v3_ll * B3_ll

    # Powell nonconservative term:   (0, B_1, B_2, B_3, v⋅B, v_1, v_2, v_3, 0)
    # Galilean nonconservative term: (0, 0, 0, 0, ψ v_{1,2}, 0, 0, 0, v_{1,2})
    if orientation == 1
        f = SVector(0,
                    B1_ll * B1_rr,
                    B2_ll * B1_rr,
                    B3_ll * B1_rr,
                    v_dot_B_ll * B1_rr + v1_ll * psi_ll * psi_rr,
                    v1_ll * B1_rr,
                    v2_ll * B1_rr,
                    v3_ll * B1_rr,
                    v1_ll * psi_rr)
    else # orientation == 2
        f = SVector(0,
                    B1_ll * B2_rr,
                    B2_ll * B2_rr,
                    B3_ll * B2_rr,
                    v_dot_B_ll * B2_rr + v2_ll * psi_ll * psi_rr,
                    v1_ll * B2_rr,
                    v2_ll * B2_rr,
                    v3_ll * B2_rr,
                    v2_ll * psi_rr)
    end

    return f
end

@inline function flux_nonconservative_powell(u_ll, u_rr,
                                             normal_direction_ll::AbstractVector,
                                             normal_direction_average::AbstractVector,
                                             equations::IdealGlmMhdEquations2D)
    rho_ll, rho_v1_ll, rho_v2_ll, rho_v3_ll, rho_e_ll, B1_ll, B2_ll, B3_ll, psi_ll = u_ll
    rho_rr, rho_v1_rr, rho_v2_rr, rho_v3_rr, rho_e_rr, B1_rr, B2_rr, B3_rr, psi_rr = u_rr

    v1_ll = rho_v1_ll / rho_ll
    v2_ll = rho_v2_ll / rho_ll
    v3_ll = rho_v3_ll / rho_ll
    v_dot_B_ll = v1_ll * B1_ll + v2_ll * B2_ll + v3_ll * B3_ll

    # Note that `v_dot_n_ll` uses the `normal_direction_ll` (contravariant vector
    # at the same node location) while `B_dot_n_rr` uses the averaged normal
    # direction. The reason for this is that `v_dot_n_ll` depends only on the left
    # state and multiplies some gradient while `B_dot_n_rr` is used to compute
    # the divergence of B.
    v_dot_n_ll = v1_ll * normal_direction_ll[1] + v2_ll * normal_direction_ll[2]
    B_dot_n_rr = B1_rr * normal_direction_average[1] +
                 B2_rr * normal_direction_average[2]

    # Powell nonconservative term:   (0, B_1, B_2, B_3, v⋅B, v_1, v_2, v_3, 0)
    # Galilean nonconservative term: (0, 0, 0, 0, ψ v_{1,2}, 0, 0, 0, v_{1,2})
    f = SVector(0,
                B1_ll * B_dot_n_rr,
                B2_ll * B_dot_n_rr,
                B3_ll * B_dot_n_rr,
                v_dot_B_ll * B_dot_n_rr + v_dot_n_ll * psi_ll * psi_rr,
                v1_ll * B_dot_n_rr,
                v2_ll * B_dot_n_rr,
                v3_ll * B_dot_n_rr,
                v_dot_n_ll * psi_rr)

    return f
end

"""
    flux_nonconservative_powell_local_symmetric(u_ll, u_rr,
                                                orientation::Integer,
                                                equations::IdealGlmMhdEquations2D)

Non-symmetric two-point flux discretizing the nonconservative (source) term of
Powell and the Galilean nonconservative term associated with the GLM multiplier
of the [`IdealGlmMhdEquations2D`](@ref).

This implementation uses a non-conservative term that can be written as the product
of local and symmetric parts. It is equivalent to the non-conservative flux of Bohm
et al. (`flux_nonconservative_powell`) for conforming meshes but it yields different
results on non-conforming meshes(!).

The two other flux functions with the same name return either the local 
or symmetric portion of the non-conservative flux based on the type of the 
nonconservative_type argument, employing multiple dispatch. They are used to
compute the subcell fluxes in dg_2d_subcell_limiters.jl.

## References
- Rueda-Ramírez, Gassner (2023). A Flux-Differencing Formula for Split-Form Summation By Parts
  Discretizations of Non-Conservative Systems. https://arxiv.org/pdf/2211.14009.pdf.
"""
@inline function flux_nonconservative_powell_local_symmetric(u_ll, u_rr,
                                                             orientation::Integer,
                                                             equations::IdealGlmMhdEquations2D)
    rho_ll, rho_v1_ll, rho_v2_ll, rho_v3_ll, rho_e_ll, B1_ll, B2_ll, B3_ll, psi_ll = u_ll
    rho_rr, rho_v1_rr, rho_v2_rr, rho_v3_rr, rho_e_rr, B1_rr, B2_rr, B3_rr, psi_rr = u_rr

    v1_ll = rho_v1_ll / rho_ll
    v2_ll = rho_v2_ll / rho_ll
    v3_ll = rho_v3_ll / rho_ll
    v_dot_B_ll = v1_ll * B1_ll + v2_ll * B2_ll + v3_ll * B3_ll

    # Powell nonconservative term:   (0, B_1, B_2, B_3, v⋅B, v_1, v_2, v_3, 0)
    # Galilean nonconservative term: (0, 0, 0, 0, ψ v_{1,2}, 0, 0, 0, v_{1,2})
    psi_avg = (psi_ll + psi_rr) #* 0.5 # The flux is already multiplied by 0.5 wherever it is used in the code
    if orientation == 1
        B1_avg = (B1_ll + B1_rr) #* 0.5 # The flux is already multiplied by 0.5 wherever it is used in the code
        f = SVector(0,
                    B1_ll * B1_avg,
                    B2_ll * B1_avg,
                    B3_ll * B1_avg,
                    v_dot_B_ll * B1_avg + v1_ll * psi_ll * psi_avg,
                    v1_ll * B1_avg,
                    v2_ll * B1_avg,
                    v3_ll * B1_avg,
                    v1_ll * psi_avg)
    else # orientation == 2
        B2_avg = (B2_ll + B2_rr) #* 0.5 # The flux is already multiplied by 0.5 wherever it is used in the code
        f = SVector(0,
                    B1_ll * B2_avg,
                    B2_ll * B2_avg,
                    B3_ll * B2_avg,
                    v_dot_B_ll * B2_avg + v2_ll * psi_ll * psi_avg,
                    v1_ll * B2_avg,
                    v2_ll * B2_avg,
                    v3_ll * B2_avg,
                    v2_ll * psi_avg)
    end

    return f
end

"""
    flux_nonconservative_powell_local_symmetric(u_ll, orientation::Integer,
                                                equations::IdealGlmMhdEquations2D,
                                                nonconservative_type::NonConservativeLocal,
                                                nonconservative_term::Integer)

Local part of the Powell and GLM non-conservative terms. Needed for the calculation of
the non-conservative staggered "fluxes" for subcell limiting. See, e.g.,
- Rueda-Ramírez, Gassner (2023). A Flux-Differencing Formula for Split-Form Summation By Parts
  Discretizations of Non-Conservative Systems. https://arxiv.org/pdf/2211.14009.pdf.
This function is used to compute the subcell fluxes in dg_2d_subcell_limiters.jl.
"""
@inline function flux_nonconservative_powell_local_symmetric(u_ll, orientation::Integer,
                                                             equations::IdealGlmMhdEquations2D,
                                                             nonconservative_type::NonConservativeLocal,
                                                             nonconservative_term::Integer)
    rho_ll, rho_v1_ll, rho_v2_ll, rho_v3_ll, rho_e_ll, B1_ll, B2_ll, B3_ll, psi_ll = u_ll

    if nonconservative_term == 1
        # Powell nonconservative term:   (0, B_1, B_2, B_3, v⋅B, v_1, v_2, v_3, 0)
        v1_ll = rho_v1_ll / rho_ll
        v2_ll = rho_v2_ll / rho_ll
        v3_ll = rho_v3_ll / rho_ll
        v_dot_B_ll = v1_ll * B1_ll + v2_ll * B2_ll + v3_ll * B3_ll
        f = SVector(0,
                    B1_ll,
                    B2_ll,
                    B3_ll,
                    v_dot_B_ll,
                    v1_ll,
                    v2_ll,
                    v3_ll,
                    0)
    else #nonconservative_term ==2
        # Galilean nonconservative term: (0, 0, 0, 0, ψ v_{1,2}, 0, 0, 0, v_{1,2})
        if orientation == 1
            v1_ll = rho_v1_ll / rho_ll
            f = SVector(0,
                        0,
                        0,
                        0,
                        v1_ll * psi_ll,
                        0,
                        0,
                        0,
                        v1_ll)
        else #orientation == 2
            v2_ll = rho_v2_ll / rho_ll
            f = SVector(0,
                        0,
                        0,
                        0,
                        v2_ll * psi_ll,
                        0,
                        0,
                        0,
                        v2_ll)
        end
    end
    return f
end

"""
    flux_nonconservative_powell_local_symmetric(u_ll, orientation::Integer,
                                                equations::IdealGlmMhdEquations2D,
                                                nonconservative_type::NonConservativeSymmetric,
                                                nonconservative_term::Integer)

Symmetric part of the Powell and GLM non-conservative terms. Needed for the calculation of
the non-conservative staggered "fluxes" for subcell limiting. See, e.g.,
- Rueda-Ramírez, Gassner (2023). A Flux-Differencing Formula for Split-Form Summation By Parts
  Discretizations of Non-Conservative Systems. https://arxiv.org/pdf/2211.14009.pdf.
This function is used to compute the subcell fluxes in dg_2d_subcell_limiters.jl.
"""
@inline function flux_nonconservative_powell_local_symmetric(u_ll, u_rr,
                                                             orientation::Integer,
                                                             equations::IdealGlmMhdEquations2D,
                                                             nonconservative_type::NonConservativeSymmetric,
                                                             nonconservative_term::Integer)
    rho_ll, rho_v1_ll, rho_v2_ll, rho_v3_ll, rho_e_ll, B1_ll, B2_ll, B3_ll, psi_ll = u_ll
    rho_rr, rho_v1_rr, rho_v2_rr, rho_v3_rr, rho_e_rr, B1_rr, B2_rr, B3_rr, psi_rr = u_rr

    if nonconservative_term == 1
        # Powell nonconservative term:   (0, B_1, B_2, B_3, v⋅B, v_1, v_2, v_3, 0)
        if orientation == 1
            B1_avg = (B1_ll + B1_rr)#* 0.5 # The flux is already multiplied by 0.5 wherever it is used in the code
            f = SVector(0,
                        B1_avg,
                        B1_avg,
                        B1_avg,
                        B1_avg,
                        B1_avg,
                        B1_avg,
                        B1_avg,
                        0)
        else # orientation == 2
            B2_avg = (B2_ll + B2_rr)#* 0.5 # The flux is already multiplied by 0.5 wherever it is used in the code
            f = SVector(0,
                        B2_avg,
                        B2_avg,
                        B2_avg,
                        B2_avg,
                        B2_avg,
                        B2_avg,
                        B2_avg,
                        0)
        end
    else #nonconservative_term == 2
        # Galilean nonconservative term: (0, 0, 0, 0, ψ v_{1,2}, 0, 0, 0, v_{1,2})
        psi_avg = (psi_ll + psi_rr)#* 0.5 # The flux is already multiplied by 0.5 wherever it is used in the code
        f = SVector(0,
                    0,
                    0,
                    0,
                    psi_avg,
                    0,
                    0,
                    0,
                    psi_avg)
    end

    return f
end

"""
    flux_derigs_etal(u_ll, u_rr, orientation, equations::IdealGlmMhdEquations2D)

Entropy conserving two-point flux by
- Derigs et al. (2018)
  Ideal GLM-MHD: About the entropy consistent nine-wave magnetic field
  divergence diminishing ideal magnetohydrodynamics equations
  [DOI: 10.1016/j.jcp.2018.03.002](https://doi.org/10.1016/j.jcp.2018.03.002)
"""
function flux_derigs_etal(u_ll, u_rr, orientation::Integer,
                          equations::IdealGlmMhdEquations2D)
    # Unpack left and right states to get velocities, pressure, and inverse temperature (called beta)
    rho_ll, rho_v1_ll, rho_v2_ll, rho_v3_ll, rho_e_ll, B1_ll, B2_ll, B3_ll, psi_ll = u_ll
    rho_rr, rho_v1_rr, rho_v2_rr, rho_v3_rr, rho_e_rr, B1_rr, B2_rr, B3_rr, psi_rr = u_rr

    v1_ll = rho_v1_ll / rho_ll
    v2_ll = rho_v2_ll / rho_ll
    v3_ll = rho_v3_ll / rho_ll
    v1_rr = rho_v1_rr / rho_rr
    v2_rr = rho_v2_rr / rho_rr
    v3_rr = rho_v3_rr / rho_rr
    vel_norm_ll = v1_ll^2 + v2_ll^2 + v3_ll^2
    vel_norm_rr = v1_rr^2 + v2_rr^2 + v3_rr^2
    mag_norm_ll = B1_ll^2 + B2_ll^2 + B3_ll^2
    mag_norm_rr = B1_rr^2 + B2_rr^2 + B3_rr^2
    p_ll = (equations.gamma - 1) *
           (rho_e_ll - 0.5 * rho_ll * vel_norm_ll - 0.5 * mag_norm_ll - 0.5 * psi_ll^2)
    p_rr = (equations.gamma - 1) *
           (rho_e_rr - 0.5 * rho_rr * vel_norm_rr - 0.5 * mag_norm_rr - 0.5 * psi_rr^2)
    beta_ll = 0.5 * rho_ll / p_ll
    beta_rr = 0.5 * rho_rr / p_rr
    # for convenience store v⋅B
    vel_dot_mag_ll = v1_ll * B1_ll + v2_ll * B2_ll + v3_ll * B3_ll
    vel_dot_mag_rr = v1_rr * B1_rr + v2_rr * B2_rr + v3_rr * B3_rr

    # Compute the necessary mean values needed for either direction
    rho_avg = 0.5 * (rho_ll + rho_rr)
    rho_mean = ln_mean(rho_ll, rho_rr)
    beta_mean = ln_mean(beta_ll, beta_rr)
    beta_avg = 0.5 * (beta_ll + beta_rr)
    v1_avg = 0.5 * (v1_ll + v1_rr)
    v2_avg = 0.5 * (v2_ll + v2_rr)
    v3_avg = 0.5 * (v3_ll + v3_rr)
    p_mean = 0.5 * rho_avg / beta_avg
    B1_avg = 0.5 * (B1_ll + B1_rr)
    B2_avg = 0.5 * (B2_ll + B2_rr)
    B3_avg = 0.5 * (B3_ll + B3_rr)
    psi_avg = 0.5 * (psi_ll + psi_rr)
    vel_norm_avg = 0.5 * (vel_norm_ll + vel_norm_rr)
    mag_norm_avg = 0.5 * (mag_norm_ll + mag_norm_rr)
    vel_dot_mag_avg = 0.5 * (vel_dot_mag_ll + vel_dot_mag_rr)

    # Calculate fluxes depending on orientation with specific direction averages
    if orientation == 1
        f1 = rho_mean * v1_avg
        f2 = f1 * v1_avg + p_mean + 0.5 * mag_norm_avg - B1_avg * B1_avg
        f3 = f1 * v2_avg - B1_avg * B2_avg
        f4 = f1 * v3_avg - B1_avg * B3_avg
        f6 = equations.c_h * psi_avg
        f7 = v1_avg * B2_avg - v2_avg * B1_avg
        f8 = v1_avg * B3_avg - v3_avg * B1_avg
        f9 = equations.c_h * B1_avg
        # total energy flux is complicated and involves the previous eight components
        psi_B1_avg = 0.5 * (B1_ll * psi_ll + B1_rr * psi_rr)
        v1_mag_avg = 0.5 * (v1_ll * mag_norm_ll + v1_rr * mag_norm_rr)
        f5 = (f1 * 0.5 * (1 / (equations.gamma - 1) / beta_mean - vel_norm_avg) +
              f2 * v1_avg + f3 * v2_avg +
              f4 * v3_avg + f6 * B1_avg + f7 * B2_avg + f8 * B3_avg + f9 * psi_avg -
              0.5 * v1_mag_avg +
              B1_avg * vel_dot_mag_avg - equations.c_h * psi_B1_avg)
    else
        f1 = rho_mean * v2_avg
        f2 = f1 * v1_avg - B1_avg * B2_avg
        f3 = f1 * v2_avg + p_mean + 0.5 * mag_norm_avg - B2_avg * B2_avg
        f4 = f1 * v3_avg - B2_avg * B3_avg
        f6 = v2_avg * B1_avg - v1_avg * B2_avg
        f7 = equations.c_h * psi_avg
        f8 = v2_avg * B3_avg - v3_avg * B2_avg
        f9 = equations.c_h * B2_avg
        # total energy flux is complicated and involves the previous eight components
        psi_B2_avg = 0.5 * (B2_ll * psi_ll + B2_rr * psi_rr)
        v2_mag_avg = 0.5 * (v2_ll * mag_norm_ll + v2_rr * mag_norm_rr)
        f5 = (f1 * 0.5 * (1 / (equations.gamma - 1) / beta_mean - vel_norm_avg) +
              f2 * v1_avg + f3 * v2_avg +
              f4 * v3_avg + f6 * B1_avg + f7 * B2_avg + f8 * B3_avg + f9 * psi_avg -
              0.5 * v2_mag_avg +
              B2_avg * vel_dot_mag_avg - equations.c_h * psi_B2_avg)
    end

    return SVector(f1, f2, f3, f4, f5, f6, f7, f8, f9)
end

"""
    flux_hindenlang_gassner(u_ll, u_rr, orientation_or_normal_direction,
                            equations::IdealGlmMhdEquations2D)

Entropy conserving and kinetic energy preserving two-point flux of
Hindenlang and Gassner (2019), extending [`flux_ranocha`](@ref) to the MHD equations.

## References
- Florian Hindenlang, Gregor Gassner (2019)
  A new entropy conservative two-point flux for ideal MHD equations derived from
  first principles.
  Presented at HONOM 2019: European workshop on high order numerical methods
  for evolutionary PDEs, theory and applications
- Hendrik Ranocha (2018)
  Generalised Summation-by-Parts Operators and Entropy Stability of Numerical Methods
  for Hyperbolic Balance Laws
  [PhD thesis, TU Braunschweig](https://cuvillier.de/en/shop/publications/7743)
- Hendrik Ranocha (2020)
  Entropy Conserving and Kinetic Energy Preserving Numerical Methods for
  the Euler Equations Using Summation-by-Parts Operators
  [Proceedings of ICOSAHOM 2018](https://doi.org/10.1007/978-3-030-39647-3_42)
"""
@inline function flux_hindenlang_gassner(u_ll, u_rr, orientation::Integer,
                                         equations::IdealGlmMhdEquations2D)
    # Unpack left and right states
    rho_ll, v1_ll, v2_ll, v3_ll, p_ll, B1_ll, B2_ll, B3_ll, psi_ll = cons2prim(u_ll,
                                                                               equations)
    rho_rr, v1_rr, v2_rr, v3_rr, p_rr, B1_rr, B2_rr, B3_rr, psi_rr = cons2prim(u_rr,
                                                                               equations)

    # Compute the necessary mean values needed for either direction
    rho_mean = ln_mean(rho_ll, rho_rr)
    # Algebraically equivalent to `inv_ln_mean(rho_ll / p_ll, rho_rr / p_rr)`
    # in exact arithmetic since
    #     log((ϱₗ/pₗ) / (ϱᵣ/pᵣ)) / (ϱₗ/pₗ - ϱᵣ/pᵣ)
    #   = pₗ pᵣ log((ϱₗ pᵣ) / (ϱᵣ pₗ)) / (ϱₗ pᵣ - ϱᵣ pₗ)
    inv_rho_p_mean = p_ll * p_rr * inv_ln_mean(rho_ll * p_rr, rho_rr * p_ll)
    v1_avg = 0.5 * (v1_ll + v1_rr)
    v2_avg = 0.5 * (v2_ll + v2_rr)
    v3_avg = 0.5 * (v3_ll + v3_rr)
    p_avg = 0.5 * (p_ll + p_rr)
    psi_avg = 0.5 * (psi_ll + psi_rr)
    velocity_square_avg = 0.5 * (v1_ll * v1_rr + v2_ll * v2_rr + v3_ll * v3_rr)
    magnetic_square_avg = 0.5 * (B1_ll * B1_rr + B2_ll * B2_rr + B3_ll * B3_rr)

    # Calculate fluxes depending on orientation with specific direction averages
    if orientation == 1
        f1 = rho_mean * v1_avg
        f2 = f1 * v1_avg + p_avg + magnetic_square_avg -
             0.5 * (B1_ll * B1_rr + B1_rr * B1_ll)
        f3 = f1 * v2_avg - 0.5 * (B1_ll * B2_rr + B1_rr * B2_ll)
        f4 = f1 * v3_avg - 0.5 * (B1_ll * B3_rr + B1_rr * B3_ll)
        #f5 below
        f6 = equations.c_h * psi_avg
        f7 = 0.5 * (v1_ll * B2_ll - v2_ll * B1_ll + v1_rr * B2_rr - v2_rr * B1_rr)
        f8 = 0.5 * (v1_ll * B3_ll - v3_ll * B1_ll + v1_rr * B3_rr - v3_rr * B1_rr)
        f9 = equations.c_h * 0.5 * (B1_ll + B1_rr)
        # total energy flux is complicated and involves the previous components
        f5 = (f1 *
              (velocity_square_avg + inv_rho_p_mean * equations.inv_gamma_minus_one)
              +
              0.5 * (+p_ll * v1_rr + p_rr * v1_ll
               + (v1_ll * B2_ll * B2_rr + v1_rr * B2_rr * B2_ll)
               + (v1_ll * B3_ll * B3_rr + v1_rr * B3_rr * B3_ll)
               -
               (v2_ll * B1_ll * B2_rr + v2_rr * B1_rr * B2_ll)
               -
               (v3_ll * B1_ll * B3_rr + v3_rr * B1_rr * B3_ll)
               +
               equations.c_h * (B1_ll * psi_rr + B1_rr * psi_ll)))
    else # orientation == 2
        f1 = rho_mean * v2_avg
        f2 = f1 * v1_avg - 0.5 * (B2_ll * B1_rr + B2_rr * B1_ll)
        f3 = f1 * v2_avg + p_avg + magnetic_square_avg -
             0.5 * (B2_ll * B2_rr + B2_rr * B2_ll)
        f4 = f1 * v3_avg - 0.5 * (B2_ll * B3_rr + B2_rr * B3_ll)
        #f5 below
        f6 = 0.5 * (v2_ll * B1_ll - v1_ll * B2_ll + v2_rr * B1_rr - v1_rr * B2_rr)
        f7 = equations.c_h * psi_avg
        f8 = 0.5 * (v2_ll * B3_ll - v3_ll * B2_ll + v2_rr * B3_rr - v3_rr * B2_rr)
        f9 = equations.c_h * 0.5 * (B2_ll + B2_rr)
        # total energy flux is complicated and involves the previous components
        f5 = (f1 *
              (velocity_square_avg + inv_rho_p_mean * equations.inv_gamma_minus_one)
              +
              0.5 * (+p_ll * v2_rr + p_rr * v2_ll
               + (v2_ll * B1_ll * B1_rr + v2_rr * B1_rr * B1_ll)
               + (v2_ll * B3_ll * B3_rr + v2_rr * B3_rr * B3_ll)
               -
               (v1_ll * B2_ll * B1_rr + v1_rr * B2_rr * B1_ll)
               -
               (v3_ll * B2_ll * B3_rr + v3_rr * B2_rr * B3_ll)
               +
               equations.c_h * (B2_ll * psi_rr + B2_rr * psi_ll)))
    end

    return SVector(f1, f2, f3, f4, f5, f6, f7, f8, f9)
end

@inline function flux_hindenlang_gassner(u_ll, u_rr, normal_direction::AbstractVector,
                                         equations::IdealGlmMhdEquations2D)
    # Unpack left and right states
    rho_ll, v1_ll, v2_ll, v3_ll, p_ll, B1_ll, B2_ll, B3_ll, psi_ll = cons2prim(u_ll,
                                                                               equations)
    rho_rr, v1_rr, v2_rr, v3_rr, p_rr, B1_rr, B2_rr, B3_rr, psi_rr = cons2prim(u_rr,
                                                                               equations)
    v_dot_n_ll = v1_ll * normal_direction[1] + v2_ll * normal_direction[2]
    v_dot_n_rr = v1_rr * normal_direction[1] + v2_rr * normal_direction[2]
    B_dot_n_ll = B1_ll * normal_direction[1] + B2_ll * normal_direction[2]
    B_dot_n_rr = B1_rr * normal_direction[1] + B2_rr * normal_direction[2]

    # Compute the necessary mean values needed for either direction
    rho_mean = ln_mean(rho_ll, rho_rr)
    # Algebraically equivalent to `inv_ln_mean(rho_ll / p_ll, rho_rr / p_rr)`
    # in exact arithmetic since
    #     log((ϱₗ/pₗ) / (ϱᵣ/pᵣ)) / (ϱₗ/pₗ - ϱᵣ/pᵣ)
    #   = pₗ pᵣ log((ϱₗ pᵣ) / (ϱᵣ pₗ)) / (ϱₗ pᵣ - ϱᵣ pₗ)
    inv_rho_p_mean = p_ll * p_rr * inv_ln_mean(rho_ll * p_rr, rho_rr * p_ll)
    v1_avg = 0.5 * (v1_ll + v1_rr)
    v2_avg = 0.5 * (v2_ll + v2_rr)
    v3_avg = 0.5 * (v3_ll + v3_rr)
    p_avg = 0.5 * (p_ll + p_rr)
    psi_avg = 0.5 * (psi_ll + psi_rr)
    velocity_square_avg = 0.5 * (v1_ll * v1_rr + v2_ll * v2_rr + v3_ll * v3_rr)
    magnetic_square_avg = 0.5 * (B1_ll * B1_rr + B2_ll * B2_rr + B3_ll * B3_rr)

    # Calculate fluxes depending on normal_direction
    f1 = rho_mean * 0.5 * (v_dot_n_ll + v_dot_n_rr)
    f2 = (f1 * v1_avg + (p_avg + magnetic_square_avg) * normal_direction[1]
          -
          0.5 * (B_dot_n_ll * B1_rr + B_dot_n_rr * B1_ll))
    f3 = (f1 * v2_avg + (p_avg + magnetic_square_avg) * normal_direction[2]
          -
          0.5 * (B_dot_n_ll * B2_rr + B_dot_n_rr * B2_ll))
    f4 = (f1 * v3_avg
          -
          0.5 * (B_dot_n_ll * B3_rr + B_dot_n_rr * B3_ll))
    #f5 below
    f6 = (equations.c_h * psi_avg * normal_direction[1]
          +
          0.5 * (v_dot_n_ll * B1_ll - v1_ll * B_dot_n_ll +
           v_dot_n_rr * B1_rr - v1_rr * B_dot_n_rr))
    f7 = (equations.c_h * psi_avg * normal_direction[2]
          +
          0.5 * (v_dot_n_ll * B2_ll - v2_ll * B_dot_n_ll +
           v_dot_n_rr * B2_rr - v2_rr * B_dot_n_rr))
    f8 = +0.5 * (v_dot_n_ll * B3_ll - v3_ll * B_dot_n_ll +
          v_dot_n_rr * B3_rr - v3_rr * B_dot_n_rr)
    f9 = equations.c_h * 0.5 * (B_dot_n_ll + B_dot_n_rr)
    # total energy flux is complicated and involves the previous components
    f5 = (f1 * (velocity_square_avg + inv_rho_p_mean * equations.inv_gamma_minus_one)
          +
          0.5 * (+p_ll * v_dot_n_rr + p_rr * v_dot_n_ll
           + (v_dot_n_ll * B1_ll * B1_rr + v_dot_n_rr * B1_rr * B1_ll)
           + (v_dot_n_ll * B2_ll * B2_rr + v_dot_n_rr * B2_rr * B2_ll)
           + (v_dot_n_ll * B3_ll * B3_rr + v_dot_n_rr * B3_rr * B3_ll)
           -
           (v1_ll * B_dot_n_ll * B1_rr + v1_rr * B_dot_n_rr * B1_ll)
           -
           (v2_ll * B_dot_n_ll * B2_rr + v2_rr * B_dot_n_rr * B2_ll)
           -
           (v3_ll * B_dot_n_ll * B3_rr + v3_rr * B_dot_n_rr * B3_ll)
           +
           equations.c_h * (B_dot_n_ll * psi_rr + B_dot_n_rr * psi_ll)))

    return SVector(f1, f2, f3, f4, f5, f6, f7, f8, f9)
end

# Calculate maximum wave speed for local Lax-Friedrichs-type dissipation
@inline function max_abs_speed_naive(u_ll, u_rr, orientation::Integer,
                                     equations::IdealGlmMhdEquations2D)
    rho_ll, rho_v1_ll, rho_v2_ll, _ = u_ll
    rho_rr, rho_v1_rr, rho_v2_rr, _ = u_rr

    # Calculate the left/right velocities and fast magnetoacoustic wave speeds
    if orientation == 1
        v_ll = rho_v1_ll / rho_ll
        v_rr = rho_v1_rr / rho_rr
    else # orientation == 2
        v_ll = rho_v2_ll / rho_ll
        v_rr = rho_v2_rr / rho_rr
    end
    cf_ll = calc_fast_wavespeed(u_ll, orientation, equations)
    cf_rr = calc_fast_wavespeed(u_rr, orientation, equations)

    return max(abs(v_ll), abs(v_rr)) + max(cf_ll, cf_rr)
end

@inline function max_abs_speed_naive(u_ll, u_rr, normal_direction::AbstractVector,
                                     equations::IdealGlmMhdEquations2D)
    # return max(v_mag_ll, v_mag_rr) + max(cf_ll, cf_rr)
    rho_ll, rho_v1_ll, rho_v2_ll, _ = u_ll
    rho_rr, rho_v1_rr, rho_v2_rr, _ = u_rr

    # Calculate normal velocities and fast magnetoacoustic wave speeds
    # left
    v1_ll = rho_v1_ll / rho_ll
    v2_ll = rho_v2_ll / rho_ll
    v_ll = (v1_ll * normal_direction[1]
            +
            v2_ll * normal_direction[2])
    cf_ll = calc_fast_wavespeed(u_ll, normal_direction, equations)
    # right
    v1_rr = rho_v1_rr / rho_rr
    v2_rr = rho_v2_rr / rho_rr
    v_rr = (v1_rr * normal_direction[1]
            +
            v2_rr * normal_direction[2])
    cf_rr = calc_fast_wavespeed(u_rr, normal_direction, equations)

    # wave speeds already scaled by norm(normal_direction) in [`calc_fast_wavespeed`](@ref)
    return max(abs(v_ll), abs(v_rr)) + max(cf_ll, cf_rr)
end

# Calculate estimate for minimum and maximum wave speeds for HLL-type fluxes
@inline function min_max_speed_naive(u_ll, u_rr, orientation::Integer,
                                     equations::IdealGlmMhdEquations2D)
    rho_ll, rho_v1_ll, rho_v2_ll, _ = u_ll
    rho_rr, rho_v1_rr, rho_v2_rr, _ = u_rr

    # Calculate primitive velocity variables
    v1_ll = rho_v1_ll / rho_ll
    v2_ll = rho_v2_ll / rho_ll

    v1_rr = rho_v1_rr / rho_rr
    v2_rr = rho_v2_rr / rho_rr

    # Approximate the left-most and right-most eigenvalues in the Riemann fan
    if orientation == 1 # x-direction
        λ_min = v1_ll - calc_fast_wavespeed(u_ll, orientation, equations)
        λ_max = v1_rr + calc_fast_wavespeed(u_rr, orientation, equations)
    else # y-direction
        λ_min = v2_ll - calc_fast_wavespeed(u_ll, orientation, equations)
        λ_max = v2_rr + calc_fast_wavespeed(u_rr, orientation, equations)
    end

    return λ_min, λ_max
end

@inline function min_max_speed_naive(u_ll, u_rr, normal_direction::AbstractVector,
                                     equations::IdealGlmMhdEquations2D)
    rho_ll, rho_v1_ll, rho_v2_ll, _ = u_ll
    rho_rr, rho_v1_rr, rho_v2_rr, _ = u_rr

    # Calculate primitive velocity variables
    v1_ll = rho_v1_ll / rho_ll
    v2_ll = rho_v2_ll / rho_ll

    v1_rr = rho_v1_rr / rho_rr
    v2_rr = rho_v2_rr / rho_rr

    v_normal_ll = (v1_ll * normal_direction[1] + v2_ll * normal_direction[2])
    v_normal_rr = (v1_rr * normal_direction[1] + v2_rr * normal_direction[2])

    c_f_ll = calc_fast_wavespeed(u_ll, normal_direction, equations)
    c_f_rr = calc_fast_wavespeed(u_rr, normal_direction, equations)

    # Estimate the min/max eigenvalues in the normal direction
    λ_min = min(v_normal_ll - c_f_ll, v_normal_rr - c_f_rr)
    λ_max = max(v_normal_rr + c_f_rr, v_normal_rr + c_f_rr)

    return λ_min, λ_max
end

# More refined estimates for minimum and maximum wave speeds for HLL-type fluxes
@inline function min_max_speed_davis(u_ll, u_rr, orientation::Integer,
                                     equations::IdealGlmMhdEquations2D)
    rho_ll, rho_v1_ll, rho_v2_ll, _ = u_ll
    rho_rr, rho_v1_rr, rho_v2_rr, _ = u_rr

    # Calculate primitive velocity variables
    v1_ll = rho_v1_ll / rho_ll
    v2_ll = rho_v2_ll / rho_ll

    v1_rr = rho_v1_rr / rho_rr
    v2_rr = rho_v2_rr / rho_rr

    # Approximate the left-most and right-most eigenvalues in the Riemann fan
    if orientation == 1 # x-direction
        c_f_ll = calc_fast_wavespeed(u_ll, orientation, equations)
        c_f_rr = calc_fast_wavespeed(u_rr, orientation, equations)

        λ_min = min(v1_ll - c_f_ll, v1_rr - c_f_rr)
        λ_max = max(v1_ll + c_f_ll, v1_rr + c_f_rr)
    else # y-direction
        c_f_ll = calc_fast_wavespeed(u_ll, orientation, equations)
        c_f_rr = calc_fast_wavespeed(u_rr, orientation, equations)

        λ_min = min(v2_ll - c_f_ll, v2_rr - c_f_rr)
        λ_max = max(v2_ll + c_f_ll, v1_rr + c_f_rr)
    end

    return λ_min, λ_max
end

# More refined estimates for minimum and maximum wave speeds for HLL-type fluxes
@inline function min_max_speed_davis(u_ll, u_rr, normal_direction::AbstractVector,
                                     equations::IdealGlmMhdEquations2D)
    rho_ll, rho_v1_ll, rho_v2_ll, _ = u_ll
    rho_rr, rho_v1_rr, rho_v2_rr, _ = u_rr

    # Calculate primitive velocity variables
    v1_ll = rho_v1_ll / rho_ll
    v2_ll = rho_v2_ll / rho_ll

    v1_rr = rho_v1_rr / rho_rr
    v2_rr = rho_v2_rr / rho_rr

    v_normal_ll = (v1_ll * normal_direction[1] + v2_ll * normal_direction[2])
    v_normal_rr = (v1_rr * normal_direction[1] + v2_rr * normal_direction[2])

    c_f_ll = calc_fast_wavespeed(u_ll, normal_direction, equations)
    c_f_rr = calc_fast_wavespeed(u_rr, normal_direction, equations)

    # Estimate the min/max eigenvalues in the normal direction
    λ_min = min(v_normal_ll - c_f_ll, v_normal_rr - c_f_rr)
    λ_max = max(v_normal_ll + c_f_ll, v_normal_rr + c_f_rr)

    return λ_min, λ_max
end

"""
    min_max_speed_einfeldt(u_ll, u_rr, orientation::Integer, equations::IdealGlmMhdEquations2D)

Calculate minimum and maximum wave speeds for HLL-type fluxes as in
- Li (2005)
  An HLLC Riemann solver for magneto-hydrodynamics
  [DOI: 10.1016/j.jcp.2004.08.020](https://doi.org/10.1016/j.jcp.2004.08.020).
"""
@inline function min_max_speed_einfeldt(u_ll, u_rr, orientation::Integer,
                                        equations::IdealGlmMhdEquations2D)
    rho_ll, rho_v1_ll, rho_v2_ll, _ = u_ll
    rho_rr, rho_v1_rr, rho_v2_rr, _ = u_rr

    # Calculate primitive velocity variables
    v1_ll = rho_v1_ll / rho_ll
    v2_ll = rho_v2_ll / rho_ll

    v1_rr = rho_v1_rr / rho_rr
    v2_rr = rho_v2_rr / rho_rr

    # Approximate the left-most and right-most eigenvalues in the Riemann fan
    if orientation == 1 # x-direction
        c_f_ll = calc_fast_wavespeed(u_ll, orientation, equations)
        c_f_rr = calc_fast_wavespeed(u_rr, orientation, equations)
        vel_roe, c_f_roe = calc_fast_wavespeed_roe(u_ll, u_rr, orientation, equations)
        λ_min = min(v1_ll - c_f_ll, vel_roe - c_f_roe)
        λ_max = max(v1_rr + c_f_rr, vel_roe + c_f_roe)
    else # y-direction
        c_f_ll = calc_fast_wavespeed(u_ll, orientation, equations)
        c_f_rr = calc_fast_wavespeed(u_rr, orientation, equations)
        vel_roe, c_f_roe = calc_fast_wavespeed_roe(u_ll, u_rr, orientation, equations)
        λ_min = min(v2_ll - c_f_ll, vel_roe - c_f_roe)
        λ_max = max(v2_rr + c_f_rr, vel_roe + c_f_roe)
    end

    return λ_min, λ_max
end

@inline function min_max_speed_einfeldt(u_ll, u_rr, normal_direction::AbstractVector,
                                        equations::IdealGlmMhdEquations2D)
    rho_ll, rho_v1_ll, rho_v2_ll, _ = u_ll
    rho_rr, rho_v1_rr, rho_v2_rr, _ = u_rr

    # Calculate primitive velocity variables
    v1_ll = rho_v1_ll / rho_ll
    v2_ll = rho_v2_ll / rho_ll

    v1_rr = rho_v1_rr / rho_rr
    v2_rr = rho_v2_rr / rho_rr

    v_normal_ll = (v1_ll * normal_direction[1] + v2_ll * normal_direction[2])
    v_normal_rr = (v1_rr * normal_direction[1] + v2_rr * normal_direction[2])

    c_f_ll = calc_fast_wavespeed(u_ll, normal_direction, equations)
    c_f_rr = calc_fast_wavespeed(u_rr, normal_direction, equations)
    v_roe, c_f_roe = calc_fast_wavespeed_roe(u_ll, u_rr, normal_direction, equations)

    # Estimate the min/max eigenvalues in the normal direction
    λ_min = min(v_normal_ll - c_f_ll, v_roe - c_f_roe)
    λ_max = max(v_normal_rr + c_f_rr, v_roe + c_f_roe)

    return λ_min, λ_max
end

# Called inside `FluxRotated` in `numerical_fluxes.jl` so the direction
# has been normalized prior to this rotation of the state vector
@inline function rotate_to_x(u, normal_vector, equations::IdealGlmMhdEquations2D)
    # cos and sin of the angle between the x-axis and the normalized normal_vector are
    # the normalized vector's x and y coordinates respectively (see unit circle).
    c = normal_vector[1]
    s = normal_vector[2]

    # Apply the 2D rotation matrix with normal and tangent directions of the form
    # [ 1   0    0   0   0   0    0   0   0;
    #   0  n_1  n_2  0   0   0    0   0   0;
    #   0  t_1  t_2  0   0   0    0   0   0;
    #   0   0    0   1   0   0    0   0   0;
    #   0   0    0   0   1   0    0   0   0;
    #   0   0    0   0   0  n_1  n_2  0   0;
    #   0   0    0   0   0  t_1  t_2  0   0;
    #   0   0    0   0   0   0    0   1   0;
    #   0   0    0   0   0   0    0   0   1 ]
    # where t_1 = -n_2 and t_2 = n_1.
    # Note for IdealGlmMhdEquations2D only the velocities and magnetic field variables rotate

    return SVector(u[1],
                   c * u[2] + s * u[3],
                   -s * u[2] + c * u[3],
                   u[4],
                   u[5],
                   c * u[6] + s * u[7],
                   -s * u[6] + c * u[7],
                   u[8],
                   u[9])
end

# Called inside `FluxRotated` in `numerical_fluxes.jl` so the direction
# has been normalized prior to this back-rotation of the state vector
@inline function rotate_from_x(u, normal_vector, equations::IdealGlmMhdEquations2D)
    # cos and sin of the angle between the x-axis and the normalized normal_vector are
    # the normalized vector's x and y coordinates respectively (see unit circle).
    c = normal_vector[1]
    s = normal_vector[2]

    # Apply the 2D back-rotation matrix with normal and tangent directions of the form
    # [ 1   0    0   0   0   0    0   0   0;
    #   0  n_1  t_1  0   0   0    0   0   0;
    #   0  n_2  t_2  0   0   0    0   0   0;
    #   0   0    0   1   0   0    0   0   0;
    #   0   0    0   0   1   0    0   0   0;
    #   0   0    0   0   0  n_1  t_1  0   0;
    #   0   0    0   0   0  n_2  t_2  0   0;
    #   0   0    0   0   0   0    0   1   0;
    #   0   0    0   0   0   0    0   0   1 ]
    # where t_1 = -n_2 and t_2 = n_1.
    # Note for IdealGlmMhdEquations2D the velocities and magnetic field variables back-rotate

    return SVector(u[1],
                   c * u[2] - s * u[3],
                   s * u[2] + c * u[3],
                   u[4],
                   u[5],
                   c * u[6] - s * u[7],
                   s * u[6] + c * u[7],
                   u[8],
                   u[9])
end

@inline function max_abs_speeds(u, equations::IdealGlmMhdEquations2D)
    rho, rho_v1, rho_v2, rho_v3, _ = u
    v1 = rho_v1 / rho
    v2 = rho_v2 / rho
    v3 = rho_v3 / rho
    cf_x_direction = calc_fast_wavespeed(u, 1, equations)
    cf_y_direction = calc_fast_wavespeed(u, 2, equations)

    return abs(v1) + cf_x_direction, abs(v2) + cf_y_direction
end

# Convert conservative variables to primitive
@inline function cons2prim(u, equations::IdealGlmMhdEquations2D)
    rho, rho_v1, rho_v2, rho_v3, rho_e, B1, B2, B3, psi = u

    v1 = rho_v1 / rho
    v2 = rho_v2 / rho
    v3 = rho_v3 / rho
    p = (equations.gamma - 1) * (rho_e -
         0.5 * (rho_v1 * v1 + rho_v2 * v2 + rho_v3 * v3
          + B1 * B1 + B2 * B2 + B3 * B3
          + psi * psi))

    return SVector(rho, v1, v2, v3, p, B1, B2, B3, psi)
end

# Convert conservative variables to entropy variables
@inline function cons2entropy(u, equations::IdealGlmMhdEquations2D)
    rho, rho_v1, rho_v2, rho_v3, rho_e, B1, B2, B3, psi = u

    v1 = rho_v1 / rho
    v2 = rho_v2 / rho
    v3 = rho_v3 / rho
    v_square = v1^2 + v2^2 + v3^2
    p = (equations.gamma - 1) *
        (rho_e - 0.5 * rho * v_square - 0.5 * (B1^2 + B2^2 + B3^2) - 0.5 * psi^2)
    s = log(p) - equations.gamma * log(rho)
    rho_p = rho / p

    w1 = (equations.gamma - s) * equations.inv_gamma_minus_one - 0.5 * rho_p * v_square
    w2 = rho_p * v1
    w3 = rho_p * v2
    w4 = rho_p * v3
    w5 = -rho_p
    w6 = rho_p * B1
    w7 = rho_p * B2
    w8 = rho_p * B3
    w9 = rho_p * psi

    return SVector(w1, w2, w3, w4, w5, w6, w7, w8, w9)
end

# Transformation from conservative variables u to d(p)/d(u)
<<<<<<< HEAD
@inline function pressure(u, equations::IdealGlmMhdEquations2D, derivative::True)
=======
@inline function variable_derivative(::typeof(pressure),
                                     u, equations::IdealGlmMhdEquations2D)
>>>>>>> 5ec5adee
    rho, rho_v1, rho_v2, rho_v3, rho_e, B1, B2, B3, psi = u

    v1 = rho_v1 / rho
    v2 = rho_v2 / rho
    v3 = rho_v3 / rho
    v_square = v1^2 + v2^2 + v3^2

    return (equations.gamma - 1.0) *
           SVector(0.5 * v_square, -v1, -v2, -v3, 1.0, -B1, -B2, -B3, -psi)
end

# Convert entropy variables to conservative variables
@inline function entropy2cons(w, equations::IdealGlmMhdEquations2D)
    w1, w2, w3, w4, w5, w6, w7, w8, w9 = w

    v1 = -w2 / w5
    v2 = -w3 / w5
    v3 = -w4 / w5

    B1 = -w6 / w5
    B2 = -w7 / w5
    B3 = -w8 / w5
    psi = -w9 / w5

    # This imitates what is done for compressible Euler 3D `entropy2cons`: we convert from
    # the entropy variables for `-rho * s / (gamma - 1)` to the entropy variables for the entropy
    # `-rho * s` used by Hughes, Franca, Mallet (1986).
    @unpack gamma = equations
    V1, V2, V3, V4, V5 = SVector(w1, w2, w3, w4, w5) * (gamma - 1)
    s = gamma - V1 + (V2^2 + V3^2 + V4^2) / (2 * V5)
    rho_iota = ((gamma - 1) / (-V5)^gamma)^(equations.inv_gamma_minus_one) *
               exp(-s * equations.inv_gamma_minus_one)
    rho = -rho_iota * V5
    p = -rho / w5

    return prim2cons(SVector(rho, v1, v2, v3, p, B1, B2, B3, psi), equations)
end

@inline function is_valid_state(cons, equations::IdealGlmMhdEquations2D)
    p = pressure(cons, equations)
    if cons[1] <= 0.0 || p <= 0.0
        return false
    end
    return true
end

# Convert primitive to conservative variables
@inline function prim2cons(prim, equations::IdealGlmMhdEquations2D)
    rho, v1, v2, v3, p, B1, B2, B3, psi = prim

    rho_v1 = rho * v1
    rho_v2 = rho * v2
    rho_v3 = rho * v3
    rho_e = p * equations.inv_gamma_minus_one +
            0.5 * (rho_v1 * v1 + rho_v2 * v2 + rho_v3 * v3) +
            0.5 * (B1^2 + B2^2 + B3^2) + 0.5 * psi^2

    return SVector(rho, rho_v1, rho_v2, rho_v3, rho_e, B1, B2, B3, psi)
end

@inline function density(u, equations::IdealGlmMhdEquations2D)
    rho, rho_v1, rho_v2, rho_v3, rho_e, B1, B2, B3, psi = u
    return rho
end

@inline function pressure(u, equations::IdealGlmMhdEquations2D)
    rho, rho_v1, rho_v2, rho_v3, rho_e, B1, B2, B3, psi = u
    p = (equations.gamma - 1) * (rho_e - 0.5 * (rho_v1^2 + rho_v2^2 + rho_v3^2) / rho
         -
         0.5 * (B1^2 + B2^2 + B3^2)
         -
         0.5 * psi^2)
    return p
end

@inline function density_pressure(u, equations::IdealGlmMhdEquations2D)
    rho, rho_v1, rho_v2, rho_v3, rho_e, B1, B2, B3, psi = u
    p = (equations.gamma - 1) * (rho_e - 0.5 * (rho_v1^2 + rho_v2^2 + rho_v3^2) / rho
         -
         0.5 * (B1^2 + B2^2 + B3^2)
         -
         0.5 * psi^2)
    return rho * p
end

# Compute the fastest wave speed for ideal MHD equations: c_f, the fast magnetoacoustic eigenvalue
@inline function calc_fast_wavespeed(cons, orientation::Integer,
                                     equations::IdealGlmMhdEquations2D)
    rho, rho_v1, rho_v2, rho_v3, rho_e, B1, B2, B3, psi = cons
    v1 = rho_v1 / rho
    v2 = rho_v2 / rho
    v3 = rho_v3 / rho
    kin_en = 0.5 * (rho_v1 * v1 + rho_v2 * v2 + rho_v3 * v3)
    mag_en = 0.5 * (B1 * B1 + B2 * B2 + B3 * B3)
    p = (equations.gamma - 1) * (rho_e - kin_en - mag_en - 0.5 * psi^2)
    a_square = equations.gamma * p / rho
    sqrt_rho = sqrt(rho)
    b1 = B1 / sqrt_rho
    b2 = B2 / sqrt_rho
    b3 = B3 / sqrt_rho
    b_square = b1 * b1 + b2 * b2 + b3 * b3
    if orientation == 1 # x-direction
        c_f = sqrt(0.5 * (a_square + b_square) +
                   0.5 * sqrt((a_square + b_square)^2 - 4.0 * a_square * b1^2))
    else
        c_f = sqrt(0.5 * (a_square + b_square) +
                   0.5 * sqrt((a_square + b_square)^2 - 4.0 * a_square * b2^2))
    end
    return c_f
end

@inline function calc_fast_wavespeed(cons, normal_direction::AbstractVector,
                                     equations::IdealGlmMhdEquations2D)
    rho, rho_v1, rho_v2, rho_v3, rho_e, B1, B2, B3, psi = cons
    v1 = rho_v1 / rho
    v2 = rho_v2 / rho
    v3 = rho_v3 / rho
    kin_en = 0.5 * (rho_v1 * v1 + rho_v2 * v2 + rho_v3 * v3)
    mag_en = 0.5 * (B1 * B1 + B2 * B2 + B3 * B3)
    p = (equations.gamma - 1) * (rho_e - kin_en - mag_en - 0.5 * psi^2)
    a_square = equations.gamma * p / rho
    sqrt_rho = sqrt(rho)
    b1 = B1 / sqrt_rho
    b2 = B2 / sqrt_rho
    b3 = B3 / sqrt_rho
    b_square = b1 * b1 + b2 * b2 + b3 * b3
    norm_squared = (normal_direction[1] * normal_direction[1] +
                    normal_direction[2] * normal_direction[2])
    b_dot_n_squared = (b1 * normal_direction[1] +
                       b2 * normal_direction[2])^2 / norm_squared

    c_f = sqrt((0.5 * (a_square + b_square) +
                0.5 * sqrt((a_square + b_square)^2 - 4 * a_square * b_dot_n_squared)) *
               norm_squared)
    return c_f
end

"""
    calc_fast_wavespeed_roe(u_ll, u_rr, orientation_or_normal_direction, equations::IdealGlmMhdEquations2D)

Compute the fast magnetoacoustic wave speed using Roe averages
as given by
- Cargo and Gallice (1997)
  Roe Matrices for Ideal MHD and Systematic Construction
  of Roe Matrices for Systems of Conservation Laws
  [DOI: 10.1006/jcph.1997.5773](https://doi.org/10.1006/jcph.1997.5773)
"""
@inline function calc_fast_wavespeed_roe(u_ll, u_rr, orientation::Integer,
                                         equations::IdealGlmMhdEquations2D)
    rho_ll, rho_v1_ll, rho_v2_ll, rho_v3_ll, rho_e_ll, B1_ll, B2_ll, B3_ll, psi_ll = u_ll
    rho_rr, rho_v1_rr, rho_v2_rr, rho_v3_rr, rho_e_rr, B1_rr, B2_rr, B3_rr, psi_rr = u_rr

    # Calculate primitive variables
    v1_ll = rho_v1_ll / rho_ll
    v2_ll = rho_v2_ll / rho_ll
    v3_ll = rho_v3_ll / rho_ll
    kin_en_ll = 0.5 * (rho_v1_ll * v1_ll + rho_v2_ll * v2_ll + rho_v3_ll * v3_ll)
    mag_norm_ll = B1_ll * B1_ll + B2_ll * B2_ll + B3_ll * B3_ll
    p_ll = (equations.gamma - 1) *
           (rho_e_ll - kin_en_ll - 0.5 * mag_norm_ll - 0.5 * psi_ll^2)

    v1_rr = rho_v1_rr / rho_rr
    v2_rr = rho_v2_rr / rho_rr
    v3_rr = rho_v3_rr / rho_rr
    kin_en_rr = 0.5 * (rho_v1_rr * v1_rr + rho_v2_rr * v2_rr + rho_v3_rr * v3_rr)
    mag_norm_rr = B1_rr * B1_rr + B2_rr * B2_rr + B3_rr * B3_rr
    p_rr = (equations.gamma - 1) *
           (rho_e_rr - kin_en_rr - 0.5 * mag_norm_rr - 0.5 * psi_rr^2)

    # compute total pressure which is thermal + magnetic pressures
    p_total_ll = p_ll + 0.5 * mag_norm_ll
    p_total_rr = p_rr + 0.5 * mag_norm_rr

    # compute the Roe density averages
    sqrt_rho_ll = sqrt(rho_ll)
    sqrt_rho_rr = sqrt(rho_rr)
    inv_sqrt_rho_add = 1.0 / (sqrt_rho_ll + sqrt_rho_rr)
    inv_sqrt_rho_prod = 1.0 / (sqrt_rho_ll * sqrt_rho_rr)
    rho_ll_roe = sqrt_rho_ll * inv_sqrt_rho_add
    rho_rr_roe = sqrt_rho_rr * inv_sqrt_rho_add
    # Roe averages
    # velocities and magnetic fields
    v1_roe = v1_ll * rho_ll_roe + v1_rr * rho_rr_roe
    v2_roe = v2_ll * rho_ll_roe + v2_rr * rho_rr_roe
    v3_roe = v3_ll * rho_ll_roe + v3_rr * rho_rr_roe
    B1_roe = B1_ll * rho_ll_roe + B1_rr * rho_rr_roe
    B2_roe = B2_ll * rho_ll_roe + B2_rr * rho_rr_roe
    B3_roe = B3_ll * rho_ll_roe + B3_rr * rho_rr_roe
    # enthalpy
    H_ll = (rho_e_ll + p_total_ll) / rho_ll
    H_rr = (rho_e_rr + p_total_rr) / rho_rr
    H_roe = H_ll * rho_ll_roe + H_rr * rho_rr_roe
    # temporary variable see equation (4.12) in Cargo and Gallice
    X = 0.5 * ((B1_ll - B1_rr)^2 + (B2_ll - B2_rr)^2 + (B3_ll - B3_rr)^2) *
        inv_sqrt_rho_add^2
    # averaged components needed to compute c_f, the fast magnetoacoustic wave speed
    b_square_roe = (B1_roe^2 + B2_roe^2 + B3_roe^2) * inv_sqrt_rho_prod # scaled magnectic sum
    a_square_roe = ((2.0 - equations.gamma) * X +
                    (equations.gamma - 1.0) *
                    (H_roe - 0.5 * (v1_roe^2 + v2_roe^2 + v3_roe^2) -
                     b_square_roe)) # acoustic speed
    # finally compute the average wave speed and set the output velocity (depends on orientation)
    if orientation == 1 # x-direction
        c_a_roe = B1_roe^2 * inv_sqrt_rho_prod # (squared) Alfvén wave speed
        a_star_roe = sqrt((a_square_roe + b_square_roe)^2 -
                          4.0 * a_square_roe * c_a_roe)
        c_f_roe = sqrt(0.5 * (a_square_roe + b_square_roe + a_star_roe))
        vel_out_roe = v1_roe
    else # y-direction
        c_a_roe = B2_roe^2 * inv_sqrt_rho_prod # (squared) Alfvén wave speed
        a_star_roe = sqrt((a_square_roe + b_square_roe)^2 -
                          4.0 * a_square_roe * c_a_roe)
        c_f_roe = sqrt(0.5 * (a_square_roe + b_square_roe + a_star_roe))
        vel_out_roe = v2_roe
    end

    return vel_out_roe, c_f_roe
end

@inline function calc_fast_wavespeed_roe(u_ll, u_rr, normal_direction::AbstractVector,
                                         equations::IdealGlmMhdEquations2D)
    rho_ll, rho_v1_ll, rho_v2_ll, rho_v3_ll, rho_e_ll, B1_ll, B2_ll, B3_ll, psi_ll = u_ll
    rho_rr, rho_v1_rr, rho_v2_rr, rho_v3_rr, rho_e_rr, B1_rr, B2_rr, B3_rr, psi_rr = u_rr

    # Calculate primitive variables
    v1_ll = rho_v1_ll / rho_ll
    v2_ll = rho_v2_ll / rho_ll
    v3_ll = rho_v3_ll / rho_ll
    kin_en_ll = 0.5 * (rho_v1_ll * v1_ll + rho_v2_ll * v2_ll + rho_v3_ll * v3_ll)
    mag_norm_ll = B1_ll * B1_ll + B2_ll * B2_ll + B3_ll * B3_ll
    p_ll = (equations.gamma - 1) *
           (rho_e_ll - kin_en_ll - 0.5 * mag_norm_ll - 0.5 * psi_ll^2)

    v1_rr = rho_v1_rr / rho_rr
    v2_rr = rho_v2_rr / rho_rr
    v3_rr = rho_v3_rr / rho_rr
    kin_en_rr = 0.5 * (rho_v1_rr * v1_rr + rho_v2_rr * v2_rr + rho_v3_rr * v3_rr)
    mag_norm_rr = B1_rr * B1_rr + B2_rr * B2_rr + B3_rr * B3_rr
    p_rr = (equations.gamma - 1) *
           (rho_e_rr - kin_en_rr - 0.5 * mag_norm_rr - 0.5 * psi_rr^2)

    # compute total pressure which is thermal + magnetic pressures
    p_total_ll = p_ll + 0.5 * mag_norm_ll
    p_total_rr = p_rr + 0.5 * mag_norm_rr

    # compute the Roe density averages
    sqrt_rho_ll = sqrt(rho_ll)
    sqrt_rho_rr = sqrt(rho_rr)
    inv_sqrt_rho_add = 1.0 / (sqrt_rho_ll + sqrt_rho_rr)
    inv_sqrt_rho_prod = 1.0 / (sqrt_rho_ll * sqrt_rho_rr)
    rho_ll_roe = sqrt_rho_ll * inv_sqrt_rho_add
    rho_rr_roe = sqrt_rho_rr * inv_sqrt_rho_add
    # Roe averages
    # velocities and magnetic fields
    v1_roe = v1_ll * rho_ll_roe + v1_rr * rho_rr_roe
    v2_roe = v2_ll * rho_ll_roe + v2_rr * rho_rr_roe
    v3_roe = v3_ll * rho_ll_roe + v3_rr * rho_rr_roe
    B1_roe = B1_ll * rho_ll_roe + B1_rr * rho_rr_roe
    B2_roe = B2_ll * rho_ll_roe + B2_rr * rho_rr_roe
    B3_roe = B3_ll * rho_ll_roe + B3_rr * rho_rr_roe
    # enthalpy
    H_ll = (rho_e_ll + p_total_ll) / rho_ll
    H_rr = (rho_e_rr + p_total_rr) / rho_rr
    H_roe = H_ll * rho_ll_roe + H_rr * rho_rr_roe
    # temporary variable see equation (4.12) in Cargo and Gallice
    X = 0.5 * ((B1_ll - B1_rr)^2 + (B2_ll - B2_rr)^2 + (B3_ll - B3_rr)^2) *
        inv_sqrt_rho_add^2
    # averaged components needed to compute c_f, the fast magnetoacoustic wave speed
    b_square_roe = (B1_roe^2 + B2_roe^2 + B3_roe^2) * inv_sqrt_rho_prod # scaled magnectic sum
    a_square_roe = ((2.0 - equations.gamma) * X +
                    (equations.gamma - 1.0) *
                    (H_roe - 0.5 * (v1_roe^2 + v2_roe^2 + v3_roe^2) -
                     b_square_roe)) # acoustic speed

    # finally compute the average wave speed and set the output velocity (depends on orientation)
    norm_squared = (normal_direction[1] * normal_direction[1] +
                    normal_direction[2] * normal_direction[2])
    B_roe_dot_n_squared = (B1_roe * normal_direction[1] +
                           B2_roe * normal_direction[2])^2 / norm_squared

    c_a_roe = B_roe_dot_n_squared * inv_sqrt_rho_prod # (squared) Alfvén wave speed
    a_star_roe = sqrt((a_square_roe + b_square_roe)^2 - 4 * a_square_roe * c_a_roe)
    c_f_roe = sqrt(0.5 * (a_square_roe + b_square_roe + a_star_roe) * norm_squared)
    vel_out_roe = (v1_roe * normal_direction[1] +
                   v2_roe * normal_direction[2])

    return vel_out_roe, c_f_roe
end

# Calculate thermodynamic entropy for a conservative state `cons`
@inline function entropy_thermodynamic(cons, equations::IdealGlmMhdEquations2D)
    # Pressure
    p = (equations.gamma - 1) *
        (cons[5] - 1 / 2 * (cons[2]^2 + cons[3]^2 + cons[4]^2) / cons[1]
         -
         1 / 2 * (cons[6]^2 + cons[7]^2 + cons[8]^2)
         -
         1 / 2 * cons[9]^2)

    # Thermodynamic entropy
    s = log(p) - equations.gamma * log(cons[1])

    return s
end

# Calculate mathematical entropy for a conservative state `cons`
@inline function entropy_math(cons, equations::IdealGlmMhdEquations2D)
    S = -entropy_thermodynamic(cons, equations) * cons[1] *
        equations.inv_gamma_minus_one

    return S
end

# Default entropy is the mathematical entropy
@inline entropy(cons, equations::IdealGlmMhdEquations2D) = entropy_math(cons, equations)

# Calculate total energy for a conservative state `cons`
@inline energy_total(cons, ::IdealGlmMhdEquations2D) = cons[5]

# Calculate kinetic energy for a conservative state `cons`
@inline function energy_kinetic(cons, equations::IdealGlmMhdEquations2D)
    return 0.5 * (cons[2]^2 + cons[3]^2 + cons[4]^2) / cons[1]
end

# Calculate the magnetic energy for a conservative state `cons'.
#  OBS! For non-dinmensional form of the ideal MHD magnetic pressure ≡ magnetic energy
@inline function energy_magnetic(cons, ::IdealGlmMhdEquations2D)
    return 0.5 * (cons[6]^2 + cons[7]^2 + cons[8]^2)
end

# Calculate internal energy for a conservative state `cons`
@inline function energy_internal(cons, equations::IdealGlmMhdEquations2D)
    return (energy_total(cons, equations)
            -
            energy_kinetic(cons, equations)
            -
            energy_magnetic(cons, equations)
            -
            cons[9]^2 / 2)
end

# Calculate the cross helicity (\vec{v}⋅\vec{B}) for a conservative state `cons'
@inline function cross_helicity(cons, ::IdealGlmMhdEquations2D)
    return (cons[2] * cons[6] + cons[3] * cons[7] + cons[4] * cons[8]) / cons[1]
end
end # @muladd<|MERGE_RESOLUTION|>--- conflicted
+++ resolved
@@ -1063,12 +1063,8 @@
 end
 
 # Transformation from conservative variables u to d(p)/d(u)
-<<<<<<< HEAD
-@inline function pressure(u, equations::IdealGlmMhdEquations2D, derivative::True)
-=======
 @inline function variable_derivative(::typeof(pressure),
                                      u, equations::IdealGlmMhdEquations2D)
->>>>>>> 5ec5adee
     rho, rho_v1, rho_v2, rho_v3, rho_e, B1, B2, B3, psi = u
 
     v1 = rho_v1 / rho

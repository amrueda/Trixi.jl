# By default, Julia/LLVM does not use fused multiply-add operations (FMAs).
# Since these FMAs can increase the performance of many numerical algorithms,
# we need to opt-in explicitly.
# See https://ranocha.de/blog/Optimizing_EC_Trixi for further details.
@muladd begin
#! format: noindent

# Retrieve number of variables from equation instance
@inline nvariables(::AbstractEquations{NDIMS, NVARS}) where {NDIMS, NVARS} = NVARS

# TODO: Taal performance, 1:NVARS vs. Base.OneTo(NVARS) vs. SOneTo(NVARS)
"""
    eachvariable(equations::AbstractEquations)

Return an iterator over the indices that specify the location in relevant data structures
for the variables in `equations`. In particular, not the variables themselves are returned.
"""
@inline eachvariable(equations::AbstractEquations) = Base.OneTo(nvariables(equations))

"""
    get_name(equations::AbstractEquations)

Returns the canonical, human-readable name for the given system of equations.

# Examples
```jldoctest
julia> Trixi.get_name(CompressibleEulerEquations1D(1.4))
"CompressibleEulerEquations1D"
```
"""
get_name(equations::AbstractEquations) = equations |> typeof |> nameof |> string

"""
    varnames(conversion_function, equations)

Return the list of variable names when applying `conversion_function` to the
conserved variables associated to `equations`. This function is mainly used
internally to determine output to screen and for IO, e.g., for the
[`AnalysisCallback`](@ref) and the [`SaveSolutionCallback`](@ref).
Common choices of the `conversion_function` are [`cons2cons`](@ref) and
[`cons2prim`](@ref).
"""
function varnames end

# Add methods to show some information on systems of equations.
function Base.show(io::IO, equations::AbstractEquations)
    # Since this is not performance-critical, we can use `@nospecialize` to reduce latency.
    @nospecialize equations # reduce precompilation time

    print(io, get_name(equations), " with ")
    if nvariables(equations) == 1
        print(io, "one variable")
    else
        print(io, nvariables(equations), " variables")
    end
end

function Base.show(io::IO, ::MIME"text/plain", equations::AbstractEquations)
    # Since this is not performance-critical, we can use `@nospecialize` to reduce latency.
    @nospecialize equations # reduce precompilation time

    if get(io, :compact, false)
        show(io, equations)
    else
        summary_header(io, get_name(equations))
        summary_line(io, "#variables", nvariables(equations))
        for variable in eachvariable(equations)
            summary_line(increment_indent(io),
                         "variable " * string(variable),
                         varnames(cons2cons, equations)[variable])
        end
        summary_footer(io)
    end
end

@inline Base.ndims(::AbstractEquations{NDIMS}) where {NDIMS} = NDIMS

# Equations act like scalars in broadcasting.
# Using `Ref(equations)` would be more convenient in some circumstances.
# However, this does not work with Julia v1.9.3 correctly due to a (performance)
# bug in Julia, see
# - https://github.com/trixi-framework/Trixi.jl/pull/1618
# - https://github.com/JuliaLang/julia/issues/51118
# Thus, we use the workaround below.
Base.broadcastable(equations::AbstractEquations) = (equations,)

"""
    flux(u, orientation_or_normal, equations)

Given the conservative variables `u`, calculate the (physical) flux in Cartesian
direction `orientation::Integer` or in arbitrary direction `normal::AbstractVector`
for the corresponding set of governing `equations`.
`orientation` is `1`, `2`, and `3` for the x-, y-, and z-directions, respectively.
"""
function flux end

"""
    flux(u, normal_direction::AbstractVector, equations::AbstractEquations{1})

Enables calling `flux` with a non-integer argument `normal_direction` for one-dimensional
equations. Returns the value of `flux(u, 1, equations)` scaled by `normal_direction[1]`.
"""
@inline function flux(u, normal_direction::AbstractVector,
                      equations::AbstractEquations{1})
    # Call `flux` with `orientation::Int = 1` for dispatch. Note that the actual
    # `orientation` argument is ignored.
    return normal_direction[1] * flux(u, 1, equations)
end

"""
    rotate_to_x(u, normal, equations)

Apply the rotation that maps `normal` onto the x-axis to the convservative variables `u`.
This is used by [`FluxRotated`](@ref) to calculate the numerical flux of rotationally
invariant equations in arbitrary normal directions.

See also: [`rotate_from_x`](@ref)
"""
function rotate_to_x end

"""
    rotate_from_x(u, normal, equations)

Apply the rotation that maps the x-axis onto `normal` to the convservative variables `u`.
This is used by [`FluxRotated`](@ref) to calculate the numerical flux of rotationally
invariant equations in arbitrary normal directions.

See also: [`rotate_to_x`](@ref)
"""
function rotate_from_x end

"""
    BoundaryConditionDirichlet(boundary_value_function)

Create a Dirichlet boundary condition that uses the function `boundary_value_function`
to specify the values at the boundary.
This can be used to create a boundary condition that specifies exact boundary values
by passing the exact solution of the equation.
The passed boundary value function will be called with the same arguments as an initial condition function is called, i.e., as
```julia
boundary_value_function(x, t, equations)
```
where `x` specifies the coordinates, `t` is the current time, and `equation` is the corresponding system of equations.

# Examples
```julia
julia> BoundaryConditionDirichlet(initial_condition_convergence_test)
```
"""
struct BoundaryConditionDirichlet{B}
    boundary_value_function::B
end

# Dirichlet-type boundary condition for use with TreeMesh or StructuredMesh
@inline function (boundary_condition::BoundaryConditionDirichlet)(u_inner,
                                                                  orientation_or_normal,
                                                                  direction,
                                                                  x, t,
                                                                  surface_flux_function,
                                                                  equations)
    u_boundary = boundary_condition.boundary_value_function(x, t, equations)

    # Calculate boundary flux
    if iseven(direction) # u_inner is "left" of boundary, u_boundary is "right" of boundary
        flux = surface_flux_function(u_inner, u_boundary, orientation_or_normal,
                                     equations)
    else # u_boundary is "left" of boundary, u_inner is "right" of boundary
        flux = surface_flux_function(u_boundary, u_inner, orientation_or_normal,
                                     equations)
    end

    return flux
end

# Dirichlet-type boundary condition for use with UnstructuredMesh2D
# Note: For unstructured we lose the concept of an "absolute direction"
@inline function (boundary_condition::BoundaryConditionDirichlet)(u_inner,
                                                                  normal_direction::AbstractVector,
                                                                  x, t,
                                                                  surface_flux_function,
                                                                  equations)
    # get the external value of the solution
    u_boundary = boundary_condition.boundary_value_function(x, t, equations)

    # Calculate boundary flux
    flux = surface_flux_function(u_inner, u_boundary, normal_direction, equations)

    return flux
end

"""
    BoundaryConditionCharacteristic(outer_boundary_value_function)

"""
struct BoundaryConditionCharacteristic{B, C}
    outer_boundary_value_function::B
    boundary_value_function::C
end

function BoundaryConditionCharacteristic(outer_boundary_value_function)
    BoundaryConditionCharacteristic{typeof(outer_boundary_value_function),
                                    typeof(characteristic_boundary_value_function)}(outer_boundary_value_function,
                                                                                    characteristic_boundary_value_function)
end

# Dirichlet-type boundary condition for use with TreeMesh or StructuredMesh
@inline function (boundary_condition::BoundaryConditionCharacteristic)(u_inner,
                                                                       orientation_or_normal,
                                                                       direction,
                                                                       x, t,
                                                                       surface_flux_function,
                                                                       equations)
    u_boundary = characteristic_boundary_value_function(boundary_condition.outer_boundary_value_function,
                                                        u_inner, orientation_or_normal,
                                                        direction, x, t, equations)

    # Calculate boundary flux
    if iseven(direction) # u_inner is "left" of boundary, u_boundary is "right" of boundary
        flux = surface_flux_function(u_inner, u_boundary, orientation_or_normal,
                                     equations)
    else # u_boundary is "left" of boundary, u_inner is "right" of boundary
        flux = surface_flux_function(u_boundary, u_inner, orientation_or_normal,
                                     equations)
    end

    return flux
end

# operator types used for dispatch on parabolic boundary fluxes
struct Gradient end
struct Divergence end

"""
    BoundaryConditionNeumann(boundary_normal_flux_function)

Similar to `BoundaryConditionDirichlet`, but creates a Neumann boundary condition for parabolic
equations that uses the function `boundary_normal_flux_function` to specify the values of the normal
flux at the boundary.
The passed boundary value function will be called with the same arguments as an initial condition function is called, i.e., as
```julia
boundary_normal_flux_function(x, t, equations)
```
where `x` specifies the coordinates, `t` is the current time, and `equation` is the corresponding system of equations.
"""
struct BoundaryConditionNeumann{B}
    boundary_normal_flux_function::B
end

"""
    NonConservativeLocal()

Struct used for multiple dispatch on non-conservative flux functions in the format of "local * symmetric". 
When the argument `nonconservative_type` is of type `NonConservativeLocal`, 
the function returns the local part of the non-conservative term.
"""
struct NonConservativeLocal end

"""
    NonConservativeSymmetric()

Struct used for multiple dispatch on non-conservative flux functions in the format of "local * symmetric". 
When the argument `nonconservative_type` is of type `NonConservativeSymmetric`, 
the function returns the symmetric part of the non-conservative term.
"""
struct NonConservativeSymmetric end

# set sensible default values that may be overwritten by specific equations
"""
    have_nonconservative_terms(equations)

Trait function determining whether `equations` represent a conservation law
with or without nonconservative terms. Classical conservation laws such as the
[`CompressibleEulerEquations2D`](@ref) do not have nonconservative terms. The
[`ShallowWaterEquations2D`](@ref) with non-constant bottom topography are an
example of equations with nonconservative terms.
The return value will be `True()` or `False()` to allow dispatching on the return type.
"""
have_nonconservative_terms(::AbstractEquations) = False()
"""
<<<<<<< HEAD
    nnoncons(equations)
Number of nonconservative terms for a particular equation. The default is 0 and 
it must be defined for each nonconservative equation independently.
"""
nnoncons(::AbstractEquations) = 0
=======
    n_nonconservative_terms(equations)
Number of nonconservative terms in the form local * symmetric for a particular equation.
"""
function n_nonconservative_terms(::AbstractEquations) end
>>>>>>> df12f03e
have_constant_speed(::AbstractEquations) = False()

default_analysis_errors(::AbstractEquations) = (:l2_error, :linf_error)
"""
    default_analysis_integrals(equations)

Default analysis integrals used by the [`AnalysisCallback`](@ref).
"""
default_analysis_integrals(::AbstractEquations) = (entropy_timederivative,)

"""
    cons2cons(u, equations)

Return the conserved variables `u`. While this function is as trivial as `identity`,
it is also as useful.
"""
@inline cons2cons(u, ::AbstractEquations) = u

@inline Base.first(u, ::AbstractEquations) = first(u)

"""
    cons2prim(u, equations)

Convert the conserved variables `u` to the primitive variables for a given set of
`equations`. `u` is a vector type of the correct length `nvariables(equations)`.
Notice the function doesn't include any error checks for the purpose of efficiency,
so please make sure your input is correct.
The inverse conversion is performed by [`prim2cons`](@ref).
"""
function cons2prim end

"""
    prim2cons(u, equations)

Convert the primitive variables `u` to the conserved variables for a given set of
`equations`. `u` is a vector type of the correct length `nvariables(equations)`.
Notice the function doesn't include any error checks for the purpose of efficiency,
so please make sure your input is correct.
The inverse conversion is performed by [`cons2prim`](@ref).
"""
function prim2cons end

"""
    entropy(u, equations)

Return the chosen entropy of the conserved variables `u` for a given set of
`equations`.

`u` is a vector of the conserved variables at a single node, i.e., a vector
of the correct length `nvariables(equations)`.
"""
function entropy end

"""
    cons2entropy(u, equations)

Convert the conserved variables `u` to the entropy variables for a given set of
`equations` with chosen standard [`entropy`](@ref).

`u` is a vector type of the correct length `nvariables(equations)`.
Notice the function doesn't include any error checks for the purpose of efficiency,
so please make sure your input is correct.
The inverse conversion is performed by [`entropy2cons`](@ref).
"""
function cons2entropy end

"""
    entropy2cons(w, equations)

Convert the entropy variables `w` based on a standard [`entropy`](@ref) to the
conserved variables for a given set of `equations`.
`u` is a vector type of the correct length `nvariables(equations)`.
Notice the function doesn't include any error checks for the purpose of efficiency,
so please make sure your input is correct.
The inverse conversion is performed by [`cons2entropy`](@ref).
"""
function entropy2cons end

"""
    energy_total(u, equations)

Return the total energy of the conserved variables `u` for a given set of
`equations`, e.g., the [`CompressibleEulerEquations2D`](@ref).

`u` is a vector of the conserved variables at a single node, i.e., a vector
of the correct length `nvariables(equations)`.
"""
function energy_total end

"""
    energy_kinetic(u, equations)

Return the kinetic energy of the conserved variables `u` for a given set of
`equations`, e.g., the [`CompressibleEulerEquations2D`](@ref).

`u` is a vector of the conserved variables at a single node, i.e., a vector
of the correct length `nvariables(equations)`.
"""
function energy_kinetic end

"""
    energy_internal(u, equations)

Return the internal energy of the conserved variables `u` for a given set of
`equations`, e.g., the [`CompressibleEulerEquations2D`](@ref).

`u` is a vector of the conserved variables at a single node, i.e., a vector
of the correct length `nvariables(equations)`.
"""
function energy_internal end

####################################################################################################
# Include files with actual implementations for different systems of equations.

# Numerical flux formulations that are independent of the specific system of equations
include("numerical_fluxes.jl")

# Linear scalar advection
abstract type AbstractLinearScalarAdvectionEquation{NDIMS, NVARS} <:
              AbstractEquations{NDIMS, NVARS} end
include("linear_scalar_advection_1d.jl")
include("linear_scalar_advection_2d.jl")
include("linear_scalar_advection_3d.jl")

# Inviscid Burgers
abstract type AbstractInviscidBurgersEquation{NDIMS, NVARS} <:
              AbstractEquations{NDIMS, NVARS} end
include("inviscid_burgers_1d.jl")

# Shallow water equations
abstract type AbstractShallowWaterEquations{NDIMS, NVARS} <:
              AbstractEquations{NDIMS, NVARS} end
include("shallow_water_1d.jl")
include("shallow_water_2d.jl")
include("shallow_water_two_layer_1d.jl")
include("shallow_water_two_layer_2d.jl")
include("shallow_water_quasi_1d.jl")

# CompressibleEulerEquations
abstract type AbstractCompressibleEulerEquations{NDIMS, NVARS} <:
              AbstractEquations{NDIMS, NVARS} end
include("compressible_euler_1d.jl")
include("compressible_euler_2d.jl")
include("compressible_euler_3d.jl")

# CompressibleEulerMulticomponentEquations
abstract type AbstractCompressibleEulerMulticomponentEquations{NDIMS, NVARS, NCOMP} <:
              AbstractEquations{NDIMS, NVARS} end
include("compressible_euler_multicomponent_1d.jl")
include("compressible_euler_multicomponent_2d.jl")

# PolytropicEulerEquations
abstract type AbstractPolytropicEulerEquations{NDIMS, NVARS} <:
              AbstractEquations{NDIMS, NVARS} end
include("polytropic_euler_2d.jl")

# Retrieve number of components from equation instance for the multicomponent case
@inline function ncomponents(::AbstractCompressibleEulerMulticomponentEquations{NDIMS,
                                                                                NVARS,
                                                                                NCOMP}) where {
                                                                                               NDIMS,
                                                                                               NVARS,
                                                                                               NCOMP
                                                                                               }
    NCOMP
end
"""
    eachcomponent(equations::AbstractCompressibleEulerMulticomponentEquations)

Return an iterator over the indices that specify the location in relevant data structures
for the components in `AbstractCompressibleEulerMulticomponentEquations`.
In particular, not the components themselves are returned.
"""
@inline function eachcomponent(equations::AbstractCompressibleEulerMulticomponentEquations)
    Base.OneTo(ncomponents(equations))
end

# Ideal MHD
abstract type AbstractIdealGlmMhdEquations{NDIMS, NVARS} <:
              AbstractEquations{NDIMS, NVARS} end
include("ideal_glm_mhd_1d.jl")
include("ideal_glm_mhd_2d.jl")
include("ideal_glm_mhd_3d.jl")

# IdealGlmMhdMulticomponentEquations
abstract type AbstractIdealGlmMhdMulticomponentEquations{NDIMS, NVARS, NCOMP} <:
              AbstractEquations{NDIMS, NVARS} end
include("ideal_glm_mhd_multicomponent_1d.jl")
include("ideal_glm_mhd_multicomponent_2d.jl")

# Retrieve number of components from equation instance for the multicomponent case
@inline function ncomponents(::AbstractIdealGlmMhdMulticomponentEquations{NDIMS, NVARS,
                                                                          NCOMP}) where {
                                                                                         NDIMS,
                                                                                         NVARS,
                                                                                         NCOMP
                                                                                         }
    NCOMP
end
"""
    eachcomponent(equations::AbstractIdealGlmMhdMulticomponentEquations)

Return an iterator over the indices that specify the location in relevant data structures
for the components in `AbstractIdealGlmMhdMulticomponentEquations`.
In particular, not the components themselves are returned.
"""
@inline function eachcomponent(equations::AbstractIdealGlmMhdMulticomponentEquations)
    Base.OneTo(ncomponents(equations))
end

# Diffusion equation: first order hyperbolic system
abstract type AbstractHyperbolicDiffusionEquations{NDIMS, NVARS} <:
              AbstractEquations{NDIMS, NVARS} end
include("hyperbolic_diffusion_1d.jl")
include("hyperbolic_diffusion_2d.jl")
include("hyperbolic_diffusion_3d.jl")

# Lattice-Boltzmann equation (advection part only)
abstract type AbstractLatticeBoltzmannEquations{NDIMS, NVARS} <:
              AbstractEquations{NDIMS, NVARS} end
include("lattice_boltzmann_2d.jl")
include("lattice_boltzmann_3d.jl")

# Acoustic perturbation equations
abstract type AbstractAcousticPerturbationEquations{NDIMS, NVARS} <:
              AbstractEquations{NDIMS, NVARS} end
include("acoustic_perturbation_2d.jl")

# Linearized Euler equations
abstract type AbstractLinearizedEulerEquations{NDIMS, NVARS} <:
              AbstractEquations{NDIMS, NVARS} end
include("linearized_euler_2d.jl")

abstract type AbstractEquationsParabolic{NDIMS, NVARS} <:
              AbstractEquations{NDIMS, NVARS} end
end # @muladd<|MERGE_RESOLUTION|>--- conflicted
+++ resolved
@@ -277,18 +277,10 @@
 """
 have_nonconservative_terms(::AbstractEquations) = False()
 """
-<<<<<<< HEAD
-    nnoncons(equations)
-Number of nonconservative terms for a particular equation. The default is 0 and 
-it must be defined for each nonconservative equation independently.
-"""
-nnoncons(::AbstractEquations) = 0
-=======
     n_nonconservative_terms(equations)
 Number of nonconservative terms in the form local * symmetric for a particular equation.
 """
 function n_nonconservative_terms(::AbstractEquations) end
->>>>>>> df12f03e
 have_constant_speed(::AbstractEquations) = False()
 
 default_analysis_errors(::AbstractEquations) = (:l2_error, :linf_error)

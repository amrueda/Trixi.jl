# By default, Julia/LLVM does not use fused multiply-add operations (FMAs).
# Since these FMAs can increase the performance of many numerical algorithms,
# we need to opt-in explicitly.
# See https://ranocha.de/blog/Optimizing_EC_Trixi for further details.
@muladd begin


@doc raw"""
    IdealMhdMultiIonEquations2D

The ideal compressible multi-ion MHD equations in two space dimensions.
"""
mutable struct IdealMhdMultiIonEquations2D{NVARS, NCOMP, RealT<:Real} <: AbstractIdealMhdMultiIonEquations{2, NVARS, NCOMP}
  gammas            ::SVector{NCOMP, RealT} # Heat capacity ratios
  charge_to_mass    ::SVector{NCOMP, RealT} # Charge to mass ratios

  function IdealMhdMultiIonEquations2D{NVARS, NCOMP, RealT}(gammas::SVector{NCOMP, RealT},
                                                            charge_to_mass::SVector{NCOMP, RealT}) where {NVARS, NCOMP, RealT<:Real}

    NCOMP >= 1 || throw(DimensionMismatch("`gammas` and `charge_to_mass` have to be filled with at least one value"))

    new(gammas, charge_to_mass)
  end
end

function IdealMhdMultiIonEquations2D(; gammas, charge_to_mass)
  _gammas         = promote(gammas...)
  _charge_to_mass = promote(charge_to_mass...)
  RealT           = promote_type(eltype(_gammas), eltype(_charge_to_mass))

  NVARS = length(_gammas) * 5 + 3
  NCOMP = length(_gammas)

  __gammas        = SVector(map(RealT, _gammas))
  __charge_to_mass = SVector(map(RealT, _charge_to_mass))

  return IdealMhdMultiIonEquations2D{NVARS, NCOMP, RealT}(__gammas, __charge_to_mass)
end

@inline Base.real(::IdealMhdMultiIonEquations2D{NVARS, NCOMP, RealT}) where {NVARS, NCOMP, RealT} = RealT

have_nonconservative_terms(::IdealMhdMultiIonEquations2D) = True()

function varnames(::typeof(cons2cons), equations::IdealMhdMultiIonEquations2D)

  cons  = ("B1", "B2", "B3")
  for i in eachcomponent(equations)
    cons = (cons..., tuple("rho_" * string(i),"rho_v1_" * string(i), "rho_v2_" * string(i), "rho_v3_" * string(i), "rho_e_" * string(i))...)
  end
  
  return cons
end

function varnames(::typeof(cons2prim), equations::IdealMhdMultiIonEquations2D)

  prim  = ("B1", "B2", "B3")
  for i in eachcomponent(equations)
    prim = (prim..., tuple("rho_" * string(i),"v1_" * string(i), "v2_" * string(i), "v3_" * string(i), "p_" * string(i))...)
  end
  
  return prim
end

default_analysis_integrals(::IdealMhdMultiIonEquations2D)  = (entropy_timederivative, Val(:l2_divb), Val(:linf_divb))


# """
#     initial_condition_convergence_test(x, t, equations::IdealMhdMultiIonEquations2D)

# An Alfvén wave as smooth initial condition used for convergence tests.
# """
# function initial_condition_convergence_test(x, t, equations::IdealMhdMultiIonEquations2D)
#   # smooth Alfvén wave test from Derigs et al. FLASH (2016)
#   # domain must be set to [0, 1], γ = 5/3

#   rho = 1.0
#   prim_rho  = SVector{ncomponents(equations), real(equations)}(2^(i-1) * (1-2)/(1-2^ncomponents(equations)) * rho for i in eachcomponent(equations))
#   v1 = zero(real(equations))
#   si, co = sincos(2 * pi * x[1])
#   v2 = 0.1 * si
#   v3 = 0.1 * co
#   p = 0.1
#   B1 = 1.0
#   B2 = v2
#   B3 = v3
#   prim_other = SVector{7, real(equations)}(v1, v2, v3, p, B1, B2, B3)
#   return prim2cons(vcat(prim_other, prim_rho), equations)
# end


"""
    initial_condition_weak_blast_wave(x, t, equations::IdealMhdMultiIonEquations2D)

A weak blast wave adapted from
- Sebastian Hennemann, Gregor J. Gassner (2020)
  A provably entropy stable subcell shock capturing approach for high order split form DG
  [arXiv: 2008.12044](https://arxiv.org/abs/2008.12044)
"""
function initial_condition_weak_blast_wave(x, t, equations::IdealMhdMultiIonEquations2D)
  # Adapted MHD version of the weak blast wave from Hennemann & Gassner JCP paper 2020 (Sec. 6.3)
  # Same discontinuity in the velocities but with magnetic fields
  # Set up polar coordinates
  inicenter = (0, 0)
  x_norm = x[1] - inicenter[1]
  y_norm = x[2] - inicenter[2]
  r = sqrt(x_norm^2 + y_norm^2)
  phi = atan(y_norm, x_norm)

  # Calculate primitive variables
  rho = zero(real(equations))
  if r > 0.5
    rho = 1.0
  else
    rho = 1.1691
  end
  v1 = r > 0.5 ? 0.0 : 0.1882 * cos(phi)
  v2 = r > 0.5 ? 0.0 : 0.1882 * sin(phi)
  p = r > 0.5 ? 1.0 : 1.245

  prim = zero(MVector{nvariables(equations), real(equations)})
  prim[1] = 1.0
  prim[2] = 1.0
  prim[3] = 1.0
  for k in eachcomponent(equations)
    set_component!(prim, k, 2^(k-1) * (1-2)/(1-2^ncomponents(equations)) * rho, v1, v2, 0, p, equations)
  end

  return prim2cons(SVector(prim), equations)
end

# TODO: Add initial condition equilibrium

# Calculate 1D flux in for a single point
@inline function flux(u, orientation::Integer, equations::IdealMhdMultiIonEquations2D)
  B1, B2, B3, _ = u
  
  v1_plus, v2_plus, v3_plus, vk1_plus, vk2_plus, vk3_plus = charge_averaged_velocities(u, equations)

  mag_en = 0.5 * (B1^2 + B2^2 + B3^2)

  f = zero(MVector{nvariables(equations), eltype(u)})

  if orientation == 1
    f[1] = 0
    f[2] = v1_plus * B2 - v2_plus * B1
    f[3] = v1_plus * B3 - v3_plus * B1

    for k in eachcomponent(equations)
      rho, rho_v1, rho_v2, rho_v3, rho_e = get_component(k, u, equations)
      v1 = rho_v1/rho
      v2 = rho_v2/rho
      v3 = rho_v3/rho
      kin_en = 0.5 * rho * (v1^2 + v2^2 + v3^2)
      
      gamma = equations.gammas[k]
      p = (gamma - 1) * (rho_e - kin_en - mag_en)

      f1 = rho_v1
      f2 = rho_v1*v1 + p
      f3 = rho_v1*v2
      f4 = rho_v1*v3
      f5 = (kin_en + gamma*p/(gamma - 1))*v1 + 2 * mag_en * vk1_plus[k] - B1 * (vk1_plus[k] * B1 + vk2_plus[k] * B2 + vk3_plus[k] * B3)

      set_component!(f, k, f1, f2, f3, f4, f5, equations)
    end
    
  else #if orientation == 2

    f[1] = v2_plus * B1 - v1_plus * B2
    f[2] = 0
    f[3] = v2_plus * B3 - v3_plus * B2

    for k in eachcomponent(equations)
      rho, rho_v1, rho_v2, rho_v3, rho_e = get_component(k, u, equations)
      v1 = rho_v1/rho
      v2 = rho_v2/rho
      v3 = rho_v3/rho
      kin_en = 0.5 * rho * (v1^2 + v2^2 + v3^2)
      
      gamma = equations.gammas[k]
      p = (gamma - 1) * (rho_e - kin_en - mag_en)

      f1 = rho_v2
      f2 = rho_v2*v1 # - B2*B1
      f3 = rho_v2*v2 + p # + mag_en - B2*B2
      f4 = rho_v2*v3 #- B2*B3
      f5 = (kin_en + gamma*p/(gamma - 1))*v2 + 2 * mag_en * vk2_plus[k] - B2 * (vk1_plus[k] * B1 + vk2_plus[k] * B2 + vk3_plus[k] * B3)

      set_component!(f, k, f1, f2, f3, f4, f5, equations)
    end
  end

  return SVector(f)
end

"""
Standard source terms of the multi-ion MHD equations
"""
function source_terms_standard(u, x, t, equations::IdealMhdMultiIonEquations2D)
  @unpack charge_to_mass = equations
  B1, B2, B3, _ = u
  v1_plus, v2_plus, v3_plus, vk1_plus, vk2_plus, vk3_plus = charge_averaged_velocities(u, equations)

  s = zero(MVector{nvariables(equations), eltype(u)})

  for k in eachcomponent(equations)
    rho, rho_v1, rho_v2, rho_v3, rho_e = get_component(k, u, equations)
    v1 = rho_v1 / rho
    v2 = rho_v2 / rho
    v3 = rho_v3 / rho
    v1_diff = v1_plus - v1
    v2_diff = v2_plus - v2
    v3_diff = v3_plus - v3
    r_rho = charge_to_mass[k] * rho
    s2 = r_rho * (v2_diff * B3 - v3_diff - B2)
    s3 = r_rho * (v3_diff * B1 - v1_diff - B3)
    s4 = r_rho * (v1_diff * B2 - v2_diff - B1)
    s5 = v1 * s2 + v2 * s3 + v3 * s4

    set_component!(s, k, 0, s2, s3, s4, s5, equations)
  end

  return SVector(s)
end

    """
    Collision source term, cf. Rueda-Ramirez et al. (2023) and Rubin et al. (2015)
    """
    function source_terms_collision(u, x, t, equations::IdealGlmMhdMultiIonEquations2D)        
        S_std = source_terms_standard(u, x ,t, equations)

        @unpack gammas = equations
        total_electron_charge, v1_plus, v2_plus, v3_plus, vk1_plus, vk2_plus, vk3_plus = auxiliary_variables(u, equations)
        p = pressure(u, equations)
        m_O_plus = 10 #TODO! 
        m_O2_plus = 20 # TODO!
        m = [m_O_plus, m_O2_plus] # todo mass vector to equations
        
        e = 1.602176634e−19
        m_e = 9.109e−31 
        n_e = total_electron_charge
        alpha = 0.75 # TODO save in equations
        p_e = alpha * sum(p) # TODO generalize and use in non-conservative flux!
        T_e = p_e / (n_e * m_e) 
        k_B = 1.380649e−23

        s = (zero(u[1]), zero(u[1]), zero(u[1]))
        for k in eachcomponent(equations)
            rho, rho_v1, rho_v2, rho_v3, rho_e = get_component(k, u, equations)
            v1 = rho_v1 / rho
            v2 = rho_v2 / rho
            v3 = rho_v3 / rho
            T = p[k] / rho

            Z = equations.charge_to_mass[k] * m[k] 
            n =  rho / m[k]
            nu_ke = 1.27e-6 *  Z^2 * sqrt(m_e) * n_e / m[k] * T_e^(-3/2) * n * k_B
                
            S_q1 = -nu_ke * (v1 - v1_plus)
            S_q2 = -nu_ke * (v2 - v2_plus)
            S_q3 = -nu_ke * (v3 - v3_plus)
            for l in eachcomponent(equations)
                rho_l, rho_v_l1, rho_v_l2, rho_v_l3, rho_e_l = get_component(l, u, equations)
                T_l = p[l] / rho_l

                Z_l = equations.charge_to_mass[l] * m[l] 
                n_l =  rho_l / m[l]
                m_kl = m[k] * m[l] / (m[k] + m[l])
                T_kl = (m[k] * T_l + m[l] * T) / (m[k] + m[l])
                nu_kl = 1.27e-6 *  Z^2 * Z_l^2 * sqrt(m_kl) / m[k] * n_l * T_kl^(-3/2)
                
                S_q1 += nu_kl*(rho_v_l1 / rho_l - v1)
                S_q2 += nu_kl*(rho_v_l2 / rho_l - v2)
                S_q3 += nu_kl*(rho_v_l3 / rho_l - v3)
            end
            S_q1 *= rho
            S_q2 *= rho
            S_q3 *= rho
                                
            
            #S_p = S_p1 + S_p2 + S_p3 + S_p4 # todo energy source
            S_E = 0.0 #S_p / (gamma[k] - 1) + (rho_v1 * S_q1 + rho_v2 * S_q2 + rho_v3 * S_q3) / rho

            s = (s..., zero(u[1]), S_q1, S_q2, S_q3, S_E)
        end
        return SVector{nvariables(equations), real(equations)}(S_std .+ s)
    end

    
"""
Total entropy-conserving non-conservative two-point "flux"" as described in 
- Rueda-Ramírez et al. (2023)
The term is composed of three parts
* The Powell term: Implemented
* The MHD term: Implemented without the electron pressure (TODO).
* The "term 3": Implemented
"""
@inline function flux_nonconservative_ruedaramirez_etal(u_ll, u_rr, orientation::Integer, equations::IdealMhdMultiIonEquations2D)
  @unpack charge_to_mass = equations
  # Unpack left and right states to get the magnetic field
  B1_ll, B2_ll, B3_ll, _ = u_ll
  B1_rr, B2_rr, B3_rr, _ = u_rr

  # Compute important averages
  B1_avg = 0.5*(B1_ll+B1_rr)
  B2_avg = 0.5*(B2_ll+B2_rr)
  B3_avg = 0.5*(B3_ll+B3_rr)
  mag_norm_ll = B1_ll^2 + B2_ll^2 + B3_ll^2
  mag_norm_rr = B1_rr^2 + B2_rr^2 + B3_rr^2
  mag_norm_avg = 0.5*(mag_norm_ll+mag_norm_rr)

  # Compute charge ratio of u_ll
  charge_ratio_ll = zero(MVector{ncomponents(equations), eltype(u_ll)})
  total_electron_charge = zero(u_ll[1])
  for k in eachcomponent(equations)
    rho_k = u_ll[(k-1)*5+4]
    charge_ratio_ll[k] = rho_k * charge_to_mass[k]
    total_electron_charge += charge_ratio_ll[k]
  end
  charge_ratio_ll ./= total_electron_charge

  # Compute auxiliary variables
  v1_plus_ll, v2_plus_ll, v3_plus_ll, vk1_plus_ll, vk2_plus_ll, vk3_plus_ll = charge_averaged_velocities(u_ll, equations)
  v1_plus_rr, v2_plus_rr, v3_plus_rr, vk1_plus_rr, vk2_plus_rr, vk3_plus_rr = charge_averaged_velocities(u_rr, equations)

  f = zero(MVector{nvariables(equations), eltype(u_ll)})
  
  if orientation == 1
    # Entries of Powell term for induction equation (already in Trixi's non-conservative form)
    f[1] = v1_plus_ll * B1_rr
    f[2] = v2_plus_ll * B1_rr
    f[3] = v3_plus_ll * B1_rr

    for k in eachcomponent(equations)
      # Compute term 2 (MHD)
      # TODO: Add electron pressure term
      f2 = charge_ratio_ll[k] * (0.5 * mag_norm_avg - B1_avg * B1_avg) # + pe_mean)
      f3 = charge_ratio_ll[k] * (- B1_avg * B2_avg)
      f4 = charge_ratio_ll[k] * (- B1_avg * B3_avg)
      f5 = 0 # TODO: Add "average" of electron pressure! charge_ratio_ll[k] * pe_mean

      # Compute term 3 (only needed for NCOMP>1)
      vk1_minus_ll = v1_plus_ll - vk1_plus_ll[k]
      vk2_minus_ll = v2_plus_ll - vk2_plus_ll[k]
      vk3_minus_ll = v3_plus_ll - vk3_plus_ll[k]
      vk1_minus_rr = v1_plus_rr - vk1_plus_rr[k]
      vk2_minus_rr = v2_plus_rr - vk2_plus_rr[k]
      vk3_minus_rr = v3_plus_rr - vk3_plus_rr[k]
      vk1_minus_avg = 0.5 * (vk1_minus_ll + vk1_minus_rr)
      vk2_minus_avg = 0.5 * (vk2_minus_ll + vk2_minus_rr)
      vk3_minus_avg = 0.5 * (vk3_minus_ll + vk3_minus_rr)
      f5 += (B2_ll * (vk1_minus_avg * B2_avg - vk2_minus_avg * B1_avg) + 
             B3_ll * (vk1_minus_avg * B3_avg - vk3_minus_avg * B1_avg) )

      # Adjust non-conservative terms 2 and 3 to Trixi discretization: CHANGE!?!
      f2 = 2 * f2 - charge_ratio_ll[k] * (0.5 * mag_norm_ll - B1_ll * B1_ll)
      f3 = 2 * f3 + charge_ratio_ll[k] * B1_ll * B2_ll
      f4 = 2 * f4 + charge_ratio_ll[k] * B1_ll * B3_ll
      f5 =(2 * f5 - B2_ll * (vk1_minus_ll * B2_ll - vk2_minus_ll * B1_ll) 
                  - B3_ll * (vk1_minus_ll * B3_ll - vk3_minus_ll * B1_ll) )
      
      # Compute Powell term (already consistent with Trixi's non-conservative discretization)
      f2 += charge_ratio_ll[k] * B1_ll * B1_rr
      f3 += charge_ratio_ll[k] * B2_ll * B1_rr
      f4 += charge_ratio_ll[k] * B3_ll * B1_rr
      f5 += (v1_plus_ll * B1_ll + v2_plus_ll * B2_ll + v3_plus_ll * B3_ll) * B1_rr

      # Append to the flux vector
      set_component!(f, k, 0, f2, f3, f4, f5, equations)
    end

  else #if orientation == 2
    # Entries of Powell term for induction equation (already in Trixi's non-conservative form)
    f[1] = v1_plus_ll * B2_rr
    f[2] = v2_plus_ll * B2_rr
    f[3] = v3_plus_ll * B2_rr

    for k in eachcomponent(equations)
      # Compute term 2 (MHD)
      # TODO: Add electron pressure term
      f2 = charge_ratio_ll[k] * (- B2_avg * B1_avg) 
      f3 = charge_ratio_ll[k] * (- B2_avg * B2_avg + 0.5 * mag_norm_avg) # + pe_mean)
      f4 = charge_ratio_ll[k] * (- B2_avg * B3_avg)
      f5 = 0 # TODO: Add average of electron pressure! charge_ratio_ll[k] * pe_mean

      # Compute term 3 (only needed for NCOMP>1)
      vk1_minus_ll = v1_plus_ll - vk1_plus_ll[k]
      vk2_minus_ll = v2_plus_ll - vk2_plus_ll[k]
      vk3_minus_ll = v3_plus_ll - vk3_plus_ll[k]
      vk1_minus_rr = v1_plus_rr - vk1_plus_rr[k]
      vk2_minus_rr = v2_plus_rr - vk2_plus_rr[k]
      vk3_minus_rr = v3_plus_rr - vk3_plus_rr[k]
      vk1_minus_avg = 0.5 * (vk1_minus_ll + vk1_minus_rr)
      vk2_minus_avg = 0.5 * (vk2_minus_ll + vk2_minus_rr)
      vk3_minus_avg = 0.5 * (vk3_minus_ll + vk3_minus_rr)
      f5 += (B1_ll * (vk2_minus_avg * B1_avg - vk1_minus_avg * B2_avg) + 
             B3_ll * (vk2_minus_avg * B3_avg - vk3_minus_avg * B2_avg) )

      # Adjust non-conservative terms 2 and 3 to Trixi discretization: CHANGE!?!
      f2 = 2 * f2 + charge_ratio_ll[k] * B2_ll * B1_ll
      f3 = 2 * f3 - charge_ratio_ll[k] * (0.5 * mag_norm_ll  - B2_ll * B2_ll)
      f4 = 2 * f4 + charge_ratio_ll[k] * B2_ll * B3_ll
      f5 = (2 * f5 - B1_ll * (vk2_minus_ll * B1_ll - vk1_minus_ll * B2_ll) 
                   - B3_ll * (vk2_minus_ll * B3_ll - vk3_minus_ll * B2_ll) )
      
      # Compute Powell term (already consistent with Trixi's non-conservative discretization)
      f2 += charge_ratio_ll[k] * B1_ll * B2_rr
      f3 += charge_ratio_ll[k] * B2_ll * B2_rr
      f4 += charge_ratio_ll[k] * B3_ll * B2_rr
      f5 += (v1_plus_ll * B1_ll + v2_plus_ll * B2_ll + v3_plus_ll * B3_ll) * B2_rr
      
      # Append to the flux vector
      set_component!(f, k, 0, f2, f3, f4, f5, equations)
    end
  end

  return SVector(f)
end

"""
Total central non-conservative two-point "flux"", where the symmetric parts are computed with standard averages
The term is composed of three parts
* The Powell term: Only needed in 1D for non-constant B1 (TODO). The central Powell "flux" is equivalent to the EC Powell "flux".
* The MHD term: Implemented without the electron pressure (TODO).
* The "term 3": Implemented
"""
@inline function flux_nonconservative_central(u_ll, u_rr, orientation::Integer, equations::IdealMhdMultiIonEquations2D)
  @unpack charge_to_mass = equations
  # Unpack left and right states to get the magnetic field
  B1_ll, B2_ll, B3_ll, _ = u_ll
  B1_rr, B2_rr, B3_rr, _ = u_rr

  # Compute important averages
  mag_norm_rr = B1_rr^2 + B2_rr^2 + B3_rr^2

  # Compute charge ratio of u_ll
  charge_ratio_ll = zero(MVector{ncomponents(equations), eltype(u_ll)})
  total_electron_charge = zero(real(equations))
  for k in eachcomponent(equations)
    rho_k = u_ll[(k-1)*5+4]
    charge_ratio_ll[k] = rho_k * charge_to_mass[k]
    total_electron_charge += charge_ratio_ll[k]
  end
  charge_ratio_ll ./= total_electron_charge

  # Compute auxiliary variables
  v1_plus_ll, v2_plus_ll, v3_plus_ll, vk1_plus_ll, vk2_plus_ll, vk3_plus_ll = charge_averaged_velocities(u_ll, equations)
  v1_plus_rr, v2_plus_rr, v3_plus_rr, vk1_plus_rr, vk2_plus_rr, vk3_plus_rr = charge_averaged_velocities(u_rr, equations)

  f = zero(MVector{nvariables(equations), eltype(u_ll)})
  
  if orientation == 1
    # Entries of Powell term for induction equation (already in Trixi's non-conservative form)
    f[1] = v1_plus_ll * B1_rr
    f[2] = v2_plus_ll * B1_rr
    f[3] = v3_plus_ll * B1_rr
    for k in eachcomponent(equations)
      # Compute term 2 (MHD)
      # TODO: Add electron pressure term
      f2 = charge_ratio_ll[k] * (0.5 * mag_norm_rr - B1_rr * B1_rr) # + pe_mean)
      f3 = charge_ratio_ll[k] * (- B1_rr * B2_rr)
      f4 = charge_ratio_ll[k] * (- B1_rr * B3_rr)
      f5 = 0 # TODO! charge_ratio_ll[k] * pe_mean

      # Compute term 3 (only needed for NCOMP>1)
      vk1_minus_rr = v1_plus_rr - vk1_plus_rr[k]
      vk2_minus_rr = v2_plus_rr - vk2_plus_rr[k]
      vk3_minus_rr = v3_plus_rr - vk3_plus_rr[k]
      f5 += (B2_ll * (vk1_minus_rr * B2_rr - vk2_minus_rr * B1_rr) + 
             B3_ll * (vk1_minus_rr * B3_rr - vk3_minus_rr * B1_rr) )

      # Compute Powell term (already consistent with Trixi's non-conservative discretization)
      f2 += charge_ratio_ll[k] * B1_ll * B1_rr
      f3 += charge_ratio_ll[k] * B2_ll * B1_rr
      f4 += charge_ratio_ll[k] * B3_ll * B1_rr
      f5 += (v1_plus_ll * B1_ll + v2_plus_ll * B2_ll + v3_plus_ll * B3_ll) * B1_rr

      # It's not needed to adjust to Trixi's non-conservative form

      # Append to the flux vector
      set_component!(f, k, 0, f2, f3, f4, f5, equations)
    end
  else #if orientation == 2
    # Entries of Powell term for induction equation (already in Trixi's non-conservative form)
    f[1] = v1_plus_ll * B2_rr
    f[2] = v2_plus_ll * B2_rr
    f[3] = v3_plus_ll * B2_rr

    for k in eachcomponent(equations)
      # Compute term 2 (MHD)
      # TODO: Add electron pressure term
      f2 = charge_ratio_ll[k] * (- B2_rr * B1_rr) 
      f3 = charge_ratio_ll[k] * (- B2_rr * B2_rr + 0.5 * mag_norm_rr) # + pe_mean)
      f4 = charge_ratio_ll[k] * (- B2_rr * B3_rr)
      f5 = 0 # TODO! charge_ratio_ll[k] * pe_mean

      # Compute term 3 (only needed for NCOMP>1)
      vk1_minus_rr = v1_plus_rr - vk1_plus_rr[k]
      vk2_minus_rr = v2_plus_rr - vk2_plus_rr[k]
      vk3_minus_rr = v3_plus_rr - vk3_plus_rr[k]
      f5 += (B1_ll * (vk2_minus_rr * B1_rr - vk1_minus_rr * B2_rr) + 
             B3_ll * (vk2_minus_rr * B3_rr - vk3_minus_rr * B2_rr) )

      # Compute Powell term (already consistent with Trixi's non-conservative discretization)
      f2 += charge_ratio_ll[k] * B1_ll * B2_rr
      f3 += charge_ratio_ll[k] * B2_ll * B2_rr
      f4 += charge_ratio_ll[k] * B3_ll * B2_rr
      f5 += (v1_plus_ll * B1_ll + v2_plus_ll * B2_ll + v3_plus_ll * B3_ll) * B2_rr

      # It's not needed to adjust to Trixi's non-conservative form

      # Append to the flux vector
      set_component!(f, k, 0, f2, f3, f4, f5, equations)
    end
  end

  return SVector(f)
end

"""
flux_ruedaramirez_etal(u_ll, u_rr, orientation, equations::IdealMhdMultiIonEquations2D)

Entropy conserving two-point flux adapted by:
- Rueda-Ramírez et al. (2023)
This flux (together with the MHD non-conservative term) is consistent in the case of one species with the flux of:
- Derigs et al. (2018)
  Ideal GLM-MHD: About the entropy consistent nine-wave magnetic field
  divergence diminishing ideal magnetohydrodynamics equations for multi-ion
  [DOI: 10.1016/j.jcp.2018.03.002](https://doi.org/10.1016/j.jcp.2018.03.002)
"""
function flux_ruedaramirez_etal(u_ll, u_rr, orientation::Integer, equations::IdealMhdMultiIonEquations2D)
  @unpack gammas = equations
  # Unpack left and right states to get the magnetic field
  B1_ll, B2_ll, B3_ll, _ = u_ll
  B1_rr, B2_rr, B3_rr, _ = u_rr
  
  v1_plus_ll, v2_plus_ll, v3_plus_ll, vk1_plus_ll, vk2_plus_ll, vk3_plus_ll = charge_averaged_velocities(u_ll, equations)
  v1_plus_rr, v2_plus_rr, v3_plus_rr, vk1_plus_rr, vk2_plus_rr, vk3_plus_rr = charge_averaged_velocities(u_rr, equations)

  f = zero(MVector{nvariables(equations), eltype(u_ll)})

  # Compute averages for global variables
  v1_plus_avg = 0.5*(v1_plus_ll+v1_plus_rr)
  v2_plus_avg = 0.5*(v2_plus_ll+v2_plus_rr)
  v3_plus_avg = 0.5*(v3_plus_ll+v3_plus_rr)
  B1_avg = 0.5*(B1_ll+B1_rr)
  B2_avg = 0.5*(B2_ll+B2_rr)
  B3_avg = 0.5*(B3_ll+B3_rr)
  mag_norm_ll = B1_ll^2 + B2_ll^2 + B3_ll^2
  mag_norm_rr = B1_rr^2 + B2_rr^2 + B3_rr^2
  mag_norm_avg = 0.5*(mag_norm_ll+mag_norm_rr)

  if orientation == 1
    # Magnetic field components from f^MHD
    f6 = 0
    f7 = v1_plus_avg * B2_avg - v2_plus_avg * B1_avg
    f8 = v1_plus_avg * B3_avg - v3_plus_avg * B1_avg

    # Start building the flux
    f[1] = f6
    f[2] = f7
    f[3] = f8

    # Iterate over all components
    for k in eachcomponent(equations)
      # Unpack left and right states
      rho_ll, rho_v1_ll, rho_v2_ll, rho_v3_ll, rho_e_ll = get_component(k, u_ll, equations)
      rho_rr, rho_v1_rr, rho_v2_rr, rho_v3_rr, rho_e_rr = get_component(k, u_rr, equations)
      
      v1_ll = rho_v1_ll/rho_ll
      v2_ll = rho_v2_ll/rho_ll
      v3_ll = rho_v3_ll/rho_ll
      v1_rr = rho_v1_rr/rho_rr
      v2_rr = rho_v2_rr/rho_rr
      v3_rr = rho_v3_rr/rho_rr
      vel_norm_ll = v1_ll^2 + v2_ll^2 + v3_ll^2
      vel_norm_rr = v1_rr^2 + v2_rr^2 + v3_rr^2
      
      p_ll = (gammas[k] - 1)*(rho_e_ll - 0.5*rho_ll*vel_norm_ll - 0.5*mag_norm_ll)
      p_rr = (gammas[k] - 1)*(rho_e_rr - 0.5*rho_rr*vel_norm_rr - 0.5*mag_norm_rr)
      beta_ll = 0.5*rho_ll/p_ll
      beta_rr = 0.5*rho_rr/p_rr
      # for convenience store vk_plus⋅B
      vel_dot_mag_ll = vk1_plus_ll[k] * B1_ll + vk2_plus_ll[k] * B2_ll + vk3_plus_ll[k] * B3_ll
      vel_dot_mag_rr = vk1_plus_rr[k] * B1_rr + vk2_plus_rr[k] * B2_rr + vk3_plus_rr[k] * B3_rr

      # Compute the necessary mean values needed for either direction
      rho_avg  = 0.5*(rho_ll+rho_rr)
      rho_mean = ln_mean(rho_ll,rho_rr)
      beta_mean = ln_mean(beta_ll,beta_rr)
      beta_avg = 0.5*(beta_ll+beta_rr)
      p_mean = 0.5*rho_avg/beta_avg
      v1_avg = 0.5*(v1_ll+v1_rr)
      v2_avg = 0.5*(v2_ll+v2_rr)
      v3_avg = 0.5*(v3_ll+v3_rr)
      vel_norm_avg = 0.5*(vel_norm_ll+vel_norm_rr)
      vel_dot_mag_avg = 0.5*(vel_dot_mag_ll+vel_dot_mag_rr)
      vk1_plus_avg = 0.5*(vk1_plus_ll[k] + vk1_plus_rr[k])
      vk2_plus_avg = 0.5*(vk2_plus_ll[k] + vk2_plus_rr[k])
      vk3_plus_avg = 0.5*(vk3_plus_ll[k] + vk3_plus_rr[k])
      # v_minus
      vk1_minus_ll = v1_plus_ll - vk1_plus_ll[k]
      vk2_minus_ll = v2_plus_ll - vk2_plus_ll[k]
      vk3_minus_ll = v3_plus_ll - vk3_plus_ll[k]
      vk1_minus_rr = v1_plus_rr - vk1_plus_rr[k]
      vk2_minus_rr = v2_plus_rr - vk2_plus_rr[k]
      vk3_minus_rr = v3_plus_rr - vk3_plus_rr[k]
      vk1_minus_avg = 0.5 * (vk1_minus_ll + vk1_minus_rr)
      vk2_minus_avg = 0.5 * (vk2_minus_ll + vk2_minus_rr)
      vk3_minus_avg = 0.5 * (vk3_minus_ll + vk3_minus_rr)

      # Ignore orientation since it is always "1" in 1D
      f1 = rho_mean*v1_avg
      f2 = f1*v1_avg + p_mean
      f3 = f1*v2_avg
      f4 = f1*v3_avg
      
      # total energy flux is complicated and involves the previous eight components
      v1_plus_mag_avg = 0.5*(vk1_plus_ll[k] * mag_norm_ll + vk1_plus_rr[k] * mag_norm_rr)
      # Euler part
      f5 = f1 * 0.5 * ( 1 / (gammas[k] - 1) / beta_mean - vel_norm_avg) + f2 * v1_avg + f3 * v2_avg + f4 * v3_avg
      # MHD part
      f5 += (f6 * B1_avg + f7 * B2_avg + f8 * B3_avg - 0.5 * v1_plus_mag_avg + B1_avg * vel_dot_mag_avg                                               # Same terms as in Derigs (but with v_plus)
            + 0.5 * vk1_plus_avg * mag_norm_avg - vk1_plus_avg * B1_avg * B1_avg - vk2_plus_avg * B1_avg * B2_avg - vk3_plus_avg * B1_avg * B3_avg   # Additional terms coming from the MHD non-conservative term (momentum eqs)
            - B2_avg *  (vk1_minus_avg * B2_avg - vk2_minus_avg * B1_avg) - B3_avg * (vk1_minus_avg * B3_avg - vk3_minus_avg * B1_avg) )             # Terms coming from the non-conservative term 3 (induction equation!)

      set_component!(f, k, f1, f2, f3, f4, f5, equations)
    end
  else #if orientation == 2
    # Magnetic field components from f^MHD
    f6 = v2_plus_avg * B1_avg - v1_plus_avg * B2_avg
    f7 = 0
    f8 = v2_plus_avg * B3_avg - v3_plus_avg * B2_avg

    # Start building the flux
    f[1] = f6
    f[2] = f7
    f[3] = f8

    # Iterate over all components
    for k in eachcomponent(equations)
      # Unpack left and right states
      rho_ll, rho_v1_ll, rho_v2_ll, rho_v3_ll, rho_e_ll = get_component(k, u_ll, equations)
      rho_rr, rho_v1_rr, rho_v2_rr, rho_v3_rr, rho_e_rr = get_component(k, u_rr, equations)
      
      v1_ll = rho_v1_ll/rho_ll
      v2_ll = rho_v2_ll/rho_ll
      v3_ll = rho_v3_ll/rho_ll
      v1_rr = rho_v1_rr/rho_rr
      v2_rr = rho_v2_rr/rho_rr
      v3_rr = rho_v3_rr/rho_rr
      vel_norm_ll = v1_ll^2 + v2_ll^2 + v3_ll^2
      vel_norm_rr = v1_rr^2 + v2_rr^2 + v3_rr^2
      
      p_ll = (gammas[k] - 1)*(rho_e_ll - 0.5*rho_ll*vel_norm_ll - 0.5*mag_norm_ll)
      p_rr = (gammas[k] - 1)*(rho_e_rr - 0.5*rho_rr*vel_norm_rr - 0.5*mag_norm_rr)
      beta_ll = 0.5*rho_ll/p_ll
      beta_rr = 0.5*rho_rr/p_rr
      # for convenience store vk_plus⋅B
      vel_dot_mag_ll = vk1_plus_ll[k] * B1_ll + vk2_plus_ll[k] * B2_ll + vk3_plus_ll[k] * B3_ll
      vel_dot_mag_rr = vk1_plus_rr[k] * B1_rr + vk2_plus_rr[k] * B2_rr + vk3_plus_rr[k] * B3_rr

      # Compute the necessary mean values needed for either direction
      rho_avg  = 0.5*(rho_ll+rho_rr)
      rho_mean = ln_mean(rho_ll,rho_rr)
      beta_mean = ln_mean(beta_ll,beta_rr)
      beta_avg = 0.5*(beta_ll+beta_rr)
      p_mean = 0.5*rho_avg/beta_avg
      v1_avg = 0.5*(v1_ll+v1_rr)
      v2_avg = 0.5*(v2_ll+v2_rr)
      v3_avg = 0.5*(v3_ll+v3_rr)
      vel_norm_avg = 0.5*(vel_norm_ll+vel_norm_rr)
      vel_dot_mag_avg = 0.5*(vel_dot_mag_ll+vel_dot_mag_rr)
      vk1_plus_avg = 0.5*(vk1_plus_ll[k] + vk1_plus_rr[k])
      vk2_plus_avg = 0.5*(vk2_plus_ll[k] + vk2_plus_rr[k])
      vk3_plus_avg = 0.5*(vk3_plus_ll[k] + vk3_plus_rr[k])
      # v_minus
      vk1_minus_ll = v1_plus_ll - vk1_plus_ll[k]
      vk2_minus_ll = v2_plus_ll - vk2_plus_ll[k]
      vk3_minus_ll = v3_plus_ll - vk3_plus_ll[k]
      vk1_minus_rr = v1_plus_rr - vk1_plus_rr[k]
      vk2_minus_rr = v2_plus_rr - vk2_plus_rr[k]
      vk3_minus_rr = v3_plus_rr - vk3_plus_rr[k]
      vk1_minus_avg = 0.5 * (vk1_minus_ll + vk1_minus_rr)
      vk2_minus_avg = 0.5 * (vk2_minus_ll + vk2_minus_rr)
      vk3_minus_avg = 0.5 * (vk3_minus_ll + vk3_minus_rr)

      # Ignore orientation since it is always "1" in 1D
      f1 = rho_mean*v2_avg
      f2 = f1*v1_avg
      f3 = f1*v2_avg + p_mean
      f4 = f1*v3_avg
      
      # total energy flux is complicated and involves the previous eight components
      v2_plus_mag_avg = 0.5*(vk2_plus_ll[k] * mag_norm_ll + vk2_plus_rr[k] * mag_norm_rr)
      # Euler part
      f5 = f1 * 0.5 * ( 1 / (gammas[k] - 1) / beta_mean - vel_norm_avg) + f2 * v1_avg + f3 * v2_avg + f4 * v3_avg
      # MHD part
      f5 += (f6 * B1_avg + f7 * B2_avg + f8 * B3_avg - 0.5 * v2_plus_mag_avg + B2_avg * vel_dot_mag_avg                                               # Same terms as in Derigs (but with v_plus)
            + 0.5 * vk2_plus_avg * mag_norm_avg - vk1_plus_avg * B2_avg * B1_avg - vk2_plus_avg * B2_avg * B2_avg - vk3_plus_avg * B2_avg * B3_avg   # Additional terms coming from the MHD non-conservative term (momentum eqs)
            - B1_avg *  (vk2_minus_avg * B1_avg - vk1_minus_avg * B2_avg) - B3_avg * (vk2_minus_avg * B3_avg - vk3_minus_avg * B2_avg) )             # Terms coming from the non-conservative term 3 (induction equation!)

      set_component!(f, k, f1, f2, f3, f4, f5, equations)
    end
  end

  return SVector(f)
end

"""
# Calculate maximum wave speed for local Lax-Friedrichs-type dissipation
  !!!ATTENTION: This routine is provisional. TODO: Update with the right max_abs_speed
"""
@inline function max_abs_speed_naive(u_ll, u_rr, orientation::Integer, equations::IdealMhdMultiIonEquations2D)
  # Calculate fast magnetoacoustic wave speeds
  # left
  cf_ll = calc_fast_wavespeed(u_ll, orientation, equations)
  # right
  cf_rr = calc_fast_wavespeed(u_rr, orientation, equations)

  # Calculate velocities
  v_ll = zero(u_ll[1])
  v_rr = zero(u_rr[1])
  if orientation == 1
    for k in eachcomponent(equations)
      rho, rho_v1, _ = get_component(k, u_ll, equations)
      v_ll = max(v_ll, abs(rho_v1 / rho))
      rho, rho_v1, _ = get_component(k, u_rr, equations)
      v_rr = max(v_rr, abs(rho_v1 / rho))
    end
  else #if orientation == 2
    for k in eachcomponent(equations)
      rho, rho_v1, rho_v2, _ = get_component(k, u_ll, equations)
      v_ll = max(v_ll, abs(rho_v2 / rho))
      rho, rho_v1, rho_v2, _ = get_component(k, u_rr, equations)
      v_rr = max(v_rr, abs(rho_v2 / rho))
    end
  end

  λ_max = max(abs(v_ll), abs(v_rr)) + max(cf_ll, cf_rr)
end


@inline function max_abs_speeds(u, equations::IdealMhdMultiIonEquations2D)
  
  v1 = zero(real(equations))
  v2 = zero(real(equations))
  for k in eachcomponent(equations)
    rho, rho_v1, rho_v2, _ = get_component(k, u, equations)
    v1 = max(v1, abs(rho_v1 / rho))
    v2 = max(v2, abs(rho_v2 / rho))
  end

  cf_x_direction = calc_fast_wavespeed(u, 1, equations)
  cf_y_direction = calc_fast_wavespeed(u, 2, equations)

  return (abs(v1) + cf_x_direction, abs(v2) + cf_y_direction)
end


"""
Convert conservative variables to primitive
"""
function cons2prim(u, equations::IdealMhdMultiIonEquations2D)
  @unpack gammas = equations
  B1, B2, B3, _ = u

  prim = zero(MVector{nvariables(equations), eltype(u)})
  prim[1] = B1
  prim[2] = B2
  prim[3] = B3
  for k in eachcomponent(equations)
    rho, rho_v1, rho_v2, rho_v3, rho_e = get_component(k, u, equations)
    srho = 1 / rho
    v1 = srho * rho_v1
    v2 = srho * rho_v2
    v3 = srho * rho_v3

    p = (gammas[k] - 1) * (rho_e - 0.5 * (rho_v1 * v1 + rho_v2 * v2 + rho_v3 * v3
                                 + B1 * B1 + B2 * B2 + B3 * B3))

    set_component!(prim, k, rho, v1, v2, v3, p, equations)
  end

  return SVector(prim)
end

"""
Convert conservative variables to entropy
"""
@inline function cons2entropy(u, equations::IdealMhdMultiIonEquations2D)
  @unpack gammas = equations
  B1, B2, B3, _ = u

  prim = cons2prim(u, equations)
  entropy = zero(MVector{nvariables(equations), eltype(u)})
  rho_p_plus = zero(real(equations))
  for k in eachcomponent(equations)
    rho, v1, v2, v3, p = get_component(k, prim, equations)
    s = log(p) - gammas[k] * log(rho)
    rho_p = rho / p
    w1 = (gammas[k] - s) / (gammas[k] - 1) - 0.5 * rho_p * (v1^2 + v2^2 + v3^2)
    w2 = rho_p * v1
    w3 = rho_p * v2
    w4 = rho_p * v3
    w5 = -rho_p
    rho_p_plus += rho_p

    set_component!(entropy, k, w1, w2, w3, w4, w5, equations)
  end

  # Additional non-conservative variables
  entropy[1] = rho_p_plus * B1
  entropy[2] = rho_p_plus * B2
  entropy[3] = rho_p_plus * B3
  
  return SVector(entropy)
end


"""
Convert primitive to conservative variables
"""
@inline function prim2cons(prim, equations::IdealMhdMultiIonEquations2D)
  @unpack gammas = equations
  B1, B2, B3, _ = prim

  cons = zero(MVector{nvariables(equations), eltype(prim)})
  cons[1] = B1
  cons[2] = B2
  cons[3] = B3
  for k in eachcomponent(equations)
    rho, v1, v2, v3, p = get_component(k, prim, equations)
    rho_v1 = rho * v1
    rho_v2 = rho * v2
    rho_v3 = rho * v3

    rho_e = p/(gammas[k] - 1.0) + 0.5 * (rho_v1 * v1 + rho_v2 * v2 + rho_v3 * v3) +
                                  0.5 * (B1^2 + B2^2 + B3^2)
    
    set_component!(cons, k, rho, rho_v1, rho_v2, rho_v3, rho_e, equations)
  end

  return SVector(cons)
end

"""
Compute the fastest wave speed for ideal MHD equations: c_f, the fast magnetoacoustic eigenvalue
  !!! ATTENTION: This routine is provisional.. Change once the fastest wave speed is known!!
"""
@inline function calc_fast_wavespeed(cons, orientation::Integer, equations::IdealMhdMultiIonEquations2D)
  B1, B2, B3, _ = cons

  c_f = zero(real(equations))
  for k in eachcomponent(equations)
    rho, rho_v1, rho_v2, rho_v3, rho_e = get_component(k, cons, equations)
    
    v1 = rho_v1 / rho
    v2 = rho_v2 / rho
    v3 = rho_v3 / rho
    v_mag = sqrt(v1^2 + v2^2 + v3^2)
    gamma = equations.gammas[k]
    p = (gamma - 1)*(rho_e - 0.5*rho*v_mag^2 - 0.5*(B1^2 + B2^2 + B3^2))
    a_square = gamma * p / rho
    sqrt_rho = sqrt(rho)

    b1 = B1 / sqrt_rho
    b2 = B2 / sqrt_rho
    b3 = B3 / sqrt_rho
    b_square = b1^2 + b2^2 + b3^2

    if orientation == 1
      c_f = max(c_f, sqrt(0.5*(a_square + b_square) + 0.5*sqrt((a_square + b_square)^2 - 4.0*a_square*b1^2)))
    else #if orientation == 2
      c_f = max(c_f, sqrt(0.5*(a_square + b_square) + 0.5*sqrt((a_square + b_square)^2 - 4.0*a_square*b2^2)))
    end
  end

  return c_f
end

"""
Routine to compute the Charge-averaged velocities:
* v*_plus: Charge-averaged velocity
* vk*_plus: Contribution of each species to the charge-averaged velocity
"""
@inline function charge_averaged_velocities(u, equations::IdealMhdMultiIonEquations2D)

  total_electron_charge = zero(real(equations))
  
  vk1_plus = zero(MVector{ncomponents(equations), eltype(u)})
  vk2_plus = zero(MVector{ncomponents(equations), eltype(u)})
  vk3_plus = zero(MVector{ncomponents(equations), eltype(u)})

  for k in eachcomponent(equations)
    rho_k = u[(k-1)*5+4]
    rho_v1_k = u[(k-1)*5+5]
    rho_v2_k = u[(k-1)*5+6]
    rho_v3_k = u[(k-1)*5+7]
    total_electron_charge += rho_k * equations.charge_to_mass[k]
    vk1_plus[k] = rho_v1_k * equations.charge_to_mass[k]
    vk2_plus[k] = rho_v2_k * equations.charge_to_mass[k]
    vk3_plus[k] = rho_v3_k * equations.charge_to_mass[k]
  end
  vk1_plus ./= total_electron_charge
  vk2_plus ./= total_electron_charge
  vk3_plus ./= total_electron_charge
  v1_plus = sum(vk1_plus)
  v2_plus = sum(vk2_plus)
  v3_plus = sum(vk3_plus)

  return v1_plus, v2_plus, v3_plus, SVector(vk1_plus), SVector(vk2_plus), SVector(vk3_plus)
end

"""
Get the flow variables of component k
"""
@inline function get_component(k, u, equations::IdealMhdMultiIonEquations2D)
  # The first 3 entries of u contain the magnetic field. The following entries contain the density, momentum (3 entries), and energy of each component.
  return SVector(u[3 + (k - 1) * 5 + 1],
                 u[3 + (k - 1) * 5 + 2],
                 u[3 + (k - 1) * 5 + 3],
                 u[3 + (k - 1) * 5 + 4],
                 u[3 + (k - 1) * 5 + 5])
end

"""
Set the flow variables of component k
"""
@inline function set_component!(u, k, u1, u2, u3, u4, u5, equations::IdealMhdMultiIonEquations2D)
  # The first 3 entries of u contain the magnetic field. The following entries contain the density, momentum (3 entries), and energy of each component.
  u[3 + (k - 1) * 5 + 1] = u1
  u[3 + (k - 1) * 5 + 2] = u2
  u[3 + (k - 1) * 5 + 3] = u3
  u[3 + (k - 1) * 5 + 4] = u4
  u[3 + (k - 1) * 5 + 5] = u5
  
  return u
end

@inline function density_product(u, equations::IdealMhdMultiIonEquations2D)
  prod = one(u[1])
  for k in eachcomponent(equations)
    prod *= u[3 + (k - 1) * 5 + 1]
  end
  return prod
end

@inline function density(u, equations::IdealMhdMultiIonEquations2D)
  rho = zero(real(equations))
  for k in eachcomponent(equations)
    rho += u[3 + (k - 1) * 5 + 1]
  end
  return rho
end

@inline function pressure(u, equations::IdealGlmMhdMultiIonEquations2D)
    B1, B2, B3, _ = u
    p = ()
    for k in eachcomponent(equations)
        rho, rho_v1, rho_v2, rho_v3, rho_e = get_component(k, u, equations)        
        v1 = rho_v1 / rho
        v2 = rho_v2 / rho
        v3 = rho_v3 / rho
        v_mag = sqrt(v1^2 + v2^2 + v3^2)
        gamma = equations.gammas[k]
        p = (p..., (gamma - 1)*(rho_e - 0.5*rho*v_mag^2 - 0.5*(B1^2 + B2^2 + B3^2)))
    end    
    return SVector{ncomponents(equations), real(equations)}(p)
end


"""
Computes the sum of the densities times the sum of the pressures
"""
<<<<<<< HEAD
@inline function density_pressure(u, equations::IdealGlmMhdMultiIonEquations2D)
  rho_total = zero(u[1])
  p_total = sum(pressure(u, equations))
=======
@inline function density_pressure(u, equations::IdealMhdMultiIonEquations2D)
  B1, B2, B3, _ = u
  rho_total = zero(real(equations))
  p_total = zero(real(equations))
  for k in eachcomponent(equations)
    rho, rho_v1, rho_v2, rho_v3, rho_e = get_component(k, u, equations)
    
    v1 = rho_v1 / rho
    v2 = rho_v2 / rho
    v3 = rho_v3 / rho
    v_mag = sqrt(v1^2 + v2^2 + v3^2)
    gamma = equations.gammas[k]

    p = (gamma - 1)*(rho_e - 0.5*rho*v_mag^2 - 0.5*(B1^2 + B2^2 + B3^2))
    
    rho_total += rho
    p_total += p
  end
>>>>>>> 0b165ef9
  return rho_total * p_total
end

end # @muladd<|MERGE_RESOLUTION|>--- conflicted
+++ resolved
@@ -229,6 +229,7 @@
     function source_terms_collision(u, x, t, equations::IdealGlmMhdMultiIonEquations2D)        
         S_std = source_terms_standard(u, x ,t, equations)
 
+        s = zero(MVector{nvariables(equations), eltype(u)})
         @unpack gammas = equations
         total_electron_charge, v1_plus, v2_plus, v3_plus, vk1_plus, vk2_plus, vk3_plus = auxiliary_variables(u, equations)
         p = pressure(u, equations)
@@ -244,7 +245,6 @@
         T_e = p_e / (n_e * m_e) 
         k_B = 1.380649e−23
 
-        s = (zero(u[1]), zero(u[1]), zero(u[1]))
         for k in eachcomponent(equations)
             rho, rho_v1, rho_v2, rho_v3, rho_e = get_component(k, u, equations)
             v1 = rho_v1 / rho
@@ -259,8 +259,14 @@
             S_q1 = -nu_ke * (v1 - v1_plus)
             S_q2 = -nu_ke * (v2 - v2_plus)
             S_q3 = -nu_ke * (v3 - v3_plus)
+
+            S_p1 = 0.0
+            S_p3 = 0.0
             for l in eachcomponent(equations)
-                rho_l, rho_v_l1, rho_v_l2, rho_v_l3, rho_e_l = get_component(l, u, equations)
+                rho_l, rho_v1_l, rho_v2_l, rho_v3_l, rho_e_l = get_component(l, u, equations)
+                v1_l = rho_v1_l / rho_l
+                v2_l = rho_v2_l / rho_l
+                v3_l = rho_v3_l / rho_l
                 T_l = p[l] / rho_l
 
                 Z_l = equations.charge_to_mass[l] * m[l] 
@@ -272,16 +278,21 @@
                 S_q1 += nu_kl*(rho_v_l1 / rho_l - v1)
                 S_q2 += nu_kl*(rho_v_l2 / rho_l - v2)
                 S_q3 += nu_kl*(rho_v_l3 / rho_l - v3)
+
+                S_p1 += nu_kl*(n*m[k]) / (m[l] + m[k])*k_B*(T_l - T)
+                S_p3 += nu_kl*rho*m[l] / (m[l] + m[k]) * ((v1_l - v1)^2 + (v2_l - v2)^2 + (v3_l - v3)^2)
             end
             S_q1 *= rho
             S_q2 *= rho
             S_q3 *= rho
-                                
+
+            S_p2 = 2*nu_ke*rho / m[k] * k_B*(T_e - T)
+            S_p4 = 2*nu_ke*rho / m[k] * k_B*((v1_l - v1)^2 + (v2_l - v2)^2 + (v3_l - v3)^2)
+
+            S_p = 2*S_p1 + S_p2 + (gammas[k] - 1)*S_p3 + S_p4 
+            S_E = S_p / (gammas[k] - 1) + (rho_v1 * S_q1 + rho_v2 * S_q2 + rho_v3 * S_q3) / rho
             
-            #S_p = S_p1 + S_p2 + S_p3 + S_p4 # todo energy source
-            S_E = 0.0 #S_p / (gamma[k] - 1) + (rho_v1 * S_q1 + rho_v2 * S_q2 + rho_v3 * S_q3) / rho
-
-            s = (s..., zero(u[1]), S_q1, S_q2, S_q3, S_E)
+            set_component!(s, k, 0.0, S_q1, S_q2, S_q3, S_E, equations)
         end
         return SVector{nvariables(equations), real(equations)}(S_std .+ s)
     end
@@ -954,6 +965,7 @@
   return rho
 end
 
+# todo refactor according to merge
 @inline function pressure(u, equations::IdealGlmMhdMultiIonEquations2D)
     B1, B2, B3, _ = u
     p = ()
@@ -973,30 +985,9 @@
 """
 Computes the sum of the densities times the sum of the pressures
 """
-<<<<<<< HEAD
 @inline function density_pressure(u, equations::IdealGlmMhdMultiIonEquations2D)
   rho_total = zero(u[1])
   p_total = sum(pressure(u, equations))
-=======
-@inline function density_pressure(u, equations::IdealMhdMultiIonEquations2D)
-  B1, B2, B3, _ = u
-  rho_total = zero(real(equations))
-  p_total = zero(real(equations))
-  for k in eachcomponent(equations)
-    rho, rho_v1, rho_v2, rho_v3, rho_e = get_component(k, u, equations)
-    
-    v1 = rho_v1 / rho
-    v2 = rho_v2 / rho
-    v3 = rho_v3 / rho
-    v_mag = sqrt(v1^2 + v2^2 + v3^2)
-    gamma = equations.gammas[k]
-
-    p = (gamma - 1)*(rho_e - 0.5*rho*v_mag^2 - 0.5*(B1^2 + B2^2 + B3^2))
-    
-    rho_total += rho
-    p_total += p
-  end
->>>>>>> 0b165ef9
   return rho_total * p_total
 end
 

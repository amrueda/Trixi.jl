# By default, Julia/LLVM does not use fused multiply-add operations (FMAs).
# Since these FMAs can increase the performance of many numerical algorithms,
# we need to opt-in explicitly.
# See https://ranocha.de/blog/Optimizing_EC_Trixi for further details.
@muladd begin
#! format: noindent

"""
    StructuredMesh{NDIMS} <: AbstractMesh{NDIMS}

A structured curved mesh.

Different numbers of cells per dimension are possible and arbitrary functions
can be used as domain faces.
"""
mutable struct StructuredMesh{NDIMS, RealT <: Real} <: AbstractMesh{NDIMS}
    cells_per_dimension::NTuple{NDIMS, Int}
    mapping::Any # Not relevant for performance
    mapping_as_string::String
    periodicity::NTuple{NDIMS, Bool}
    current_filename::String
    unsaved_changes::Bool
    mimetic::Bool
    exact_jacobian::Bool
end

"""
    StructuredMesh(cells_per_dimension, mapping;
                   RealT = Float64,
                   periodicity = true,
                   unsaved_changes = true, 
                   mapping_as_string = mapping2string(mapping, length(cells_per_dimension), RealT=RealT))

Create a StructuredMesh of the given size and shape that uses `RealT` as coordinate type.

# Arguments
- `cells_per_dimension::NTupleE{NDIMS, Int}`: the number of cells in each dimension.
- `mapping`: a function of `NDIMS` variables to describe the mapping, which transforms
             the reference mesh to the physical domain.
             If no `mapping_as_string` is defined, this function must be defined with the name `mapping`
             to allow for restarts.
             This will be changed in the future, see [https://github.com/trixi-framework/Trixi.jl/issues/541](https://github.com/trixi-framework/Trixi.jl/issues/541).
- `RealT::Type`: the type that should be used for coordinates.
- `periodicity`: either a `Bool` deciding if all of the boundaries are periodic or an `NTuple{NDIMS, Bool}`
                 deciding for each dimension if the boundaries in this dimension are periodic.
- `unsaved_changes::Bool`: if set to `true`, the mesh will be saved to a mesh file.
- `mapping_as_string::String`: the code that defines the `mapping`.
                               If `CodeTracking` can't find the function definition, it can be passed directly here.
                               The code string must define the mapping function with the name `mapping`.
                               This will be changed in the future, see [https://github.com/trixi-framework/Trixi.jl/issues/541](https://github.com/trixi-framework/Trixi.jl/issues/541).
"""
<<<<<<< HEAD
function StructuredMesh(cells_per_dimension, mapping; RealT = Float64,
                        mimetic = false,
                        exact_jacobian = false,
                        periodicity = true, unsaved_changes = true,
=======
function StructuredMesh(cells_per_dimension, mapping;
                        RealT = Float64,
                        periodicity = true,
                        unsaved_changes = true,
>>>>>>> 7f781891
                        mapping_as_string = mapping2string(mapping,
                                                           length(cells_per_dimension),
                                                           RealT))
    NDIMS = length(cells_per_dimension)

    # Convert periodicity to a Tuple of a Bool for every dimension
    if all(periodicity)
        # Also catches case where periodicity = true
        periodicity = ntuple(_ -> true, NDIMS)
    elseif !any(periodicity)
        # Also catches case where periodicity = false
        periodicity = ntuple(_ -> false, NDIMS)
    else
        # Default case if periodicity is an iterable
        periodicity = Tuple(periodicity)
    end
    return StructuredMesh{NDIMS, RealT}(Tuple(cells_per_dimension), mapping,
                                        mapping_as_string, periodicity, "",
                                        unsaved_changes, mimetic, exact_jacobian)
end

"""
    StructuredMesh(cells_per_dimension, faces; 
                   RealT = Float64,
                   periodicity = true)

Create a StructuredMesh of the given size and shape that uses `RealT` as coordinate type.

# Arguments
- `cells_per_dimension::NTupleE{NDIMS, Int}`: the number of cells in each dimension.
- `faces::NTuple{2*NDIMS}`: a tuple of `2 * NDIMS` functions that describe the faces of the domain.
                            Each function must take `NDIMS-1` arguments.
                            `faces[1]` describes the face onto which the face in negative x-direction
                            of the unit hypercube is mapped. The face in positive x-direction of
                            the unit hypercube will be mapped onto the face described by `faces[2]`.
                            `faces[3:4]` describe the faces in positive and negative y-direction respectively
                            (in 2D and 3D).
                            `faces[5:6]` describe the faces in positive and negative z-direction respectively (in 3D).
- `RealT::Type`: the type that should be used for coordinates.
- `periodicity`: either a `Bool` deciding if all of the boundaries are periodic or an `NTuple{NDIMS, Bool}` deciding for
                 each dimension if the boundaries in this dimension are periodic.
"""
function StructuredMesh(cells_per_dimension, faces::Tuple;
                        RealT = Float64,
                        periodicity = true)
    NDIMS = length(cells_per_dimension)

    validate_faces(faces)

    # Use the transfinite mapping with the correct number of arguments
    mapping = transfinite_mapping(faces)

    # Collect definitions of face functions in one string (separated by semicolons)
    face2substring(face) = code_string(face, ntuple(_ -> RealT, NDIMS - 1))
    join_newline(strings) = join(strings, ";")

    faces_definition = faces .|> face2substring .|> string |> join_newline

    # Include faces definition in `mapping_as_string` to allow for evaluation
    # without knowing the face functions
    mapping_as_string = """$faces_definition;faces = $(string(faces));mapping = transfinite_mapping(faces)"""

    return StructuredMesh(cells_per_dimension, mapping; RealT = RealT,
                          periodicity = periodicity,
                          mapping_as_string = mapping_as_string)
end

"""
    StructuredMesh(cells_per_dimension, coordinates_min, coordinates_max;
                   periodicity = true)

Create a StructuredMesh that represents a uncurved structured mesh with a rectangular domain.

# Arguments
- `cells_per_dimension::NTuple{NDIMS, Int}`: the number of cells in each dimension.
- `coordinates_min::NTuple{NDIMS, RealT}`: coordinate of the corner in the negative direction of each dimension.
- `coordinates_max::NTuple{NDIMS, RealT}`: coordinate of the corner in the positive direction of each dimension.
- `periodicity`: either a `Bool` deciding if all of the boundaries are periodic or an `NTuple{NDIMS, Bool}` deciding for
                 each dimension if the boundaries in this dimension are periodic.
"""
function StructuredMesh(cells_per_dimension, coordinates_min, coordinates_max;
                        periodicity = true)
    RealT = promote_type(eltype(coordinates_min), eltype(coordinates_max))

    coordinates_min_max_check(coordinates_min, coordinates_max)

    mapping = coordinates2mapping(coordinates_min, coordinates_max)

    mapping_as_string = """coordinates_min = $coordinates_min;coordinates_max = $coordinates_max;mapping = coordinates2mapping(coordinates_min, coordinates_max)"""
    return StructuredMesh(cells_per_dimension, mapping; RealT = RealT,
                          periodicity = periodicity,
                          mapping_as_string = mapping_as_string)
end

# Extract a string of the code that defines the mapping function
function mapping2string(mapping, ndims, RealT = Float64)
    string(code_string(mapping, ntuple(_ -> RealT, ndims)))
end

# An internal function wrapping `CodeTracking.code_string` with additional
# error checking to avoid some problems when calling this function in
# Jupyter notebooks or Documenter.jl environments. See
# - https://github.com/trixi-framework/Trixi.jl/issues/931
# - https://github.com/trixi-framework/Trixi.jl/pull/1084
function code_string(f, t)
    try
        return CodeTracking.code_string(f, t)
    catch e
        return ""
    end
end

# Interpolate linearly between left and right value where s should be between -1 and 1
function linear_interpolate(s, left_value, right_value)
    0.5f0 * ((1 - s) * left_value + (1 + s) * right_value)
end

# Convert min and max coordinates of a rectangle to the corresponding transformation mapping
function coordinates2mapping(coordinates_min::NTuple{1}, coordinates_max::NTuple{1})
    mapping(xi) = linear_interpolate(xi, coordinates_min[1], coordinates_max[1])
end
# Convenience function for 1D: Do not insist on tuples
function coordinates2mapping(coordinates_min::RealT,
                             coordinates_max::RealT) where {RealT <: Real}
    mapping(xi) = linear_interpolate(xi, coordinates_min, coordinates_max)
end

function coordinates2mapping(coordinates_min::NTuple{2}, coordinates_max::NTuple{2})
    function mapping(xi, eta)
        SVector(linear_interpolate(xi, coordinates_min[1], coordinates_max[1]),
                linear_interpolate(eta, coordinates_min[2], coordinates_max[2]))
    end
end

function coordinates2mapping(coordinates_min::NTuple{3}, coordinates_max::NTuple{3})
    function mapping(xi, eta, zeta)
        SVector(linear_interpolate(xi, coordinates_min[1], coordinates_max[1]),
                linear_interpolate(eta, coordinates_min[2], coordinates_max[2]),
                linear_interpolate(zeta, coordinates_min[3], coordinates_max[3]))
    end
end

# In 1D
# Linear mapping from the reference element to the domain described by the faces
function linear_mapping(x, faces)
    return linear_interpolate(x, faces[1](), faces[2]())
end

# In 2D
# Bilinear mapping from the reference element to the domain described by the faces
function bilinear_mapping(x, y, faces)
    x1 = faces[1](-1) # Bottom left
    x2 = faces[2](-1) # Bottom right
    x3 = faces[1](1) # Top left
    x4 = faces[2](1) # Top right

    return 0.25f0 * (x1 * (1 - x) * (1 - y) +
            x2 * (1 + x) * (1 - y) +
            x3 * (1 - x) * (1 + y) +
            x4 * (1 + x) * (1 + y))
end

# In 3D
# Trilinear mapping from the reference element to the domain described by the faces
function trilinear_mapping(x, y, z, faces)
    x1 = faces[1](-1, -1) # mapped from (-1,-1,-1)
    x2 = faces[2](-1, -1) # mapped from ( 1,-1,-1)
    x3 = faces[1](1, -1) # mapped from (-1, 1,-1)
    x4 = faces[2](1, -1) # mapped from ( 1, 1,-1)
    x5 = faces[1](-1, 1) # mapped from (-1,-1, 1)
    x6 = faces[2](-1, 1) # mapped from ( 1,-1, 1)
    x7 = faces[1](1, 1) # mapped from (-1, 1, 1)
    x8 = faces[2](1, 1) # mapped from ( 1, 1, 1)

    return 0.125f0 * (x1 * (1 - x) * (1 - y) * (1 - z) +
            x2 * (1 + x) * (1 - y) * (1 - z) +
            x3 * (1 - x) * (1 + y) * (1 - z) +
            x4 * (1 + x) * (1 + y) * (1 - z) +
            x5 * (1 - x) * (1 - y) * (1 + z) +
            x6 * (1 + x) * (1 - y) * (1 + z) +
            x7 * (1 - x) * (1 + y) * (1 + z) +
            x8 * (1 + x) * (1 + y) * (1 + z))
end

# Use linear mapping in 1D
transfinite_mapping(faces::NTuple{2, Any}) = x -> linear_mapping(x, faces)

# In 2D
# Transfinite mapping from the reference element to the domain described by the faces
function transfinite_mapping(faces::NTuple{4, Any})
    function mapping(x, y)
        (linear_interpolate(x, faces[1](y), faces[2](y)) +
         linear_interpolate(y, faces[3](x), faces[4](x)) -
         bilinear_mapping(x, y, faces))
    end
end

# In 3D
# Correction term for the Transfinite mapping
function correction_term_3d(x, y, z, faces)
    # Correction for x-terms
    c_x = linear_interpolate(x,
                             linear_interpolate(y, faces[3](-1, z), faces[4](-1, z)) +
                             linear_interpolate(z, faces[5](-1, y), faces[6](-1, y)),
                             linear_interpolate(y, faces[3](1, z), faces[4](1, z)) +
                             linear_interpolate(z, faces[5](1, y), faces[6](1, y)))

    # Correction for y-terms
    c_y = linear_interpolate(y,
                             linear_interpolate(x, faces[1](-1, z), faces[2](-1, z)) +
                             linear_interpolate(z, faces[5](x, -1), faces[6](x, -1)),
                             linear_interpolate(x, faces[1](1, z), faces[2](1, z)) +
                             linear_interpolate(z, faces[5](x, 1), faces[6](x, 1)))

    # Correction for z-terms
    c_z = linear_interpolate(z,
                             linear_interpolate(x, faces[1](y, -1), faces[2](y, -1)) +
                             linear_interpolate(y, faces[3](x, -1), faces[4](x, -1)),
                             linear_interpolate(x, faces[1](y, 1), faces[2](y, 1)) +
                             linear_interpolate(y, faces[3](x, 1), faces[4](x, 1)))

    # Each of the 12 edges are counted twice above
    # so we divide the correction term by two
    return 0.5f0 * (c_x + c_y + c_z)
end

# In 3D
# Transfinite mapping from the reference element to the domain described by the faces
function transfinite_mapping(faces::NTuple{6, Any})
    function mapping(x, y, z)
        (linear_interpolate(x, faces[1](y, z), faces[2](y, z)) +
         linear_interpolate(y, faces[3](x, z), faces[4](x, z)) +
         linear_interpolate(z, faces[5](x, y), faces[6](x, y)) -
         correction_term_3d(x, y, z, faces) +
         trilinear_mapping(x, y, z, faces))
    end
end

function validate_faces(faces::NTuple{2, Any}) end

function validate_faces(faces::NTuple{4, Any})
    @assert faces[1](-1)≈faces[3](-1) "faces[1](-1) needs to match faces[3](-1) (bottom left corner)"
    @assert faces[2](-1)≈faces[3](1) "faces[2](-1) needs to match faces[3](1) (bottom right corner)"
    @assert faces[1](1)≈faces[4](-1) "faces[1](1) needs to match faces[4](-1) (top left corner)"
    @assert faces[2](1)≈faces[4](1) "faces[2](1) needs to match faces[4](1) (top right corner)"
end

function validate_faces(faces::NTuple{6, Any})
    @assert (faces[1](-1, -1)≈
             faces[3](-1, -1)≈
             faces[5](-1, -1)) "faces[1](-1, -1), faces[3](-1, -1) and faces[5](-1, -1) need to match at (-1, -1, -1) corner"

    @assert (faces[2](-1, -1)≈
             faces[3](1, -1)≈
             faces[5](1, -1)) "faces[2](-1, -1), faces[3](1, -1) and faces[5](1, -1) need to match at (1, -1, -1) corner"

    @assert (faces[1](1, -1)≈
             faces[4](-1, -1)≈
             faces[5](-1, 1)) "faces[1](1, -1), faces[4](-1, -1) and faces[5](-1, 1) need to match at (-1, 1, -1) corner"

    @assert (faces[2](1, -1)≈
             faces[4](1, -1)≈
             faces[5](1, 1)) "faces[2](1, -1), faces[4](1, -1) and faces[5](1, 1) need to match at (1, 1, -1) corner"

    @assert (faces[1](-1, 1)≈
             faces[3](-1, 1)≈
             faces[6](-1, -1)) "faces[1](-1, 1), faces[3](-1, 1) and faces[6](-1, -1) need to match at (-1, -1, 1) corner"

    @assert (faces[2](-1, 1)≈
             faces[3](1, 1)≈
             faces[6](1, -1)) "faces[2](-1, 1), faces[3](1, 1) and faces[6](1, -1) need to match at (1, -1, 1) corner"

    @assert (faces[1](1, 1)≈
             faces[4](-1, 1)≈
             faces[6](-1, 1)) "faces[1](1, 1), faces[4](-1, 1) and faces[6](-1, 1) need to match at (-1, 1, 1) corner"

    @assert (faces[2](1, 1)≈
             faces[4](1, 1)≈
             faces[6](1, 1)) "faces[2](1, 1), faces[4](1, 1) and faces[6](1, 1) need to match at (1, 1, 1) corner"
end

# Check if mesh is periodic
isperiodic(mesh::StructuredMesh) = all(mesh.periodicity)
isperiodic(mesh::StructuredMesh, dimension) = mesh.periodicity[dimension]

@inline Base.ndims(::StructuredMesh{NDIMS}) where {NDIMS} = NDIMS
@inline Base.real(::StructuredMesh{NDIMS, RealT}) where {NDIMS, RealT} = RealT
Base.size(mesh::StructuredMesh) = mesh.cells_per_dimension
Base.size(mesh::StructuredMesh, i) = mesh.cells_per_dimension[i]
Base.axes(mesh::StructuredMesh) = map(Base.OneTo, mesh.cells_per_dimension)
Base.axes(mesh::StructuredMesh, i) = Base.OneTo(mesh.cells_per_dimension[i])

function Base.show(io::IO, mesh::StructuredMesh)
    print(io, "StructuredMesh{", ndims(mesh), ", ", real(mesh), "}")
end

function Base.show(io::IO, ::MIME"text/plain", mesh::StructuredMesh)
    if get(io, :compact, false)
        show(io, mesh)
    else
        summary_header(io,
                       "StructuredMesh{" * string(ndims(mesh)) * ", " *
                       string(real(mesh)) * "}")
        summary_line(io, "size", size(mesh))
        # Print code lines of mapping_as_string
        if occursin("\n", mesh.mapping_as_string)
            mapping_lines = replace(mesh.mapping_as_string, '\n' => ';')
        else
            mapping_lines = mesh.mapping_as_string
        end

        mapping_lines = split(mapping_lines, ";")

        if occursin("coordinates", mesh.mapping_as_string)
            summary_line(io, "mapping", "linear")
            coordinates_min = eval(Meta.parse(split(mapping_lines[1], "= ")[2]))
            coordinates_max = eval(Meta.parse(split(mapping_lines[2], "= ")[2]))
            dims = length(coordinates_max)
            summary_line(increment_indent(io), "domain",
                         join(["[$(coordinates_min[i]), $(coordinates_max[i])]"
                               for i in 1:dims], "x"))
        elseif occursin("mapping", mesh.mapping_as_string)
            summary_line(io, "mapping", "custom mapping")
        else
            # At the moment this is not being used
            summary_line(io, "mapping", "")
            for i in eachindex(mapping_lines)
                summary_line(increment_indent(io), "line $i", strip(mapping_lines[i]))
            end
        end
        summary_footer(io)
    end
end
end # @muladd<|MERGE_RESOLUTION|>--- conflicted
+++ resolved
@@ -49,17 +49,12 @@
                                The code string must define the mapping function with the name `mapping`.
                                This will be changed in the future, see [https://github.com/trixi-framework/Trixi.jl/issues/541](https://github.com/trixi-framework/Trixi.jl/issues/541).
 """
-<<<<<<< HEAD
-function StructuredMesh(cells_per_dimension, mapping; RealT = Float64,
+function StructuredMesh(cells_per_dimension, mapping;
+                        RealT = Float64,
                         mimetic = false,
                         exact_jacobian = false,
-                        periodicity = true, unsaved_changes = true,
-=======
-function StructuredMesh(cells_per_dimension, mapping;
-                        RealT = Float64,
                         periodicity = true,
                         unsaved_changes = true,
->>>>>>> 7f781891
                         mapping_as_string = mapping2string(mapping,
                                                            length(cells_per_dimension),
                                                            RealT))

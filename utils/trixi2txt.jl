--- conflicted
+++ resolved
@@ -269,11 +269,7 @@
         while haskey(file, "node_variables_$index")
             varname = read(attributes(file["node_variables_$index"])["name"])
             node_variables[varname] = read(file["node_variables_$index"])
-<<<<<<< HEAD
-            index +=1
-=======
             index += 1
->>>>>>> f070558d
         end
 
         return labels, data, n_elements, n_nodes, element_variables, node_variables, time

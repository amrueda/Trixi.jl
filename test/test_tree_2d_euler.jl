module TestExamples2DEuler

using Test
using Trixi

include("test_trixi.jl")

EXAMPLES_DIR = pkgdir(Trixi, "examples", "tree_2d_dgsem")

@testset "Compressible Euler" begin
  @trixi_testset "elixir_euler_source_terms.jl" begin
    @test_trixi_include(joinpath(EXAMPLES_DIR, "elixir_euler_source_terms.jl"),
      l2   = [9.321181253186009e-7, 1.4181210743438511e-6, 1.4181210743487851e-6, 4.824553091276693e-6],
      linf = [9.577246529612893e-6, 1.1707525976012434e-5, 1.1707525976456523e-5, 4.8869615580926506e-5])
      # Ensure that we do not have excessive memory allocations 
      # (e.g., from type instabilities) 
      let 
        t = sol.t[end] 
        u_ode = sol.u[end] 
        du_ode = similar(u_ode) 
        @test (@allocated Trixi.rhs!(du_ode, u_ode, semi, t)) < 1000 
      end
  end

  @trixi_testset "elixir_euler_convergence_pure_fv.jl" begin
    @test_trixi_include(joinpath(EXAMPLES_DIR, "elixir_euler_convergence_pure_fv.jl"),
      l2   = [0.026440292358506527, 0.013245905852168414, 0.013245905852168479, 0.03912520302609374],
      linf = [0.042130817806361964, 0.022685499230187034, 0.022685499230187922, 0.06999771202145322])
      # Ensure that we do not have excessive memory allocations 
      # (e.g., from type instabilities) 
      let 
        t = sol.t[end] 
        u_ode = sol.u[end] 
        du_ode = similar(u_ode) 
        @test (@allocated Trixi.rhs!(du_ode, u_ode, semi, t)) < 1000 
      end
  end

  @trixi_testset "elixir_euler_density_wave.jl" begin
    @test_trixi_include(joinpath(EXAMPLES_DIR, "elixir_euler_density_wave.jl"),
      l2   = [0.0010600778457964775, 0.00010600778457634275, 0.00021201556915872665, 2.650194614399671e-5],
      linf = [0.006614198043413566, 0.0006614198043973507, 0.001322839608837334, 0.000165354951256802],
      tspan = (0.0, 0.5))
      # Ensure that we do not have excessive memory allocations 
      # (e.g., from type instabilities) 
      let 
        t = sol.t[end] 
        u_ode = sol.u[end] 
        du_ode = similar(u_ode) 
        @test (@allocated Trixi.rhs!(du_ode, u_ode, semi, t)) < 1000 
      end
  end

  @trixi_testset "elixir_euler_source_terms_nonperiodic.jl" begin
    @test_trixi_include(joinpath(EXAMPLES_DIR, "elixir_euler_source_terms_nonperiodic.jl"),
      l2   = [2.259440511766445e-6, 2.318888155713922e-6, 2.3188881557894307e-6, 6.3327863238858925e-6],
      linf = [1.498738264560373e-5, 1.9182011928187137e-5, 1.918201192685487e-5, 6.0526717141407005e-5])
      # Ensure that we do not have excessive memory allocations 
      # (e.g., from type instabilities) 
      let 
        t = sol.t[end] 
        u_ode = sol.u[end] 
        du_ode = similar(u_ode) 
        @test (@allocated Trixi.rhs!(du_ode, u_ode, semi, t)) < 1000 
      end
  end

  @trixi_testset "elixir_euler_ec.jl" begin
    @test_trixi_include(joinpath(EXAMPLES_DIR, "elixir_euler_ec.jl"),
      l2   = [0.061751715597716854, 0.05018223615408711, 0.05018989446443463, 0.225871559730513],
      linf = [0.29347582879608825, 0.31081249232844693, 0.3107380389947736, 1.0540358049885143])
      # Ensure that we do not have excessive memory allocations 
      # (e.g., from type instabilities) 
      let 
        t = sol.t[end] 
        u_ode = sol.u[end] 
        du_ode = similar(u_ode) 
        @test (@allocated Trixi.rhs!(du_ode, u_ode, semi, t)) < 1000 
      end
  end

  @trixi_testset "elixir_euler_ec.jl with flux_kennedy_gruber" begin
    @test_trixi_include(joinpath(EXAMPLES_DIR, "elixir_euler_ec.jl"),
      l2   = [0.03481471610306124, 0.027694280613944234, 0.027697905866996532, 0.12932052501462554],
      linf = [0.31052098400669004, 0.3481295959664616, 0.34807152194137336, 1.1044947556170719],
      maxiters = 10,
      surface_flux = flux_kennedy_gruber,
      volume_flux = flux_kennedy_gruber)
      # Ensure that we do not have excessive memory allocations 
      # (e.g., from type instabilities) 
      let 
        t = sol.t[end] 
        u_ode = sol.u[end] 
        du_ode = similar(u_ode) 
        @test (@allocated Trixi.rhs!(du_ode, u_ode, semi, t)) < 1000 
      end
  end

  @trixi_testset "elixir_euler_ec.jl with flux_chandrashekar" begin
    @test_trixi_include(joinpath(EXAMPLES_DIR, "elixir_euler_ec.jl"),
      l2   = [0.03481122603050542, 0.027662840593087695, 0.027665658732350273, 0.12927455860656786],
      linf = [0.3110089578739834, 0.34888111987218107, 0.3488278669826813, 1.1056349046774305],
      maxiters = 10,
      surface_flux = flux_chandrashekar,
      volume_flux = flux_chandrashekar)
      # Ensure that we do not have excessive memory allocations 
      # (e.g., from type instabilities) 
      let 
        t = sol.t[end] 
        u_ode = sol.u[end] 
        du_ode = similar(u_ode) 
        @test (@allocated Trixi.rhs!(du_ode, u_ode, semi, t)) < 1000 
      end
  end

  @trixi_testset "elixir_euler_shockcapturing.jl" begin
    @test_trixi_include(joinpath(EXAMPLES_DIR, "elixir_euler_shockcapturing.jl"),
      l2   = [0.05380629130119074, 0.04696798008325309, 0.04697067787841479, 0.19687382235494968],
      linf = [0.18527440131928286, 0.2404798030563736, 0.23269573860381076, 0.6874012187446894])
      # Ensure that we do not have excessive memory allocations 
      # (e.g., from type instabilities) 
      let 
        t = sol.t[end] 
        u_ode = sol.u[end] 
        du_ode = similar(u_ode) 
        @test (@allocated Trixi.rhs!(du_ode, u_ode, semi, t)) < 1000 
      end
  end

  @trixi_testset "elixir_euler_shockcapturing_subcell.jl" begin
    @test_trixi_include(joinpath(EXAMPLES_DIR, "elixir_euler_shockcapturing_subcell.jl"),
<<<<<<< HEAD
      l2   = [0.08508152653623638, 0.04510301725066843, 0.04510304668512745, 0.6930705064715306],
      linf = [0.31136518019691406, 0.5617651935473419, 0.5621200790240503, 2.8866869108596056])
=======
      l2   = [0.08508147906199143, 0.04510299017724501, 0.045103019801950375, 0.6930704343869766],
      linf = [0.31123546471463326, 0.5616274869594462, 0.5619692712224448, 2.88670199345138])
      # Ensure that we do not have excessive memory allocations 
      # (e.g., from type instabilities) 
      let 
        t = sol.t[end] 
        u_ode = sol.u[end] 
        du_ode = similar(u_ode) 
        @test (@allocated Trixi.rhs!(du_ode, u_ode, semi, t)) < 1000 
      end
>>>>>>> c2f0095a
  end

  @trixi_testset "elixir_euler_blast_wave.jl" begin
    @test_trixi_include(joinpath(EXAMPLES_DIR, "elixir_euler_blast_wave.jl"),
      l2   = [0.14170569763947993, 0.11647068900798814, 0.11647072556898294, 0.3391989213659599],
      linf = [1.6544204510794196, 1.35194638484646, 1.3519463848472744, 1.831228461662809],
      maxiters = 30)
      # Ensure that we do not have excessive memory allocations 
      # (e.g., from type instabilities) 
      let 
        t = sol.t[end] 
        u_ode = sol.u[end] 
        du_ode = similar(u_ode) 
        @test (@allocated Trixi.rhs!(du_ode, u_ode, semi, t)) < 1000 
      end
  end

  @trixi_testset "elixir_euler_blast_wave_neuralnetwork_perssonperaire.jl" begin
    @test_trixi_include(joinpath(EXAMPLES_DIR, "elixir_euler_blast_wave_neuralnetwork_perssonperaire.jl"),
      l2   = [0.4758794741390833, 0.21045415565179362, 0.21045325630191866, 0.7022517958549878],
      linf = [1.710832148442441, 0.9711663578827681, 0.9703787873632452, 2.9619758810532653],
      initial_refinement_level = 4,
      maxiters = 50)
  end

  @trixi_testset "elixir_euler_blast_wave_neuralnetwork_rayhesthaven.jl" begin
    @test_trixi_include(joinpath(EXAMPLES_DIR, "elixir_euler_blast_wave_neuralnetwork_rayhesthaven.jl"),
      l2   = [0.472445774440313, 0.2090782039442978, 0.20885558673697927, 0.700569533591275],
      linf = [1.7066492792835155, 0.9856122336679919, 0.9784316656930644, 2.9372978989672873],
      initial_refinement_level = 4,
      maxiters = 50)
  end

  @trixi_testset "elixir_euler_blast_wave_neuralnetwork_rayhesthaven.jl with mortars" begin
    @test_trixi_include(joinpath(EXAMPLES_DIR, "elixir_euler_blast_wave_neuralnetwork_rayhesthaven.jl"),
      l2   = [0.016486406327766923, 0.03097329879894433, 0.03101012918167401, 0.15157175775429868],
      linf = [0.27688647744873407, 0.5653724536715139, 0.565695523611447, 2.513047611639946],
      refinement_patches=(
          (type="box", coordinates_min=(-0.25, -0.25), coordinates_max=(0.25, 0.25)),
          (type="box", coordinates_min=(-0.125, -0.125), coordinates_max=(0.125, 0.125)),),
      initial_refinement_level = 4,
      maxiters = 5)
  end

  @trixi_testset "elixir_euler_blast_wave_neuralnetwork_cnn.jl" begin
    @test_trixi_include(joinpath(EXAMPLES_DIR, "elixir_euler_blast_wave_neuralnetwork_cnn.jl"),
      l2   = [0.4795795496408325, 0.2125148972465021, 0.21311260934645868, 0.7033388737692883],
      linf = [1.8295385992182336, 0.9687795218482794, 0.9616033072376108, 2.9513245978047133],
      initial_refinement_level = 4,
      maxiters = 50,
      rtol = 1.0e-7)
  end

  @trixi_testset "elixir_euler_blast_wave_pure_fv.jl" begin
    @test_trixi_include(joinpath(EXAMPLES_DIR, "elixir_euler_blast_wave_pure_fv.jl"),
      l2   = [0.39957047631960346, 0.21006912294983154, 0.21006903549932, 0.6280328163981136],
      linf = [2.20417889887697, 1.5487238480003327, 1.5486788679247812, 2.4656795949035857],
      tspan = (0.0, 0.5),
      # Let this test run longer to cover some lines in flux_hllc
      coverage_override = (maxiters=10^5, tspan=(0.0, 0.1)))
      # Ensure that we do not have excessive memory allocations 
      # (e.g., from type instabilities) 
      let 
        t = sol.t[end] 
        u_ode = sol.u[end] 
        du_ode = similar(u_ode) 
        @test (@allocated Trixi.rhs!(du_ode, u_ode, semi, t)) < 1000 
      end
  end

  @trixi_testset "elixir_euler_blast_wave_amr.jl" begin
    @test_trixi_include(joinpath(EXAMPLES_DIR, "elixir_euler_blast_wave_amr.jl"),
      l2   = [0.6835576416907511, 0.2839963955262972, 0.28399565983676, 0.7229447806293277],
      linf = [3.0969614882801393, 1.7967947300740248, 1.7967508302506658, 3.040149575567518],
      tspan = (0.0, 1.0),
      coverage_override = (maxiters=6,))
      # Ensure that we do not have excessive memory allocations 
      # (e.g., from type instabilities) 
      let 
        t = sol.t[end] 
        u_ode = sol.u[end] 
        du_ode = similar(u_ode) 
        @test (@allocated Trixi.rhs!(du_ode, u_ode, semi, t)) < 1000 
      end
  end

  @trixi_testset "elixir_euler_sedov_blast_wave.jl" begin
    @test_trixi_include(joinpath(EXAMPLES_DIR, "elixir_euler_sedov_blast_wave.jl"),
      l2   = [0.4866953770742574, 0.1673477470091984, 0.16734774700934, 0.6184367248923149],
      linf = [2.6724832723962053, 1.2916089288910635, 1.2916089289001427, 6.474699399394252],
      tspan = (0.0, 1.0),
      coverage_override = (maxiters=6,))
      # Ensure that we do not have excessive memory allocations 
      # (e.g., from type instabilities) 
      let 
        t = sol.t[end] 
        u_ode = sol.u[end] 
        du_ode = similar(u_ode) 
        @test (@allocated Trixi.rhs!(du_ode, u_ode, semi, t)) < 1000 
      end
  end

  @trixi_testset "elixir_euler_sedov_blast_wave_neuralnetwork_perssonperaire.jl" begin
    @test_trixi_include(joinpath(EXAMPLES_DIR, "elixir_euler_sedov_blast_wave_neuralnetwork_perssonperaire.jl"),
      l2   = [0.0845430093623868, 0.09271459184623232, 0.09271459184623232, 0.4377291875101709],
      linf = [1.3608553480069898, 1.6822884847136004, 1.6822884847135997, 4.2201475428867035],
      maxiters = 30,
      coverage_override = (maxiters=6,))
  end

  @trixi_testset "elixir_euler_positivity.jl" begin
    @test_trixi_include(joinpath(EXAMPLES_DIR, "elixir_euler_positivity.jl"),
      l2   = [0.48862067511841695, 0.16787541578869494, 0.16787541578869422, 0.6184319933114926],
      linf = [2.6766520821013002, 1.2910938760258996, 1.2910938760258899, 6.473385481404865],
      tspan = (0.0, 1.0),
      coverage_override = (maxiters=3,))
      # Ensure that we do not have excessive memory allocations 
      # (e.g., from type instabilities) 
      let 
        t = sol.t[end] 
        u_ode = sol.u[end] 
        du_ode = similar(u_ode) 
        @test (@allocated Trixi.rhs!(du_ode, u_ode, semi, t)) < 1000 
      end
  end

  @trixi_testset "elixir_euler_blob_mortar.jl" begin
    @test_trixi_include(joinpath(EXAMPLES_DIR, "elixir_euler_blob_mortar.jl"),
      l2   = [0.22271619518391986, 0.6284824759323494, 0.24864213447943648, 2.9591811489995474],
      linf = [9.15245400430106, 24.96562810334389, 10.388109127032374, 101.20581544156934],
      tspan = (0.0, 0.5))
      # Ensure that we do not have excessive memory allocations 
      # (e.g., from type instabilities) 
      let 
        t = sol.t[end] 
        u_ode = sol.u[end] 
        du_ode = similar(u_ode) 
        @test (@allocated Trixi.rhs!(du_ode, u_ode, semi, t)) < 1000 
      end
  end

  @trixi_testset "elixir_euler_blob_amr.jl" begin
    @test_trixi_include(joinpath(EXAMPLES_DIR, "elixir_euler_blob_amr.jl"),
      l2   = [0.2086261501910662, 1.2118352377894666, 0.10255333189606497, 5.296238138639236],
      linf = [14.829071984498198, 74.12967742435727, 6.863554388300223, 303.58813147491134],
      tspan = (0.0, 0.12),
      # Let this test run longer to cover the ControllerThreeLevelCombined lines
      coverage_override = (maxiters=10^5,))
      # Ensure that we do not have excessive memory allocations 
      # (e.g., from type instabilities) 
      let 
        t = sol.t[end] 
        u_ode = sol.u[end] 
        du_ode = similar(u_ode) 
        @test (@allocated Trixi.rhs!(du_ode, u_ode, semi, t)) < 1000 
      end
  end

  @trixi_testset "elixir_euler_kelvin_helmholtz_instability_fjordholm_etal.jl" begin
    @test_trixi_include(joinpath(EXAMPLES_DIR, "elixir_euler_kelvin_helmholtz_instability_fjordholm_etal.jl"),
      l2   = [0.1057230211245312, 0.10621112311257341, 0.07260957505339989, 0.11178239111065721],
      linf = [2.998719417992662, 2.1400285015556166, 1.1569648700415078, 1.8922492268110913],
      tspan = (0.0, 0.1))
      # Ensure that we do not have excessive memory allocations 
      # (e.g., from type instabilities) 
      let 
        t = sol.t[end] 
        u_ode = sol.u[end] 
        du_ode = similar(u_ode) 
        @test (@allocated Trixi.rhs!(du_ode, u_ode, semi, t)) < 1000 
      end
  end

  @trixi_testset "elixir_euler_kelvin_helmholtz_instability.jl" begin
    @test_trixi_include(joinpath(EXAMPLES_DIR, "elixir_euler_kelvin_helmholtz_instability.jl"),
      l2   = [0.055691508271624536, 0.032986009333751655, 0.05224390923711999, 0.08009536362771563],
      linf = [0.24043622527087494, 0.1660878796929941, 0.12355946691711608, 0.2694290787257758],
      tspan = (0.0, 0.2))
      # Ensure that we do not have excessive memory allocations 
      # (e.g., from type instabilities) 
      let 
        t = sol.t[end] 
        u_ode = sol.u[end] 
        du_ode = similar(u_ode) 
        @test (@allocated Trixi.rhs!(du_ode, u_ode, semi, t)) < 1000 
      end
  end

  @trixi_testset "elixir_euler_kelvin_helmholtz_instability_amr.jl" begin
    @test_trixi_include(joinpath(EXAMPLES_DIR, "elixir_euler_kelvin_helmholtz_instability_amr.jl"),
      l2   = [0.05569452733654995, 0.033107109983417926, 0.05223609622852158, 0.08007777597488817],
      linf = [0.2535807803900303, 0.17397028249895308, 0.12321616095649354, 0.269046666668995],
      tspan = (0.0, 0.2),
      coverage_override = (maxiters=2,))
      # Ensure that we do not have excessive memory allocations 
      # (e.g., from type instabilities) 
      let 
        t = sol.t[end] 
        u_ode = sol.u[end] 
        du_ode = similar(u_ode) 
        @test (@allocated Trixi.rhs!(du_ode, u_ode, semi, t)) < 1000 
      end
  end

  @trixi_testset "elixir_euler_kelvin_helmholtz_instability_amr_neuralnetwork_perssonperaire.jl" begin
    @test_trixi_include(joinpath(EXAMPLES_DIR, "elixir_euler_kelvin_helmholtz_instability_amr_neuralnetwork_perssonperaire.jl"),
      # This stuff is experimental and annoying to test. In the future, we plan
      # to move it to another repository. Thus, we save developer time right now
      # and do not run these tests anymore.
      # l2   = [0.0009823702998067061, 0.004943231496200673, 0.0048604522073091815, 0.00496983530893294],
      # linf = [0.00855717053383187, 0.02087422420794427, 0.017121993783086185, 0.02720703869972585],
      maxiters = 30,
      coverage_override = (maxiters=2,))
  end

  @trixi_testset "elixir_euler_colliding_flow.jl" begin
    @test_trixi_include(joinpath(EXAMPLES_DIR, "elixir_euler_colliding_flow.jl"),
      l2   = [0.007237139090503349, 0.044887582765386916, 1.0453570959003603e-6, 0.6627307840935432],
      linf = [0.19437260992446315, 0.5554343646648533, 5.943891455255412e-5, 15.188919846360125],
      tspan = (0.0, 0.1))
      # Ensure that we do not have excessive memory allocations 
      # (e.g., from type instabilities) 
      let 
        t = sol.t[end] 
        u_ode = sol.u[end] 
        du_ode = similar(u_ode) 
        @test (@allocated Trixi.rhs!(du_ode, u_ode, semi, t)) < 1000 
      end
  end

  @trixi_testset "elixir_euler_colliding_flow_amr.jl" begin
    @test_trixi_include(joinpath(EXAMPLES_DIR, "elixir_euler_colliding_flow_amr.jl"),
      l2   = [0.006768801432802192, 0.032184992228603666, 6.923887797276484e-7, 0.6784222932398366],
      linf = [0.2508663007713608, 0.4097017076529792, 0.0003528986458217968, 22.435474993016918],
      tspan = (0.0, 0.1),
      coverage_override = (maxiters=2,))
      # Ensure that we do not have excessive memory allocations 
      # (e.g., from type instabilities) 
      let 
        t = sol.t[end] 
        u_ode = sol.u[end] 
        du_ode = similar(u_ode) 
        @test (@allocated Trixi.rhs!(du_ode, u_ode, semi, t)) < 1000 
      end
  end

  @trixi_testset "elixir_euler_astro_jet_amr.jl" begin
    @test_trixi_include(joinpath(EXAMPLES_DIR, "elixir_euler_astro_jet_amr.jl"),
      l2   = [0.011338365293662804, 10.09743543555765, 0.00392429463200361, 4031.7811487690506],
      linf = [3.3178633141984193, 2993.6445033486402, 8.031723414357423, 1.1918867260293828e6],
      tspan = (0.0, 1.0e-7),
      coverage_override = (maxiters=6,))
      # Ensure that we do not have excessive memory allocations 
      # (e.g., from type instabilities) 
      let 
        t = sol.t[end] 
        u_ode = sol.u[end] 
        du_ode = similar(u_ode) 
        @test (@allocated Trixi.rhs!(du_ode, u_ode, semi, t)) < 1000 
      end
  end

  @trixi_testset "elixir_euler_vortex.jl" begin
    @test_trixi_include(joinpath(EXAMPLES_DIR, "elixir_euler_vortex.jl"),
      l2   = [0.00013492249515826863, 0.006615696236378061, 0.006782108219800376, 0.016393831451740604],
      linf = [0.0020782600954247776, 0.08150078921935999, 0.08663621974991986, 0.2829930622010579])
      # Ensure that we do not have excessive memory allocations 
      # (e.g., from type instabilities) 
      let 
        t = sol.t[end] 
        u_ode = sol.u[end] 
        du_ode = similar(u_ode) 
        @test (@allocated Trixi.rhs!(du_ode, u_ode, semi, t)) < 1000 
      end
  end

  @trixi_testset "elixir_euler_vortex_mortar.jl" begin
    @test_trixi_include(joinpath(EXAMPLES_DIR, "elixir_euler_vortex_mortar.jl"),
      # Expected errors are exactly the same as in the parallel test!
      l2   = [0.0017208369388227673, 0.09628684992237334, 0.09620157717330868, 0.1758809552387432],
      linf = [0.021869936355319086, 0.9956698009442038, 1.0002507727219028, 2.223249697515648])
      # Ensure that we do not have excessive memory allocations 
      # (e.g., from type instabilities) 
      let 
        t = sol.t[end] 
        u_ode = sol.u[end] 
        du_ode = similar(u_ode) 
        @test (@allocated Trixi.rhs!(du_ode, u_ode, semi, t)) < 1000 
      end
  end

  @trixi_testset "elixir_euler_vortex_mortar_split.jl" begin
    @test_trixi_include(joinpath(EXAMPLES_DIR, "elixir_euler_vortex_mortar_split.jl"),
      l2   = [0.0017203323613648241, 0.09628962878682261, 0.09621241164155782, 0.17585995600340926],
      linf = [0.021740570456931674, 0.9938841665880938, 1.004140123355135, 2.224108857746245])
      # Ensure that we do not have excessive memory allocations 
      # (e.g., from type instabilities) 
      let 
        t = sol.t[end] 
        u_ode = sol.u[end] 
        du_ode = similar(u_ode) 
        @test (@allocated Trixi.rhs!(du_ode, u_ode, semi, t)) < 1000 
      end
  end

  @trixi_testset "elixir_euler_vortex_shockcapturing.jl" begin
    @test_trixi_include(joinpath(EXAMPLES_DIR, "elixir_euler_vortex_shockcapturing.jl"),
      l2   = [0.0017158367642679273, 0.09619888722871434, 0.09616432767924141, 0.17553381166255197],
      linf = [0.021853862449723982, 0.9878047229255944, 0.9880191167111795, 2.2154030488035588])
      # Ensure that we do not have excessive memory allocations 
      # (e.g., from type instabilities) 
      let 
        t = sol.t[end] 
        u_ode = sol.u[end] 
        du_ode = similar(u_ode) 
        @test (@allocated Trixi.rhs!(du_ode, u_ode, semi, t)) < 1000 
      end
  end

  @trixi_testset "elixir_euler_vortex_mortar_shockcapturing.jl" begin
    @test_trixi_include(joinpath(EXAMPLES_DIR, "elixir_euler_vortex_mortar_shockcapturing.jl"),
      l2   = [0.0017203324051381415, 0.09628962899999398, 0.0962124115572114, 0.1758599596626405],
      linf = [0.021740568112562086, 0.9938841624655501, 1.0041401179009877, 2.2241087041100798])
      # Ensure that we do not have excessive memory allocations 
      # (e.g., from type instabilities) 
      let 
        t = sol.t[end] 
        u_ode = sol.u[end] 
        du_ode = similar(u_ode) 
        @test (@allocated Trixi.rhs!(du_ode, u_ode, semi, t)) < 1000 
      end
  end

  @trixi_testset "elixir_euler_vortex_amr.jl" begin
    @test_trixi_include(joinpath(EXAMPLES_DIR, "elixir_euler_vortex_amr.jl"),
      # Expected errors are exactly the same as in the parallel test!
      l2   = [5.051719943432265e-5, 0.0022574259317084747, 0.0021755998463189713, 0.004346492398617521],
      linf = [0.0012880114865917447, 0.03857193149447702, 0.031090457959835893, 0.12125130332971423],
      # Let this test run longer to cover some lines in the AMR indicator
      coverage_override = (maxiters=10^5, tspan=(0.0, 10.5)))
      # Ensure that we do not have excessive memory allocations 
      # (e.g., from type instabilities) 
      let 
        t = sol.t[end] 
        u_ode = sol.u[end] 
        du_ode = similar(u_ode) 
        @test (@allocated Trixi.rhs!(du_ode, u_ode, semi, t)) < 1000 
      end
  end

  @trixi_testset "elixir_euler_ec.jl with boundary_condition_slip_wall" begin
    @test_trixi_include(joinpath(EXAMPLES_DIR, "elixir_euler_ec.jl"),
      l2   = [0.03341239373099515, 0.026673245711492915, 0.026678871434568822, 0.12397486476145089],
      linf = [0.3290981764688339, 0.3812055782309788, 0.3812041851225023, 1.168251216556933],
      periodicity = false, boundary_conditions = boundary_condition_slip_wall,
      cfl = 0.3, tspan = (0.0, 0.1)) # this test is sensitive to the CFL factor
      # Ensure that we do not have excessive memory allocations 
      # (e.g., from type instabilities) 
      let 
        t = sol.t[end] 
        u_ode = sol.u[end] 
        du_ode = similar(u_ode) 
        @test (@allocated Trixi.rhs!(du_ode, u_ode, semi, t)) < 1000 
      end
  end

# Coverage test for all initial conditions
@testset "Compressible Euler: Tests for initial conditions" begin
  @trixi_testset "elixir_euler_vortex.jl one step with initial_condition_constant" begin
    @test_trixi_include(joinpath(EXAMPLES_DIR, "elixir_euler_vortex.jl"),
      l2   = [1.1790213022362371e-16, 8.580657423476384e-17, 1.3082387431804115e-16, 1.6182739965672862e-15],
      linf = [3.3306690738754696e-16, 2.220446049250313e-16, 5.273559366969494e-16, 3.552713678800501e-15],
      maxiters = 1,
      initial_condition = initial_condition_constant)
      # Ensure that we do not have excessive memory allocations 
      # (e.g., from type instabilities) 
      let 
        t = sol.t[end] 
        u_ode = sol.u[end] 
        du_ode = similar(u_ode) 
        @test (@allocated Trixi.rhs!(du_ode, u_ode, semi, t)) < 1000 
      end
  end

  @trixi_testset "elixir_euler_sedov_blast_wave.jl one step" begin
    @test_trixi_include(joinpath(EXAMPLES_DIR, "elixir_euler_sedov_blast_wave.jl"),
      l2   = [0.0021196114178949396, 0.010703549234544042, 0.01070354923454404, 0.10719124037195142],
      linf = [0.11987270645890724, 0.7468615461136827, 0.7468615461136827, 3.910689155287799],
      maxiters=1)

      # Ensure that we do not have excessive memory allocations 
      # (e.g., from type instabilities) 
      let 
        t = sol.t[end] 
        u_ode = sol.u[end] 
        du_ode = similar(u_ode) 
        @test (@allocated Trixi.rhs!(du_ode, u_ode, semi, t)) < 1000 
      end
  end
end
end

end # module<|MERGE_RESOLUTION|>--- conflicted
+++ resolved
@@ -129,21 +129,16 @@
 
   @trixi_testset "elixir_euler_shockcapturing_subcell.jl" begin
     @test_trixi_include(joinpath(EXAMPLES_DIR, "elixir_euler_shockcapturing_subcell.jl"),
-<<<<<<< HEAD
       l2   = [0.08508152653623638, 0.04510301725066843, 0.04510304668512745, 0.6930705064715306],
       linf = [0.31136518019691406, 0.5617651935473419, 0.5621200790240503, 2.8866869108596056])
-=======
-      l2   = [0.08508147906199143, 0.04510299017724501, 0.045103019801950375, 0.6930704343869766],
-      linf = [0.31123546471463326, 0.5616274869594462, 0.5619692712224448, 2.88670199345138])
-      # Ensure that we do not have excessive memory allocations 
-      # (e.g., from type instabilities) 
-      let 
-        t = sol.t[end] 
-        u_ode = sol.u[end] 
-        du_ode = similar(u_ode) 
-        @test (@allocated Trixi.rhs!(du_ode, u_ode, semi, t)) < 1000 
-      end
->>>>>>> c2f0095a
+      # Ensure that we do not have excessive memory allocations 
+      # (e.g., from type instabilities) 
+      let 
+        t = sol.t[end] 
+        u_ode = sol.u[end] 
+        du_ode = similar(u_ode) 
+        @test (@allocated Trixi.rhs!(du_ode, u_ode, semi, t)) < 1000 
+      end
   end
 
   @trixi_testset "elixir_euler_blast_wave.jl" begin

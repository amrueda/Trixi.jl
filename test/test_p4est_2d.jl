module TestExamplesP4estMesh2D

using Test
using Trixi

include("test_trixi.jl")

EXAMPLES_DIR = joinpath(examples_dir(), "p4est_2d_dgsem")

# Start with a clean environment: remove Trixi.jl output directory if it exists
outdir = "out"
isdir(outdir) && rm(outdir, recursive = true)

@testset "P4estMesh2D" begin
#! format: noindent

@trixi_testset "elixir_advection_basic.jl" begin
    @test_trixi_include(joinpath(EXAMPLES_DIR, "elixir_advection_basic.jl"),
                        # Expected errors are exactly the same as with TreeMesh!
                        l2=[8.311947673061856e-6],
                        linf=[6.627000273229378e-5])
    # Ensure that we do not have excessive memory allocations
    # (e.g., from type instabilities)
    let
        t = sol.t[end]
        u_ode = sol.u[end]
        du_ode = similar(u_ode)
        @test (@allocated Trixi.rhs!(du_ode, u_ode, semi, t)) < 1000
    end
end

@trixi_testset "elixir_advection_nonconforming_flag.jl" begin
    @test_trixi_include(joinpath(EXAMPLES_DIR,
                                 "elixir_advection_nonconforming_flag.jl"),
                        l2=[3.198940059144588e-5],
                        linf=[0.00030636069494005547])
    # Ensure that we do not have excessive memory allocations
    # (e.g., from type instabilities)
    let
        t = sol.t[end]
        u_ode = sol.u[end]
        du_ode = similar(u_ode)
        @test (@allocated Trixi.rhs!(du_ode, u_ode, semi, t)) < 1000
    end
end

@trixi_testset "elixir_advection_unstructured_flag.jl" begin
    @test_trixi_include(joinpath(EXAMPLES_DIR, "elixir_advection_unstructured_flag.jl"),
                        l2=[0.0005379687442422346],
                        linf=[0.007438525029884735])
    # Ensure that we do not have excessive memory allocations
    # (e.g., from type instabilities)
    let
        t = sol.t[end]
        u_ode = sol.u[end]
        du_ode = similar(u_ode)
        @test (@allocated Trixi.rhs!(du_ode, u_ode, semi, t)) < 1000
    end
end

@trixi_testset "elixir_advection_amr_solution_independent.jl" begin
    @test_trixi_include(joinpath(EXAMPLES_DIR,
                                 "elixir_advection_amr_solution_independent.jl"),
                        # Expected errors are exactly the same as with StructuredMesh!
                        l2=[4.949660644033807e-5],
                        linf=[0.0004867846262313763],
                        coverage_override=(maxiters = 6,))
    # Ensure that we do not have excessive memory allocations
    # (e.g., from type instabilities)
    let
        t = sol.t[end]
        u_ode = sol.u[end]
        du_ode = similar(u_ode)
        @test (@allocated Trixi.rhs!(du_ode, u_ode, semi, t)) < 1000
    end
end

@trixi_testset "elixir_advection_amr_unstructured_flag.jl" begin
    @test_trixi_include(joinpath(EXAMPLES_DIR,
                                 "elixir_advection_amr_unstructured_flag.jl"),
                        l2=[0.0012766060609964525],
                        linf=[0.01750280631586159],
                        coverage_override=(maxiters = 6,))
    # Ensure that we do not have excessive memory allocations
    # (e.g., from type instabilities)
    let
        t = sol.t[end]
        u_ode = sol.u[end]
        du_ode = similar(u_ode)
        @test (@allocated Trixi.rhs!(du_ode, u_ode, semi, t)) < 1000
    end
end

@trixi_testset "elixir_advection_restart.jl" begin
    @test_trixi_include(joinpath(EXAMPLES_DIR, "elixir_advection_restart.jl"),
                        l2=[4.507575525876275e-6],
                        linf=[6.21489667023134e-5],
                        # With the default `maxiters = 1` in coverage tests,
                        # there would be no time steps after the restart.
                        coverage_override=(maxiters = 100_000,))
    # Ensure that we do not have excessive memory allocations
    # (e.g., from type instabilities)
    let
        t = sol.t[end]
        u_ode = sol.u[end]
        du_ode = similar(u_ode)
        @test (@allocated Trixi.rhs!(du_ode, u_ode, semi, t)) < 1000
    end
end

@trixi_testset "elixir_euler_source_terms_nonconforming_unstructured_flag.jl" begin
    @test_trixi_include(joinpath(EXAMPLES_DIR,
                                 "elixir_euler_source_terms_nonconforming_unstructured_flag.jl"),
                        l2=[
                            0.0034516244508588046,
                            0.0023420334036925493,
                            0.0024261923964557187,
                            0.004731710454271893,
                        ],
                        linf=[
                            0.04155789011775046,
                            0.024772109862748914,
                            0.03759938693042297,
                            0.08039824959535657,
                        ])
    # Ensure that we do not have excessive memory allocations
    # (e.g., from type instabilities)
    let
        t = sol.t[end]
        u_ode = sol.u[end]
        du_ode = similar(u_ode)
        @test (@allocated Trixi.rhs!(du_ode, u_ode, semi, t)) < 1000
    end
end

@trixi_testset "elixir_euler_free_stream.jl" begin
    @test_trixi_include(joinpath(EXAMPLES_DIR, "elixir_euler_free_stream.jl"),
                        l2=[
                            2.063350241405049e-15,
                            1.8571016296925367e-14,
                            3.1769447886391905e-14,
                            1.4104095258528071e-14,
                        ],
                        linf=[1.9539925233402755e-14, 2e-12, 4.8e-12, 4e-12],
                        atol=2.0e-12,)
    # Ensure that we do not have excessive memory allocations
    # (e.g., from type instabilities)
    let
        t = sol.t[end]
        u_ode = sol.u[end]
        du_ode = similar(u_ode)
        @test (@allocated Trixi.rhs!(du_ode, u_ode, semi, t)) < 1000
    end
end

@trixi_testset "elixir_euler_free_stream_sc_subcell.jl" begin
    @test_trixi_include(joinpath(EXAMPLES_DIR,
                                 "elixir_euler_free_stream_sc_subcell.jl"),
                        l2=[
                            1.4663777294625118e-15,
                            2.320054900530864e-14,
                            3.487555722563465e-14,
                            2.008802099296406e-14,
                        ],
                        linf=[
                            2.3092638912203256e-14,
                            2.0623780461193064e-13,
                            2.6795232699328153e-13,
                            2.362554596402333e-13,
                        ],
                        atol=2.0e-12,)
    # Ensure that we do not have excessive memory allocations
    # (e.g., from type instabilities)
    let
        t = sol.t[end]
        u_ode = sol.u[end]
        du_ode = similar(u_ode)
        @test (@allocated Trixi.rhs!(du_ode, u_ode, semi, t)) < 15000
    end
end

@trixi_testset "elixir_euler_free_stream_MCL.jl" begin
    @test_trixi_include(joinpath(EXAMPLES_DIR, "elixir_euler_free_stream_MCL.jl"),
                        l2=[
                            1.5395023651392628e-16,
                            5.707276922805213e-15,
                            6.656058585297407e-15,
                            5.171129126439075e-15,
                        ],
                        linf=[
                            2.886579864025407e-15,
                            5.384581669432009e-14,
                            9.997558336749535e-14,
                            6.217248937900877e-14,
                        ],
                        trees_per_dimension=(8, 8),
                        atol=2.0e-12,)
    # Ensure that we do not have excessive memory allocations
    # (e.g., from type instabilities)
    let
        t = sol.t[end]
        u_ode = sol.u[end]
        du_ode = similar(u_ode)
        @test (@allocated Trixi.rhs!(du_ode, u_ode, semi, t)) < 15000
    end
end

@trixi_testset "elixir_euler_shockcapturing_ec.jl" begin
    @test_trixi_include(joinpath(EXAMPLES_DIR, "elixir_euler_shockcapturing_ec.jl"),
                        l2=[
                            9.53984675e-02,
                            1.05633455e-01,
                            1.05636158e-01,
                            3.50747237e-01,
                        ],
                        linf=[
                            2.94357464e-01,
                            4.07893014e-01,
                            3.97334516e-01,
                            1.08142520e+00,
                        ],
                        tspan=(0.0, 1.0))
    # Ensure that we do not have excessive memory allocations
    # (e.g., from type instabilities)
    let
        t = sol.t[end]
        u_ode = sol.u[end]
        du_ode = similar(u_ode)
        @test (@allocated Trixi.rhs!(du_ode, u_ode, semi, t)) < 1000
    end
end

@trixi_testset "elixir_euler_sedov.jl" begin
    @test_trixi_include(joinpath(EXAMPLES_DIR, "elixir_euler_sedov.jl"),
                        l2=[
                            3.76149952e-01,
                            2.46970327e-01,
                            2.46970327e-01,
                            1.28889042e+00,
                        ],
                        linf=[
                            1.22139001e+00,
                            1.17742626e+00,
                            1.17742626e+00,
                            6.20638482e+00,
                        ],
                        tspan=(0.0, 0.3))
    # Ensure that we do not have excessive memory allocations
    # (e.g., from type instabilities)
    let
        t = sol.t[end]
        u_ode = sol.u[end]
        du_ode = similar(u_ode)
        @test (@allocated Trixi.rhs!(du_ode, u_ode, semi, t)) < 1000
    end
end

@trixi_testset "elixir_euler_sedov.jl with HLLC Flux" begin
    @test_trixi_include(joinpath(EXAMPLES_DIR, "elixir_euler_sedov.jl"),
                        l2=[
                            0.4229948321239887,
                            0.2559038337457483,
                            0.2559038337457484,
                            1.2990046683564136,
                        ],
                        linf=[
                            1.4989357969730492,
                            1.325456585141623,
                            1.3254565851416251,
                            6.331283015053501,
                        ],
                        surface_flux=flux_hllc,
                        tspan=(0.0, 0.3))
    # Ensure that we do not have excessive memory allocations
    # (e.g., from type instabilities)
    let
        t = sol.t[end]
        u_ode = sol.u[end]
        du_ode = similar(u_ode)
        @test (@allocated Trixi.rhs!(du_ode, u_ode, semi, t)) < 1000
    end
end

@trixi_testset "elixir_euler_sedov.jl (HLLE)" begin
    @test_trixi_include(joinpath(EXAMPLES_DIR, "elixir_euler_sedov.jl"),
                        l2=[
                            0.40853279043747015,
                            0.25356771650524296,
                            0.2535677165052422,
                            1.2984601729572691,
                        ],
                        linf=[
                            1.3840909333784284,
                            1.3077772519086124,
                            1.3077772519086157,
                            6.298798630968632,
                        ],
                        surface_flux=flux_hlle,
                        tspan=(0.0, 0.3))
    # Ensure that we do not have excessive memory allocations
    # (e.g., from type instabilities)
    let
        t = sol.t[end]
        u_ode = sol.u[end]
        du_ode = similar(u_ode)
        @test (@allocated Trixi.rhs!(du_ode, u_ode, semi, t)) < 1000
    end
end

@trixi_testset "elixir_euler_blast_wave_amr.jl" begin
    @test_trixi_include(joinpath(EXAMPLES_DIR, "elixir_euler_blast_wave_amr.jl"),
                        l2=[
                            6.32183914e-01,
                            3.86914231e-01,
                            3.86869171e-01,
                            1.06575688e+00,
                        ],
                        linf=[
                            2.76020890e+00,
                            2.32659890e+00,
                            2.32580837e+00,
                            2.15778188e+00,
                        ],
                        tspan=(0.0, 0.3),
                        coverage_override=(maxiters = 6,))
    # Ensure that we do not have excessive memory allocations
    # (e.g., from type instabilities)
    let
        t = sol.t[end]
        u_ode = sol.u[end]
        du_ode = similar(u_ode)
        @test (@allocated Trixi.rhs!(du_ode, u_ode, semi, t)) < 1000
    end
end

@trixi_testset "elixir_euler_wall_bc_amr.jl" begin
    @test_trixi_include(joinpath(EXAMPLES_DIR, "elixir_euler_wall_bc_amr.jl"),
                        l2=[
                            0.020291447969983396,
                            0.017479614254319948,
                            0.011387644425613437,
                            0.0514420126021293,
                        ],
                        linf=[
                            0.3582779022370579,
                            0.32073537890751663,
                            0.221818049107692,
                            0.9209559420400415,
                        ],
                        tspan=(0.0, 0.15))
    # Ensure that we do not have excessive memory allocations
    # (e.g., from type instabilities)
    let
        t = sol.t[end]
        u_ode = sol.u[end]
        du_ode = similar(u_ode)
        @test (@allocated Trixi.rhs!(du_ode, u_ode, semi, t)) < 1000
    end
end

@trixi_testset "elixir_euler_forward_step_amr.jl" begin
    @test_trixi_include(joinpath(EXAMPLES_DIR, "elixir_euler_forward_step_amr.jl"),
                        l2=[
                            0.004194875320833303,
                            0.003785140699353966,
                            0.0013696609105790351,
                            0.03265268616046424,
                        ],
                        linf=[
                            2.0585399781442852,
                            2.213428805506876,
                            3.862362410419163,
                            17.75187237459251,
                        ],
                        tspan=(0.0, 0.0001),
                        rtol=1.0e-7,
                        skip_coverage=true)
    if @isdefined sol # Skipped in coverage run
        # Ensure that we do not have excessive memory allocations
        # (e.g., from type instabilities)
        let
            t = sol.t[end]
            u_ode = sol.u[end]
            du_ode = similar(u_ode)
            @test (@allocated Trixi.rhs!(du_ode, u_ode, semi, t)) < 1000
        end
    end
end

@trixi_testset "elixir_euler_double_mach_amr.jl" begin
    @test_trixi_include(joinpath(EXAMPLES_DIR, "elixir_euler_double_mach_amr.jl"),
                        l2=[
                            0.051359355290192046,
                            0.4266034859911273,
                            0.2438304855475594,
                            4.11487176105527,
                        ],
                        linf=[
                            6.902000373057003,
                            53.95714139820832,
                            24.241610279839758,
                            561.0630401858057,
                        ],
                        tspan=(0.0, 0.0001),
                        skip_coverage=true)
    if @isdefined sol # Skipped in coverage run
        # Ensure that we do not have excessive memory allocations
        # (e.g., from type instabilities)
        let
            t = sol.t[end]
            u_ode = sol.u[end]
            du_ode = similar(u_ode)
            @test (@allocated Trixi.rhs!(du_ode, u_ode, semi, t)) < 1000
        end
    end
end

@trixi_testset "elixir_euler_double_mach.jl" begin
    @test_trixi_include(joinpath(EXAMPLES_DIR, "elixir_euler_double_mach.jl"),
                        l2=[
                            0.8741784143331414,
                            6.669726935141086,
                            3.4980245896042237,
                            76.33557073504075,
                        ],
                        linf=[
                            11.428353668952052,
                            142.73486850872337,
                            38.91639544604301,
                            1651.7541390872523,
                        ],
                        initial_refinement_level=1,
                        tspan=(0.0, 0.05))
    # Ensure that we do not have excessive memory allocations
    # (e.g., from type instabilities)
    let
        t = sol.t[end]
        u_ode = sol.u[end]
        du_ode = similar(u_ode)
        @test (@allocated Trixi.rhs!(du_ode, u_ode, semi, t)) < 15000
    end
end

@trixi_testset "elixir_euler_double_mach_MCL.jl" begin
    @test_trixi_include(joinpath(EXAMPLES_DIR, "elixir_euler_double_mach_MCL.jl"),
                        l2=[
                            0.8887316108902814,
                            6.644244699117552,
                            3.449004719784639,
                            76.2706476520857,
                        ],
                        linf=[
                            11.047531178706233,
                            121.96649938887894,
                            35.74266968217143,
                            1370.2362649787465,
                        ],
                        initial_refinement_level=1,
                        tspan=(0.0, 0.05))
    # Ensure that we do not have excessive memory allocations
    # (e.g., from type instabilities)
    let
        t = sol.t[end]
        u_ode = sol.u[end]
        du_ode = similar(u_ode)
        @test (@allocated Trixi.rhs!(du_ode, u_ode, semi, t)) < 15000
    end
end

@trixi_testset "elixir_euler_supersonic_cylinder.jl" begin
    @test_trixi_include(joinpath(EXAMPLES_DIR, "elixir_euler_supersonic_cylinder.jl"),
                        l2=[
                            0.026798021911954406,
                            0.05118546368109259,
                            0.03206703583774831,
                            0.19680026567208672,
                        ],
                        linf=[
                            3.653905721692421,
                            4.285035711361009,
                            6.8544353186357645,
                            31.748244912257533,
                        ],
                        tspan=(0.0, 0.001),
                        skip_coverage=true)
    if @isdefined sol # Skipped in coverage run
        # Ensure that we do not have excessive memory allocations
        # (e.g., from type instabilities)
        let
            t = sol.t[end]
            u_ode = sol.u[end]
            du_ode = similar(u_ode)
            @test (@allocated Trixi.rhs!(du_ode, u_ode, semi, t)) < 1000
        end
    end
end

<<<<<<< HEAD
@trixi_testset "elixir_euler_supersonic_cylinder_sc_subcell.jl" begin
    @test_trixi_include(joinpath(EXAMPLES_DIR,
                                 "elixir_euler_supersonic_cylinder_sc_subcell.jl"),
                        l2=[
                            0.015519026585326362,
                            0.03624624063147592,
                            0.015856390554735263,
                            0.11035405581567337,
                        ],
                        linf=[
                            1.034507228088565,
                            2.7694272511829157,
                            1.760899156958975,
                            7.7689019494557865,
                        ],
                        tspan=(0.0, 0.001),
                        skip_coverage=true)
    if @isdefined sol # Skipped in coverage run
        # Ensure that we do not have excessive memory allocations
        # (e.g., from type instabilities)
        let
            t = sol.t[end]
            u_ode = sol.u[end]
            du_ode = similar(u_ode)
            @test (@allocated Trixi.rhs!(du_ode, u_ode, semi, t)) < 15000
        end
    end
end

@trixi_testset "elixir_euler_supersonic_cylinder_MCL.jl" begin
    @test_trixi_include(joinpath(EXAMPLES_DIR,
                                 "elixir_euler_supersonic_cylinder_MCL.jl"),
                        l2=[
                            0.01719185099537115,
                            0.037755715231922615,
                            0.018219844214522288,
                            0.1211329583241979,
                        ],
                        linf=[
                            1.36377851955985337,
                            2.886724226405783,
                            2.271954486109792,
                            9.900660307619413,
                        ],
                        tspan=(0.0, 0.001),
                        skip_coverage=true)
    if @isdefined sol # Skipped in coverage run
        # Ensure that we do not have excessive memory allocations
        # (e.g., from type instabilities)
        let
            t = sol.t[end]
            u_ode = sol.u[end]
            du_ode = similar(u_ode)
            @test (@allocated Trixi.rhs!(du_ode, u_ode, semi, t)) < 15000
        end
=======
@trixi_testset "elixir_euler_NACA6412airfoil_mach2.jl" begin
    @test_trixi_include(joinpath(EXAMPLES_DIR, "elixir_euler_NACA6412airfoil_mach2.jl"),
                        l2=[
                            0.19107654776276498, 0.3545913719444839,
                            0.18492730895077583, 0.817927213517244,
                        ],
                        linf=[
                            2.5397624311491946, 2.7075156425517917, 2.200980534211764,
                            9.031153939238115,
                        ],
                        tspan=(0.0, 0.1))
    # Ensure that we do not have excessive memory allocations
    # (e.g., from type instabilities)
    let
        t = sol.t[end]
        u_ode = sol.u[end]
        du_ode = similar(u_ode)
        @test (@allocated Trixi.rhs!(du_ode, u_ode, semi, t)) < 1000
>>>>>>> 4b07706f
    end
end

@trixi_testset "elixir_eulergravity_convergence.jl" begin
    @test_trixi_include(joinpath(EXAMPLES_DIR, "elixir_eulergravity_convergence.jl"),
                        l2=[
                            0.00024871265138964204,
                            0.0003370077102132591,
                            0.0003370077102131964,
                            0.0007231525513793697,
                        ],
                        linf=[
                            0.0015813032944647087,
                            0.0020494288423820173,
                            0.0020494288423824614,
                            0.004793821195083758,
                        ],
                        tspan=(0.0, 0.1))
    # Ensure that we do not have excessive memory allocations
    # (e.g., from type instabilities)
    let
        t = sol.t[end]
        u_ode = sol.u[end]
        du_ode = similar(u_ode)
        @test (@allocated Trixi.rhs!(du_ode, u_ode, semi, t)) < 1000
    end
end

@trixi_testset "elixir_shallowwater_source_terms.jl" begin
    @test_trixi_include(joinpath(EXAMPLES_DIR, "elixir_shallowwater_source_terms.jl"),
                        l2=[
                            9.168126407325352e-5,
                            0.0009795410115453788,
                            0.002546408320320785,
                            3.941189812642317e-6,
                        ],
                        linf=[
                            0.0009903782521019089,
                            0.0059752684687262025,
                            0.010941106525454103,
                            1.2129488214718265e-5,
                        ],
                        tspan=(0.0, 0.1))
    # Ensure that we do not have excessive memory allocations
    # (e.g., from type instabilities)
    let
        t = sol.t[end]
        u_ode = sol.u[end]
        du_ode = similar(u_ode)
        @test (@allocated Trixi.rhs!(du_ode, u_ode, semi, t)) < 1000
    end
end

@trixi_testset "elixir_mhd_alfven_wave.jl" begin
    @test_trixi_include(joinpath(EXAMPLES_DIR, "elixir_mhd_alfven_wave.jl"),
                        l2=[1.0513414461545583e-5, 1.0517900957166411e-6,
                            1.0517900957304043e-6, 1.511816606372376e-6,
                            1.0443997728645063e-6, 7.879639064990798e-7,
                            7.879639065049896e-7, 1.0628631669056271e-6,
                            4.3382328912336153e-7],
                        linf=[4.255466285174592e-5, 1.0029706745823264e-5,
                            1.0029706747467781e-5, 1.2122265939010224e-5,
                            5.4791097160444835e-6, 5.18922042269665e-6,
                            5.189220422141538e-6, 9.552667261422676e-6,
                            1.4237578427628152e-6])
    # Ensure that we do not have excessive memory allocations
    # (e.g., from type instabilities)
    let
        t = sol.t[end]
        u_ode = sol.u[end]
        du_ode = similar(u_ode)
        @test (@allocated Trixi.rhs!(du_ode, u_ode, semi, t)) < 1000
    end
end

@trixi_testset "elixir_mhd_rotor.jl" begin
    @test_trixi_include(joinpath(EXAMPLES_DIR, "elixir_mhd_rotor.jl"),
                        l2=[0.4552084651735862, 0.8918048264575757, 0.832471223081887,
                            0.0,
                            0.9801264164951583, 0.10475690769435382, 0.1555132409149897,
                            0.0,
                            2.0597079362763556e-5],
                        linf=[10.194181233788775, 18.25472397868819, 10.031307436191334,
                            0.0,
                            19.647239392277378, 1.3938810140985936, 1.8724965294853084,
                            0.0,
                            0.0016290067532561904],
                        tspan=(0.0, 0.02))
    # Ensure that we do not have excessive memory allocations
    # (e.g., from type instabilities)
    let
        t = sol.t[end]
        u_ode = sol.u[end]
        du_ode = similar(u_ode)
        @test (@allocated Trixi.rhs!(du_ode, u_ode, semi, t)) < 1000
    end
end

@trixi_testset "elixir_linearizedeuler_gaussian_source.jl" begin
    @test_trixi_include(joinpath(EXAMPLES_DIR,
                                 "elixir_linearizedeuler_gaussian_source.jl"),
                        l2=[
                            0.006047938590548741,
                            0.0040953286019907035,
                            0.004222698522497298,
                            0.006269492499336128,
                        ],
                        linf=[
                            0.06386175207349379,
                            0.0378926444850457,
                            0.041759728067967065,
                            0.06430136016259067,
                        ])
    # Ensure that we do not have excessive memory allocations
    # (e.g., from type instabilities)
    let
        t = sol.t[end]
        u_ode = sol.u[end]
        du_ode = similar(u_ode)
        @test (@allocated Trixi.rhs!(du_ode, u_ode, semi, t)) < 1000
    end
end
end

# Clean up afterwards: delete Trixi.jl output directory
@test_nowarn rm(outdir, recursive = true)

end # module<|MERGE_RESOLUTION|>--- conflicted
+++ resolved
@@ -495,7 +495,6 @@
     end
 end
 
-<<<<<<< HEAD
 @trixi_testset "elixir_euler_supersonic_cylinder_sc_subcell.jl" begin
     @test_trixi_include(joinpath(EXAMPLES_DIR,
                                  "elixir_euler_supersonic_cylinder_sc_subcell.jl"),
@@ -551,7 +550,9 @@
             du_ode = similar(u_ode)
             @test (@allocated Trixi.rhs!(du_ode, u_ode, semi, t)) < 15000
         end
-=======
+    end
+end
+
 @trixi_testset "elixir_euler_NACA6412airfoil_mach2.jl" begin
     @test_trixi_include(joinpath(EXAMPLES_DIR, "elixir_euler_NACA6412airfoil_mach2.jl"),
                         l2=[
@@ -570,7 +571,6 @@
         u_ode = sol.u[end]
         du_ode = similar(u_ode)
         @test (@allocated Trixi.rhs!(du_ode, u_ode, semi, t)) < 1000
->>>>>>> 4b07706f
     end
 end
 

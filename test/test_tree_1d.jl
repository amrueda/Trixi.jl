module TestExamplesTree1D

using Test
using Trixi

include("test_trixi.jl")

EXAMPLES_DIR = pkgdir(Trixi, "examples", "tree_1d_dgsem")

# Start with a clean environment: remove Trixi.jl output directory if it exists
outdir = "out"
isdir(outdir) && rm(outdir, recursive = true)

@testset "TreeMesh1D" begin
#! format: noindent

# Run basic tests
@testset "Examples 1D" begin
    # Linear scalar advection
    include("test_tree_1d_advection.jl")

    # Burgers
    include("test_tree_1d_burgers.jl")

    # Hyperbolic diffusion
    include("test_tree_1d_hypdiff.jl")

    # Compressible Euler
    include("test_tree_1d_euler.jl")

    # Compressible Euler Multicomponent
    include("test_tree_1d_eulermulti.jl")

    # MHD
    include("test_tree_1d_mhd.jl")

    # MHD Multicomponent
    include("test_tree_1d_mhdmulti.jl")

<<<<<<< HEAD
  # MHD Multi-ion
  include("test_tree_1d_mhdmultiion.jl")

  # Compressible Euler with self-gravity
  include("test_tree_1d_eulergravity.jl")
=======
    # Compressible Euler with self-gravity
    include("test_tree_1d_eulergravity.jl")
>>>>>>> cb899fe3

    # Shallow water
    include("test_tree_1d_shallowwater.jl")
    # Two-layer Shallow Water
    include("test_tree_1d_shallowwater_twolayer.jl")

    # FDSBP methods on the TreeMesh
    include("test_tree_1d_fdsbp.jl")
end

# Coverage test for all initial conditions
@testset "Tests for initial conditions" begin
    # Linear scalar advection
    @trixi_testset "elixir_advection_extended.jl with initial_condition_sin" begin
        @test_trixi_include(joinpath(EXAMPLES_DIR, "elixir_advection_extended.jl"),
                            l2=[0.00017373554109980247],
                            linf=[0.0006021275678165239],
                            maxiters=1,
                            initial_condition=Trixi.initial_condition_sin)
    end

    @trixi_testset "elixir_advection_extended.jl with initial_condition_constant" begin
        @test_trixi_include(joinpath(EXAMPLES_DIR, "elixir_advection_extended.jl"),
                            l2=[2.441369287653687e-16],
                            linf=[4.440892098500626e-16],
                            maxiters=1,
                            initial_condition=initial_condition_constant)
    end

    @trixi_testset "elixir_advection_extended.jl with initial_condition_linear_x" begin
        @test_trixi_include(joinpath(EXAMPLES_DIR, "elixir_advection_extended.jl"),
                            l2=[1.9882464973192864e-16],
                            linf=[1.4432899320127035e-15],
                            maxiters=1,
                            initial_condition=Trixi.initial_condition_linear_x,
                            boundary_conditions=Trixi.boundary_condition_linear_x,
                            periodicity=false)
    end

    @trixi_testset "elixir_advection_extended.jl with initial_condition_convergence_test" begin
        @test_trixi_include(joinpath(EXAMPLES_DIR, "elixir_advection_extended.jl"),
                            l2=[6.1803596620800215e-6],
                            linf=[2.4858560899509996e-5],
                            maxiters=1,
                            initial_condition=initial_condition_convergence_test,
                            boundary_conditions=BoundaryConditionDirichlet(initial_condition_convergence_test),
                            periodicity=false)
    end
end

@testset "Displaying components 1D" begin
    @test_nowarn include(joinpath(EXAMPLES_DIR, "elixir_advection_amr.jl"))

    # test both short and long printing formats
    @test_nowarn show(mesh)
    println()
    @test_nowarn println(mesh)
    @test_nowarn display(mesh)

    @test_nowarn show(equations)
    println()
    @test_nowarn println(equations)
    @test_nowarn display(equations)

    @test_nowarn show(solver)
    println()
    @test_nowarn println(solver)
    @test_nowarn display(solver)

    @test_nowarn show(solver.basis)
    println()
    @test_nowarn println(solver.basis)
    @test_nowarn display(solver.basis)

    @test_nowarn show(solver.mortar)
    println()
    @test_nowarn println(solver.mortar)
    @test_nowarn display(solver.mortar)

    @test_nowarn show(solver.volume_integral)
    println()
    @test_nowarn println(solver.volume_integral)
    @test_nowarn display(solver.volume_integral)

    @test_nowarn show(semi)
    println()
    @test_nowarn println(semi)
    @test_nowarn display(semi)

    @test_nowarn show(summary_callback)
    println()
    @test_nowarn println(summary_callback)
    @test_nowarn display(summary_callback)

    @test_nowarn show(amr_controller)
    println()
    @test_nowarn println(amr_controller)
    @test_nowarn display(amr_controller)

    @test_nowarn show(amr_callback)
    println()
    @test_nowarn println(amr_callback)
    @test_nowarn display(amr_callback)

    @test_nowarn show(stepsize_callback)
    println()
    @test_nowarn println(stepsize_callback)
    @test_nowarn display(stepsize_callback)

    @test_nowarn show(save_solution)
    println()
    @test_nowarn println(save_solution)
    @test_nowarn display(save_solution)

    @test_nowarn show(analysis_callback)
    println()
    @test_nowarn println(analysis_callback)
    @test_nowarn display(analysis_callback)

    @test_nowarn show(alive_callback)
    println()
    @test_nowarn println(alive_callback)
    @test_nowarn display(alive_callback)

    @test_nowarn println(callbacks)

    # Check whether all output is suppressed if the summary, analysis and alive
    # callbacks are set to the TrivialCallback(). Modelled using `@test_nowarn`
    # as basis.
    let fname = tempname()
        try
            open(fname, "w") do f
                redirect_stderr(f) do
                    trixi_include(joinpath(EXAMPLES_DIR,
                                           "elixir_advection_extended.jl"),
                                  summary_callback = TrivialCallback(),
                                  analysis_callback = TrivialCallback(),
                                  alive_callback = TrivialCallback())
                end
            end
            output = read(fname, String)
            output = replace(output,
                             "[ Info: You just called `trixi_include`. Julia may now compile the code, please be patient.\n" => "")
            @test isempty(output)
        finally
            rm(fname, force = true)
        end
    end
end

@testset "Additional tests in 1D" begin
    @testset "compressible Euler" begin
        eqn = CompressibleEulerEquations1D(1.4)

        @test isapprox(Trixi.entropy_thermodynamic([1.0, 2.0, 20.0], eqn),
                       1.9740810260220094)
        @test isapprox(Trixi.entropy_math([1.0, 2.0, 20.0], eqn), -4.935202565055024)
        @test isapprox(Trixi.entropy([1.0, 2.0, 20.0], eqn), -4.935202565055024)

        @test isapprox(energy_total([1.0, 2.0, 20.0], eqn), 20.0)
        @test isapprox(energy_kinetic([1.0, 2.0, 20.0], eqn), 2.0)
        @test isapprox(energy_internal([1.0, 2.0, 20.0], eqn), 18.0)
    end
end

@trixi_testset "Nonconservative terms in 1D (linear advection)" begin
    # Same setup as docs/src/adding_new_equations/nonconservative_advection.md

    # Define new physics
    using Trixi
    using Trixi: AbstractEquations, get_node_vars

    # Since there is no native support for variable coefficients, we use two
    # variables: one for the basic unknown `u` and another one for the coefficient `a`
    struct NonconservativeLinearAdvectionEquation <: AbstractEquations{1, #= spatial dimension =#
                                                                       2} #= two variables (u,a) =#
    end

    Trixi.varnames(::typeof(cons2cons), ::NonconservativeLinearAdvectionEquation) = ("scalar",
                                                                                     "advection_velocity")

    Trixi.default_analysis_integrals(::NonconservativeLinearAdvectionEquation) = ()

    # The conservative part of the flux is zero
    Trixi.flux(u, orientation, equation::NonconservativeLinearAdvectionEquation) = zero(u)

    # Calculate maximum wave speed for local Lax-Friedrichs-type dissipation
    function Trixi.max_abs_speed_naive(u_ll, u_rr, orientation::Integer,
                                       ::NonconservativeLinearAdvectionEquation)
        _, advection_velocity_ll = u_ll
        _, advection_velocity_rr = u_rr

        return max(abs(advection_velocity_ll), abs(advection_velocity_rr))
    end

    # We use nonconservative terms
    Trixi.have_nonconservative_terms(::NonconservativeLinearAdvectionEquation) = Trixi.True()

    function flux_nonconservative(u_mine, u_other, orientation,
                                  equations::NonconservativeLinearAdvectionEquation)
        _, advection_velocity = u_mine
        scalar, _ = u_other

        return SVector(advection_velocity * scalar, zero(scalar))
    end

    # Create a simulation setup
    using Trixi
    using OrdinaryDiffEq

    equation = NonconservativeLinearAdvectionEquation()

    # You can derive the exact solution for this setup using the method of
    # characteristics
    function initial_condition_sine(x, t,
                                    equation::NonconservativeLinearAdvectionEquation)
        x0 = -2 * atan(sqrt(3) * tan(sqrt(3) / 2 * t - atan(tan(x[1] / 2) / sqrt(3))))
        scalar = sin(x0)
        advection_velocity = 2 + cos(x[1])
        SVector(scalar, advection_velocity)
    end

    # Create a uniform mesh in 1D in the interval [-π, π] with periodic boundaries
    mesh = TreeMesh(-Float64(π), Float64(π), # min/max coordinates
                    initial_refinement_level = 4, n_cells_max = 10^4)

    # Create a DGSEM solver with polynomials of degree `polydeg`
    volume_flux = (flux_central, flux_nonconservative)
    surface_flux = (flux_lax_friedrichs, flux_nonconservative)
    solver = DGSEM(polydeg = 3, surface_flux = surface_flux,
                   volume_integral = VolumeIntegralFluxDifferencing(volume_flux))

    # Setup the spatial semidiscretization containing all ingredients
    semi = SemidiscretizationHyperbolic(mesh, equation, initial_condition_sine, solver)

    # Create an ODE problem with given time span
    tspan = (0.0, 1.0)
    ode = semidiscretize(semi, tspan)

    summary_callback = SummaryCallback()
    analysis_callback = AnalysisCallback(semi, interval = 50)
    callbacks = CallbackSet(summary_callback, analysis_callback)

    # OrdinaryDiffEq's `solve` method evolves the solution in time and executes
    # the passed callbacks
    sol = solve(ode, Tsit5(), abstol = 1.0e-6, reltol = 1.0e-6,
                save_everystep = false, callback = callbacks)

    @test analysis_callback(sol).l2 ≈ [0.00029609575838969394, 5.5681704039507985e-6]
end

# Clean up afterwards: delete Trixi.jl output directory
@test_nowarn rm(outdir, recursive = true)
end # TreeMesh1D

end # module<|MERGE_RESOLUTION|>--- conflicted
+++ resolved
@@ -37,16 +37,11 @@
     # MHD Multicomponent
     include("test_tree_1d_mhdmulti.jl")
 
-<<<<<<< HEAD
-  # MHD Multi-ion
-  include("test_tree_1d_mhdmultiion.jl")
-
-  # Compressible Euler with self-gravity
-  include("test_tree_1d_eulergravity.jl")
-=======
+    # MHD Multi-ion
+    include("test_tree_1d_mhdmultiion.jl")
+
     # Compressible Euler with self-gravity
     include("test_tree_1d_eulergravity.jl")
->>>>>>> cb899fe3
 
     # Shallow water
     include("test_tree_1d_shallowwater.jl")

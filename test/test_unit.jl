module TestUnit

using Test
using Trixi

include("test_trixi.jl")

# Start with a clean environment: remove Trixi.jl output directory if it exists
outdir = "out"
isdir(outdir) && rm(outdir, recursive = true)

# Run various unit (= non-elixir-triggered) tests
@testset "Unit tests" begin
#! format: noindent

@timed_testset "SerialTree" begin
    @testset "constructors" begin
        @test_nowarn Trixi.SerialTree(Val(1), 10, 0.0, 1.0)
    end

    @testset "helper functions" begin
        t = Trixi.SerialTree(Val(1), 10, 0.0, 1.0)
        @test_nowarn display(t)
        @test Trixi.ndims(t) == 1
        @test Trixi.has_any_neighbor(t, 1, 1) == true
        @test Trixi.isperiodic(t, 1) == true
        @test Trixi.n_children_per_cell(t) == 2
        @test Trixi.n_directions(t) == 2
    end

    @testset "refine!/coarsen!" begin
        t = Trixi.SerialTree(Val(1), 10, 0.0, 1.0)
        @test Trixi.refine!(t) == [1]
        @test Trixi.coarsen!(t) == [1]
        @test Trixi.refine!(t) == [1]
        @test Trixi.coarsen!(t, 1) == [1]
        @test Trixi.coarsen!(t) == Int[] # Coarsen twice to check degenerate case of single-cell tree
        @test Trixi.refine!(t) == [1]
        @test Trixi.refine!(t) == [2, 3]
        @test Trixi.coarsen_box!(t, [-0.5], [0.0]) == [2]
        @test Trixi.coarsen_box!(t, 0.0, 0.5) == [3]
        @test isnothing(Trixi.reset_data_structures!(t))
    end
end

@timed_testset "ParallelTree" begin
    @testset "constructors" begin
        @test_nowarn Trixi.ParallelTree(Val(1), 10, 0.0, 1.0)
    end

    @testset "helper functions" begin
        t = Trixi.ParallelTree(Val(1), 10, 0.0, 1.0)
        @test isnothing(display(t))
        @test isnothing(Trixi.reset_data_structures!(t))
    end
end

@timed_testset "TreeMesh" begin
    @testset "constructors" begin
        @test TreeMesh{1, Trixi.SerialTree{1}}(1, 5.0, 2.0) isa TreeMesh
    end
end

@timed_testset "ParallelTreeMesh" begin
    @testset "partition!" begin
        @testset "mpi_nranks() = 2" begin
            Trixi.mpi_nranks() = 2
            let
                @test Trixi.mpi_nranks() == 2

                mesh = TreeMesh{2, Trixi.ParallelTree{2}}(30, (0.0, 0.0), 1)
                # Refine twice
                Trixi.refine!(mesh.tree)
                Trixi.refine!(mesh.tree)

                # allow_coarsening = true
                Trixi.partition!(mesh)
                # Use parent for OffsetArray
                @test parent(mesh.n_cells_by_rank) == [11, 10]
                @test mesh.tree.mpi_ranks[1:21] ==
                      [0, 0, 0, 0, 0, 0, 0, 0, 0, 0, 0, 1, 1, 1, 1, 1, 1, 1, 1, 1, 1]
                @test parent(mesh.first_cell_by_rank) == [1, 12]

                # allow_coarsening = false
                Trixi.partition!(mesh; allow_coarsening = false)
                @test parent(mesh.n_cells_by_rank) == [11, 10]
                @test mesh.tree.mpi_ranks[1:21] ==
                      [0, 0, 0, 0, 0, 0, 0, 0, 0, 0, 0, 1, 1, 1, 1, 1, 1, 1, 1, 1, 1]
                @test parent(mesh.first_cell_by_rank) == [1, 12]
            end
            Trixi.mpi_nranks() = Trixi.MPI_SIZE[] # restore the original behavior
        end

        @testset "mpi_nranks() = 3" begin
            Trixi.mpi_nranks() = 3
            let
                @test Trixi.mpi_nranks() == 3

                mesh = TreeMesh{2, Trixi.ParallelTree{2}}(100, (0.0, 0.0), 1)
                # Refine twice
                Trixi.refine!(mesh.tree)
                Trixi.refine!(mesh.tree)

                # allow_coarsening = true
                Trixi.partition!(mesh)
                # Use parent for OffsetArray
                @test parent(mesh.n_cells_by_rank) == [11, 5, 5]
                @test mesh.tree.mpi_ranks[1:21] ==
                      [0, 0, 0, 0, 0, 0, 0, 0, 0, 0, 0, 1, 1, 1, 1, 1, 2, 2, 2, 2, 2]
                @test parent(mesh.first_cell_by_rank) == [1, 12, 17]

                # allow_coarsening = false
                Trixi.partition!(mesh; allow_coarsening = false)
                @test parent(mesh.n_cells_by_rank) == [9, 6, 6]
                @test mesh.tree.mpi_ranks[1:21] ==
                      [0, 0, 0, 0, 0, 0, 0, 0, 0, 1, 1, 1, 1, 1, 1, 2, 2, 2, 2, 2, 2]
                @test parent(mesh.first_cell_by_rank) == [1, 10, 16]
            end
            Trixi.mpi_nranks() = Trixi.MPI_SIZE[] # restore the original behavior
        end

        @testset "mpi_nranks() = 9" begin
            Trixi.mpi_nranks() = 9
            let
                @test Trixi.mpi_nranks() == 9

                mesh = TreeMesh{2, Trixi.ParallelTree{2}}(1000, (0.0, 0.0), 1)
                # Refine twice
                Trixi.refine!(mesh.tree)
                Trixi.refine!(mesh.tree)
                Trixi.refine!(mesh.tree)
                Trixi.refine!(mesh.tree)

                # allow_coarsening = true
                Trixi.partition!(mesh)
                # Use parent for OffsetArray
                @test parent(mesh.n_cells_by_rank) ==
                      [44, 37, 38, 37, 37, 37, 38, 37, 36]
                @test parent(mesh.first_cell_by_rank) ==
                      [1, 45, 82, 120, 157, 194, 231, 269, 306]
            end
            Trixi.mpi_nranks() = Trixi.MPI_SIZE[] # restore the original behavior
        end

        @testset "mpi_nranks() = 3 non-uniform" begin
            Trixi.mpi_nranks() = 3
            let
                @test Trixi.mpi_nranks() == 3

                mesh = TreeMesh{2, Trixi.ParallelTree{2}}(100, (0.0, 0.0), 1)
                # Refine whole tree
                Trixi.refine!(mesh.tree)
                # Refine left leaf
                Trixi.refine!(mesh.tree, [2])

                # allow_coarsening = true
                Trixi.partition!(mesh)
                # Use parent for OffsetArray
                @test parent(mesh.n_cells_by_rank) == [6, 1, 2]
                @test mesh.tree.mpi_ranks[1:9] == [0, 0, 0, 0, 0, 0, 1, 2, 2]
                @test parent(mesh.first_cell_by_rank) == [1, 7, 8]

                # allow_coarsening = false
                Trixi.partition!(mesh; allow_coarsening = false)
                @test parent(mesh.n_cells_by_rank) == [5, 2, 2]
                @test mesh.tree.mpi_ranks[1:9] == [0, 0, 0, 0, 0, 1, 1, 2, 2]
                @test parent(mesh.first_cell_by_rank) == [1, 6, 8]
            end
            Trixi.mpi_nranks() = Trixi.MPI_SIZE[] # restore the original behavior
        end

        @testset "not enough ranks" begin
            Trixi.mpi_nranks() = 3
            let
                @test Trixi.mpi_nranks() == 3

                mesh = TreeMesh{2, Trixi.ParallelTree{2}}(100, (0.0, 0.0), 1)

                # Only one leaf
                @test_throws AssertionError("Too many ranks to properly partition the mesh!") Trixi.partition!(mesh)

                # Refine to 4 leaves
                Trixi.refine!(mesh.tree)

                # All four leaves will need to be on one rank to allow coarsening
                @test_throws AssertionError("Too many ranks to properly partition the mesh!") Trixi.partition!(mesh)
                @test_nowarn Trixi.partition!(mesh; allow_coarsening = false)
            end
            Trixi.mpi_nranks() = Trixi.MPI_SIZE[] # restore the original behavior
        end
    end
end

@timed_testset "curved mesh" begin
    @testset "calc_jacobian_matrix" begin
        @testset "identity map" begin
            basis = LobattoLegendreBasis(5)
            nodes = Trixi.get_nodes(basis)
            jacobian_matrix = Array{Float64, 5}(undef, 2, 2, 6, 6, 1)

            node_coordinates = Array{Float64, 4}(undef, 2, 6, 6, 1)
            node_coordinates[1, :, :, 1] .= [nodes[i] for i in 1:6, j in 1:6]
            node_coordinates[2, :, :, 1] .= [nodes[j] for i in 1:6, j in 1:6]
            expected = zeros(2, 2, 6, 6, 1)
            expected[1, 1, :, :, 1] .= 1
            expected[2, 2, :, :, 1] .= 1
            @test Trixi.calc_jacobian_matrix!(jacobian_matrix, 1, node_coordinates,
                                              basis) ≈ expected
        end

        @testset "maximum exact polydeg" begin
            basis = LobattoLegendreBasis(3)
            nodes = Trixi.get_nodes(basis)
            jacobian_matrix = Array{Float64, 5}(undef, 2, 2, 4, 4, 1)

            # f(x, y) = [x^3, xy^2]
            node_coordinates = Array{Float64, 4}(undef, 2, 4, 4, 1)
            node_coordinates[1, :, :, 1] .= [nodes[i]^3 for i in 1:4, j in 1:4]
            node_coordinates[2, :, :, 1] .= [nodes[i] * nodes[j]^2
                                             for i in 1:4, j in 1:4]

            # Df(x, y) = [3x^2 0;
            #              y^2 2xy]
            expected = zeros(2, 2, 4, 4, 1)
            expected[1, 1, :, :, 1] .= [3 * nodes[i]^2 for i in 1:4, j in 1:4]
            expected[2, 1, :, :, 1] .= [nodes[j]^2 for i in 1:4, j in 1:4]
            expected[2, 2, :, :, 1] .= [2 * nodes[i] * nodes[j] for i in 1:4, j in 1:4]
            @test Trixi.calc_jacobian_matrix!(jacobian_matrix, 1, node_coordinates,
                                              basis) ≈ expected
        end
    end
end

@timed_testset "interpolation" begin
    @testset "nodes and weights" begin
        @test Trixi.gauss_nodes_weights(1) == ([0.0], [2.0])
    end

    @testset "multiply_dimensionwise" begin
        nodes_in = [0.0, 0.5, 1.0]
        nodes_out = [0.0, 1 / 3, 2 / 3, 1.0]
        matrix = Trixi.polynomial_interpolation_matrix(nodes_in, nodes_out)
        data_in = [3.0 4.5 6.0]
        @test isapprox(Trixi.multiply_dimensionwise(matrix, data_in), [3.0 4.0 5.0 6.0])

        n_vars = 3
        size_in = 2
        size_out = 3
        matrix = randn(size_out, size_in)
        # 1D
        data_in = randn(n_vars, size_in)
        data_out = Trixi.multiply_dimensionwise_naive(matrix, data_in)
        @test isapprox(data_out, Trixi.multiply_dimensionwise(matrix, data_in))
        # 2D
        data_in = randn(n_vars, size_in, size_in)
        data_out = Trixi.multiply_dimensionwise_naive(matrix, data_in)
        @test isapprox(data_out, Trixi.multiply_dimensionwise(matrix, data_in))
        # 3D
        data_in = randn(n_vars, size_in, size_in, size_in)
        data_out = Trixi.multiply_dimensionwise_naive(matrix, data_in)
        @test isapprox(data_out, Trixi.multiply_dimensionwise(matrix, data_in))
    end
end

@timed_testset "L2 projection" begin
    @testset "calc_reverse_upper for LGL" begin
        @test isapprox(Trixi.calc_reverse_upper(2, Val(:gauss_lobatto)),
                       [[0.25, 0.25] [0.0, 0.5]])
    end
    @testset "calc_reverse_lower for LGL" begin
        @test isapprox(Trixi.calc_reverse_lower(2, Val(:gauss_lobatto)),
                       [[0.5, 0.0] [0.25, 0.25]])
    end
end

@testset "containers" begin
    # Set up mock container
    mutable struct MyContainer <: Trixi.AbstractContainer
        data::Vector{Int}
        capacity::Int
        length::Int
        dummy::Int
    end
    function MyContainer(data, capacity)
        c = MyContainer(Vector{Int}(undef, capacity + 1), capacity, length(data),
                        capacity + 1)
        c.data[1:length(data)] .= data
        return c
    end
    MyContainer(data::AbstractArray) = MyContainer(data, length(data))
    Trixi.invalidate!(c::MyContainer, first, last) = (c.data[first:last] .= 0; c)
    function Trixi.raw_copy!(target::MyContainer, source::MyContainer, first, last,
                             destination)
        Trixi.copy_data!(target.data, source.data, first, last, destination)
        return target
    end
    Trixi.move_connectivity!(c::MyContainer, first, last, destination) = c
    Trixi.delete_connectivity!(c::MyContainer, first, last) = c
    function Trixi.reset_data_structures!(c::MyContainer)
        (c.data = Vector{Int}(undef,
                              c.capacity + 1);
         c)
    end
    function Base.:(==)(c1::MyContainer, c2::MyContainer)
        return (c1.capacity == c2.capacity &&
                c1.length == c2.length &&
                c1.dummy == c2.dummy &&
                c1.data[1:(c1.length)] == c2.data[1:(c2.length)])
    end

    @testset "size" begin
        c = MyContainer([1, 2, 3])
        @test size(c) == (3,)
    end

    @testset "resize!" begin
        c = MyContainer([1, 2, 3])
        @test length(resize!(c, 2)) == 2
    end

    @testset "copy!" begin
        c1 = MyContainer([1, 2, 3])
        c2 = MyContainer([4, 5])
        @test Trixi.copy!(c1, c2, 2, 1, 2) == MyContainer([1, 2, 3]) # no-op

        c1 = MyContainer([1, 2, 3])
        c2 = MyContainer([4, 5])
        @test Trixi.copy!(c1, c2, 1, 2, 2) == MyContainer([1, 4, 5])

        c1 = MyContainer([1, 2, 3])
        @test Trixi.copy!(c1, c2, 1, 2) == MyContainer([1, 4, 3])

        c1 = MyContainer([1, 2, 3])
        @test Trixi.copy!(c1, 2, 3, 1) == MyContainer([2, 3, 3])

        c1 = MyContainer([1, 2, 3])
        @test Trixi.copy!(c1, 1, 3) == MyContainer([1, 2, 1])
    end

    @testset "move!" begin
        c = MyContainer([1, 2, 3])
        @test Trixi.move!(c, 1, 1) == MyContainer([1, 2, 3]) # no-op

        c = MyContainer([1, 2, 3])
        @test Trixi.move!(c, 1, 2) == MyContainer([0, 1, 3])
    end

    @testset "swap!" begin
        c = MyContainer([1, 2])
        @test Trixi.swap!(c, 1, 1) == MyContainer([1, 2]) # no-op

        c = MyContainer([1, 2])
        @test Trixi.swap!(c, 1, 2) == MyContainer([2, 1])
    end

    @testset "erase!" begin
        c = MyContainer([1, 2])
        @test Trixi.erase!(c, 2, 1) == MyContainer([1, 2]) # no-op

        c = MyContainer([1, 2])
        @test Trixi.erase!(c, 1) == MyContainer([0, 2])
    end

    @testset "remove_shift!" begin
        c = MyContainer([1, 2, 3, 4])
        @test Trixi.remove_shift!(c, 2, 1) == MyContainer([1, 2, 3, 4]) # no-op

        c = MyContainer([1, 2, 3, 4])
        @test Trixi.remove_shift!(c, 2, 2) == MyContainer([1, 3, 4], 4)

        c = MyContainer([1, 2, 3, 4])
        @test Trixi.remove_shift!(c, 2) == MyContainer([1, 3, 4], 4)
    end

    @testset "remove_fill!" begin
        c = MyContainer([1, 2, 3, 4])
        @test Trixi.remove_fill!(c, 2, 1) == MyContainer([1, 2, 3, 4]) # no-op

        c = MyContainer([1, 2, 3, 4])
        @test Trixi.remove_fill!(c, 2, 2) == MyContainer([1, 4, 3], 4)
    end

    @testset "reset!" begin
        c = MyContainer([1, 2, 3])
        @test Trixi.reset!(c, 2) == MyContainer(Int[], 2)
    end
end

@timed_testset "example elixirs" begin
    @test basename(examples_dir()) == "examples"
    @test !isempty(get_examples())
    @test endswith(default_example(), "elixir_advection_basic.jl")
end

@timed_testset "HLL flux with vanishing wave speed estimates (#502)" begin
    equations = CompressibleEulerEquations1D(1.4)
    u = SVector(1.0, 0.0, 0.0)
    @test !any(isnan, flux_hll(u, u, 1, equations))
end

@timed_testset "DG L2 mortar container debug output" begin
    c2d = Trixi.L2MortarContainer2D{Float64}(1, 1, 1)
    @test isnothing(display(c2d))
    c3d = Trixi.L2MortarContainer3D{Float64}(1, 1, 1)
    @test isnothing(display(c3d))
end

@timed_testset "Printing indicators/controllers" begin
    # OBS! Constructing indicators/controllers using the parameters below doesn't make sense. It's
    # just useful to run basic tests of `show` methods.

    c = ControllerThreeLevelCombined(1, 2, 3, 10.0, 11.0, 12.0, "primary", "secondary",
                                     "cache")
    @test_nowarn show(stdout, c)

    indicator_hg = IndicatorHennemannGassner(1.0, 0.0, true, "variable", "cache")
    @test_nowarn show(stdout, indicator_hg)

<<<<<<< HEAD
    indicator_idp = SubcellLimiterIDP(true, [1], true, [1], ["variable"], 0.1,
                                      true, true, true, "cache", 1, (1.0, 1.0), 1.0,
                                      true, 1.0, nothing)
    @test_nowarn show(stdout, indicator_idp)

    indicator_mcl = SubcellLimiterMCL("cache", true, true, true, true, true, true, true,
                                      1.0, true, true, 1.0, nothing, true)
    @test_nowarn show(stdout, indicator_mcl)
=======
    limiter_idp = SubcellLimiterIDP(true, [1], true, [1], 0.1, "cache")
    @test_nowarn show(stdout, limiter_idp)
>>>>>>> 7bb3b463

    # TODO: TrixiShallowWater: move unit test
    indicator_hg_swe = IndicatorHennemannGassnerShallowWater(1.0, 0.0, true, "variable",
                                                             "cache")
    @test_nowarn show(stdout, indicator_hg_swe)

    indicator_loehner = IndicatorLöhner(1.0, "variable", (; cache = nothing))
    @test_nowarn show(stdout, indicator_loehner)

    indicator_max = IndicatorMax("variable", (; cache = nothing))
    @test_nowarn show(stdout, indicator_max)
end

@timed_testset "LBM 2D constructor" begin
    # Neither Mach number nor velocity set
    @test_throws ErrorException LatticeBoltzmannEquations2D(Ma = nothing, Re = 1000)
    # Both Mach number and velocity set
    @test_throws ErrorException LatticeBoltzmannEquations2D(Ma = 0.1, Re = 1000, u0 = 1)
    # Neither Reynolds number nor viscosity set
    @test_throws ErrorException LatticeBoltzmannEquations2D(Ma = 0.1, Re = nothing)
    # Both Reynolds number and viscosity set
    @test_throws ErrorException LatticeBoltzmannEquations2D(Ma = 0.1, Re = 1000, nu = 1)

    # No non-dimensional values set
    @test LatticeBoltzmannEquations2D(Ma = nothing, Re = nothing, u0 = 1, nu = 1) isa
          LatticeBoltzmannEquations2D
end

@timed_testset "LBM 3D constructor" begin
    # Neither Mach number nor velocity set
    @test_throws ErrorException LatticeBoltzmannEquations3D(Ma = nothing, Re = 1000)
    # Both Mach number and velocity set
    @test_throws ErrorException LatticeBoltzmannEquations3D(Ma = 0.1, Re = 1000, u0 = 1)
    # Neither Reynolds number nor viscosity set
    @test_throws ErrorException LatticeBoltzmannEquations3D(Ma = 0.1, Re = nothing)
    # Both Reynolds number and viscosity set
    @test_throws ErrorException LatticeBoltzmannEquations3D(Ma = 0.1, Re = 1000, nu = 1)

    # No non-dimensional values set
    @test LatticeBoltzmannEquations3D(Ma = nothing, Re = nothing, u0 = 1, nu = 1) isa
          LatticeBoltzmannEquations3D
end

@timed_testset "LBM 2D functions" begin
    # Set up LBM struct and dummy distribution
    equation = LatticeBoltzmannEquations2D(Ma = 0.1, Re = 1000)
    u = Trixi.equilibrium_distribution(1, 2, 3, equation)

    # Component-wise velocity
    @test isapprox(Trixi.velocity(u, 1, equation), 2)
    @test isapprox(Trixi.velocity(u, 2, equation), 3)
end

@timed_testset "LBM 3D functions" begin
    # Set up LBM struct and dummy distribution
    equation = LatticeBoltzmannEquations3D(Ma = 0.1, Re = 1000)
    u = Trixi.equilibrium_distribution(1, 2, 3, 4, equation)

    # Component-wise velocity
    @test isapprox(velocity(u, 1, equation), 2)
    @test isapprox(velocity(u, 2, equation), 3)
    @test isapprox(velocity(u, 3, equation), 4)
end

@timed_testset "LBMCollisionCallback" begin
    # Printing of LBM collision callback
    callback = LBMCollisionCallback()
    @test_nowarn show(stdout, callback)
    println()
    @test_nowarn show(stdout, "text/plain", callback)
    println()
end

@timed_testset "Acoustic perturbation 2D varnames" begin
    v_mean_global = (0.0, 0.0)
    c_mean_global = 1.0
    rho_mean_global = 1.0
    equations = AcousticPerturbationEquations2D(v_mean_global, c_mean_global,
                                                rho_mean_global)

    @test Trixi.varnames(cons2state, equations) ==
          ("v1_prime", "v2_prime", "p_prime_scaled")
    @test Trixi.varnames(cons2mean, equations) ==
          ("v1_mean", "v2_mean", "c_mean", "rho_mean")
end

@timed_testset "Euler conversion between conservative/entropy variables" begin
    rho, v1, v2, v3, p = 1.0, 0.1, 0.2, 0.3, 2.0

    let equations = CompressibleEulerEquations1D(1.4)
        cons_vars = prim2cons(SVector(rho, v1, p), equations)
        entropy_vars = cons2entropy(cons_vars, equations)
        @test cons_vars ≈ entropy2cons(entropy_vars, equations)

        # test tuple args
        cons_vars = prim2cons((rho, v1, p), equations)
        entropy_vars = cons2entropy(cons_vars, equations)
        @test cons_vars ≈ entropy2cons(entropy_vars, equations)
    end

    let equations = CompressibleEulerEquations2D(1.4)
        cons_vars = prim2cons(SVector(rho, v1, v2, p), equations)
        entropy_vars = cons2entropy(cons_vars, equations)
        @test cons_vars ≈ entropy2cons(entropy_vars, equations)

        # test tuple args
        cons_vars = prim2cons((rho, v1, v2, p), equations)
        entropy_vars = cons2entropy(cons_vars, equations)
        @test cons_vars ≈ entropy2cons(entropy_vars, equations)
    end

    let equations = CompressibleEulerEquations3D(1.4)
        cons_vars = prim2cons(SVector(rho, v1, v2, v3, p), equations)
        entropy_vars = cons2entropy(cons_vars, equations)
        @test cons_vars ≈ entropy2cons(entropy_vars, equations)

        # test tuple args
        cons_vars = prim2cons((rho, v1, v2, v3, p), equations)
        entropy_vars = cons2entropy(cons_vars, equations)
        @test cons_vars ≈ entropy2cons(entropy_vars, equations)
    end
end

@timed_testset "Shallow water conversion between conservative/entropy variables" begin
    H, v1, v2, b = 3.5, 0.25, 0.1, 0.4

    let equations = ShallowWaterEquations1D(gravity_constant = 9.8)
        cons_vars = prim2cons(SVector(H, v1, b), equations)
        entropy_vars = cons2entropy(cons_vars, equations)
        @test cons_vars ≈ entropy2cons(entropy_vars, equations)

        total_energy = energy_total(cons_vars, equations)
        @test total_energy ≈ entropy(cons_vars, equations)

        # test tuple args
        cons_vars = prim2cons((H, v1, b), equations)
        entropy_vars = cons2entropy(cons_vars, equations)
        @test cons_vars ≈ entropy2cons(entropy_vars, equations)
    end

    let equations = ShallowWaterEquations2D(gravity_constant = 9.8)
        cons_vars = prim2cons(SVector(H, v1, v2, b), equations)
        entropy_vars = cons2entropy(cons_vars, equations)
        @test cons_vars ≈ entropy2cons(entropy_vars, equations)

        total_energy = energy_total(cons_vars, equations)
        @test total_energy ≈ entropy(cons_vars, equations)

        # test tuple args
        cons_vars = prim2cons((H, v1, v2, b), equations)
        entropy_vars = cons2entropy(cons_vars, equations)
        @test cons_vars ≈ entropy2cons(entropy_vars, equations)
    end
end

@timed_testset "boundary_condition_do_nothing" begin
    rho, v1, v2, p = 1.0, 0.1, 0.2, 0.3, 2.0

    let equations = CompressibleEulerEquations2D(1.4)
        u = prim2cons(SVector(rho, v1, v2, p), equations)
        x = SVector(1.0, 2.0)
        t = 0.5
        surface_flux = flux_lax_friedrichs

        outward_direction = SVector(0.2, -0.3)
        @test flux(u, outward_direction, equations) ≈
              boundary_condition_do_nothing(u, outward_direction, x, t, surface_flux,
                                            equations)

        orientation = 2
        direction = 4
        @test flux(u, orientation, equations) ≈
              boundary_condition_do_nothing(u, orientation, direction, x, t,
                                            surface_flux, equations)
    end
end

@timed_testset "TimeSeriesCallback" begin
    @test_nowarn_mod trixi_include(@__MODULE__,
                                   joinpath(examples_dir(), "tree_2d_dgsem",
                                            "elixir_acoustics_gaussian_source.jl"),
                                   tspan = (0, 0.05))

    point_data_1 = time_series.affect!.point_data[1]
    @test all(isapprox.(point_data_1[1:7],
                        [-2.4417734981719132e-5, -3.4296207289200194e-5,
                            0.0018130846385739788, -0.5, 0.25, 1.0, 1.0]))
    @test_throws DimensionMismatch Trixi.get_elements_by_coordinates!([1, 2],
                                                                      rand(2, 4), mesh,
                                                                      solver, nothing)
    @test_nowarn show(stdout, time_series)
    @test_throws ArgumentError TimeSeriesCallback(semi, [(1.0, 1.0)]; interval = -1)
    @test_throws ArgumentError TimeSeriesCallback(semi, [1.0 1.0 1.0; 2.0 2.0 2.0])
end

@timed_testset "Consistency check for HLL flux (naive): CEE" begin
    flux_hll = FluxHLL(min_max_speed_naive)

    # Set up equations and dummy conservative variables state
    equations = CompressibleEulerEquations1D(1.4)
    u = SVector(1.1, 2.34, 5.5)

    orientations = [1]
    for orientation in orientations
        @test flux_hll(u, u, orientation, equations) ≈ flux(u, orientation, equations)
    end

    equations = CompressibleEulerEquations2D(1.4)
    u = SVector(1.1, -0.5, 2.34, 5.5)

    orientations = [1, 2]
    for orientation in orientations
        @test flux_hll(u, u, orientation, equations) ≈ flux(u, orientation, equations)
    end

    equations = CompressibleEulerEquations3D(1.4)
    u = SVector(1.1, -0.5, 2.34, 2.4, 5.5)

    orientations = [1, 2, 3]
    for orientation in orientations
        @test flux_hll(u, u, orientation, equations) ≈ flux(u, orientation, equations)
    end
end

@timed_testset "Consistency check for HLL flux (naive): LEE" begin
    flux_hll = FluxHLL(min_max_speed_naive)

    equations = LinearizedEulerEquations2D(SVector(1.0, 1.0), 1.0, 1.0)
    u = SVector(1.1, -0.5, 2.34, 5.5)

    orientations = [1, 2]
    for orientation in orientations
        @test flux_hll(u, u, orientation, equations) ≈ flux(u, orientation, equations)
    end

    normal_directions = [SVector(1.0, 0.0),
        SVector(0.0, 1.0),
        SVector(0.5, -0.5),
        SVector(-1.2, 0.3)]

    for normal_direction in normal_directions
        @test flux_hll(u, u, normal_direction, equations) ≈
              flux(u, normal_direction, equations)
    end
end

@timed_testset "Consistency check for HLL flux (naive): SWE" begin
    flux_hll = FluxHLL(min_max_speed_naive)

    equations = ShallowWaterEquations1D(gravity_constant = 9.81)
    u = SVector(1, 0.5, 0.0)
    @test flux_hll(u, u, 1, equations) ≈ flux(u, 1, equations)

    equations = ShallowWaterEquations2D(gravity_constant = 9.81)
    normal_directions = [SVector(1.0, 0.0),
        SVector(0.0, 1.0),
        SVector(0.5, -0.5),
        SVector(-1.2, 0.3)]
    u = SVector(1, 0.5, 0.5, 0.0)
    for normal_direction in normal_directions
        @test flux_hll(u, u, normal_direction, equations) ≈
              flux(u, normal_direction, equations)
    end
end

@timed_testset "Consistency check for HLL flux (naive): MHD" begin
    flux_hll = FluxHLL(min_max_speed_naive)

    equations = IdealGlmMhdEquations1D(1.4)
    u_values = [SVector(1.0, 0.4, -0.5, 0.1, 1.0, 0.1, -0.2, 0.1),
        SVector(1.5, -0.2, 0.1, 0.2, 5.0, -0.1, 0.1, 0.2)]

    for u in u_values
        @test flux_hll(u, u, 1, equations) ≈ flux(u, 1, equations)
    end

    equations = IdealGlmMhdEquations2D(1.4, 5.0) #= c_h =#
    normal_directions = [SVector(1.0, 0.0),
        SVector(0.0, 1.0),
        SVector(0.5, -0.5),
        SVector(-1.2, 0.3)]
    orientations = [1, 2]

    u_values = [SVector(1.0, 0.4, -0.5, 0.1, 1.0, 0.1, -0.2, 0.1, 0.0),
        SVector(1.5, -0.2, 0.1, 0.2, 5.0, -0.1, 0.1, 0.2, 0.2)]

    for u in u_values, orientation in orientations
        @test flux_hll(u, u, orientation, equations) ≈ flux(u, orientation, equations)
    end

    for u in u_values, normal_direction in normal_directions
        @test flux_hll(u, u, normal_direction, equations) ≈
              flux(u, normal_direction, equations)
    end

    equations = IdealGlmMhdEquations3D(1.4, 5.0) #= c_h =#
    normal_directions = [SVector(1.0, 0.0, 0.0),
        SVector(0.0, 1.0, 0.0),
        SVector(0.0, 0.0, 1.0),
        SVector(0.5, -0.5, 0.2),
        SVector(-1.2, 0.3, 1.4)]
    orientations = [1, 2, 3]

    u_values = [SVector(1.0, 0.4, -0.5, 0.1, 1.0, 0.1, -0.2, 0.1, 0.0),
        SVector(1.5, -0.2, 0.1, 0.2, 5.0, -0.1, 0.1, 0.2, 0.2)]

    for u in u_values, orientation in orientations
        @test flux_hll(u, u, orientation, equations) ≈ flux(u, orientation, equations)
    end

    for u in u_values, normal_direction in normal_directions
        @test flux_hll(u, u, normal_direction, equations) ≈
              flux(u, normal_direction, equations)
    end
end

@timed_testset "Consistency check for HLL flux with Davis wave speed estimates: CEE" begin
    flux_hll = FluxHLL(min_max_speed_davis)

    # Set up equations and dummy conservative variables state
    equations = CompressibleEulerEquations1D(1.4)
    u = SVector(1.1, 2.34, 5.5)

    orientations = [1]
    for orientation in orientations
        @test flux_hll(u, u, orientation, equations) ≈ flux(u, orientation, equations)
    end

    equations = CompressibleEulerEquations2D(1.4)
    u = SVector(1.1, -0.5, 2.34, 5.5)

    orientations = [1, 2]
    for orientation in orientations
        @test flux_hll(u, u, orientation, equations) ≈ flux(u, orientation, equations)
    end

    normal_directions = [SVector(1.0, 0.0),
        SVector(0.0, 1.0),
        SVector(0.5, -0.5),
        SVector(-1.2, 0.3)]

    for normal_direction in normal_directions
        @test flux_hll(u, u, normal_direction, equations) ≈
              flux(u, normal_direction, equations)
    end

    equations = CompressibleEulerEquations3D(1.4)
    u = SVector(1.1, -0.5, 2.34, 2.4, 5.5)

    orientations = [1, 2, 3]
    for orientation in orientations
        @test flux_hll(u, u, orientation, equations) ≈ flux(u, orientation, equations)
    end

    normal_directions = [SVector(1.0, 0.0, 0.0),
        SVector(0.0, 1.0, 0.0),
        SVector(0.0, 0.0, 1.0),
        SVector(0.5, -0.5, 0.2),
        SVector(-1.2, 0.3, 1.4)]

    for normal_direction in normal_directions
        @test flux_hll(u, u, normal_direction, equations) ≈
              flux(u, normal_direction, equations)
    end
end

@timed_testset "Consistency check for HLL flux with Davis wave speed estimates: LEE" begin
    flux_hll = FluxHLL(min_max_speed_davis)

    equations = LinearizedEulerEquations2D(SVector(1.0, 1.0), 1.0, 1.0)
    u = SVector(1.1, -0.5, 2.34, 5.5)

    orientations = [1, 2]
    for orientation in orientations
        @test flux_hll(u, u, orientation, equations) ≈ flux(u, orientation, equations)
    end

    normal_directions = [SVector(1.0, 0.0),
        SVector(0.0, 1.0),
        SVector(0.5, -0.5),
        SVector(-1.2, 0.3)]

    for normal_direction in normal_directions
        @test flux_hll(u, u, normal_direction, equations) ≈
              flux(u, normal_direction, equations)
    end
end

@timed_testset "Consistency check for HLL flux with Davis wave speed estimates: SWE" begin
    flux_hll = FluxHLL(min_max_speed_davis)

    equations = ShallowWaterEquations1D(gravity_constant = 9.81)
    u = SVector(1, 0.5, 0.0)
    @test flux_hll(u, u, 1, equations) ≈ flux(u, 1, equations)

    equations = ShallowWaterEquations2D(gravity_constant = 9.81)
    normal_directions = [SVector(1.0, 0.0),
        SVector(0.0, 1.0),
        SVector(0.5, -0.5),
        SVector(-1.2, 0.3)]
    u = SVector(1, 0.5, 0.5, 0.0)
    for normal_direction in normal_directions
        @test flux_hll(u, u, normal_direction, equations) ≈
              flux(u, normal_direction, equations)
    end

    orientations = [1, 2]
    for orientation in orientations
        @test flux_hll(u, u, orientation, equations) ≈ flux(u, orientation, equations)
    end
end

@timed_testset "Consistency check for HLL flux with Davis wave speed estimates: MHD" begin
    flux_hll = FluxHLL(min_max_speed_davis)

    equations = IdealGlmMhdEquations1D(1.4)
    u_values = [SVector(1.0, 0.4, -0.5, 0.1, 1.0, 0.1, -0.2, 0.1),
        SVector(1.5, -0.2, 0.1, 0.2, 5.0, -0.1, 0.1, 0.2)]

    for u in u_values
        @test flux_hll(u, u, 1, equations) ≈ flux(u, 1, equations)
    end

    equations = IdealGlmMhdEquations2D(1.4, 5.0) #= c_h =#
    normal_directions = [SVector(1.0, 0.0),
        SVector(0.0, 1.0),
        SVector(0.5, -0.5),
        SVector(-1.2, 0.3)]
    orientations = [1, 2]

    u_values = [SVector(1.0, 0.4, -0.5, 0.1, 1.0, 0.1, -0.2, 0.1, 0.0),
        SVector(1.5, -0.2, 0.1, 0.2, 5.0, -0.1, 0.1, 0.2, 0.2)]

    for u in u_values, orientation in orientations
        @test flux_hll(u, u, orientation, equations) ≈ flux(u, orientation, equations)
    end

    for u in u_values, normal_direction in normal_directions
        @test flux_hll(u, u, normal_direction, equations) ≈
              flux(u, normal_direction, equations)
    end

    equations = IdealGlmMhdEquations3D(1.4, 5.0) #= c_h =#
    normal_directions = [SVector(1.0, 0.0, 0.0),
        SVector(0.0, 1.0, 0.0),
        SVector(0.0, 0.0, 1.0),
        SVector(0.5, -0.5, 0.2),
        SVector(-1.2, 0.3, 1.4)]
    orientations = [1, 2, 3]

    u_values = [SVector(1.0, 0.4, -0.5, 0.1, 1.0, 0.1, -0.2, 0.1, 0.0),
        SVector(1.5, -0.2, 0.1, 0.2, 5.0, -0.1, 0.1, 0.2, 0.2)]

    for u in u_values, orientation in orientations
        @test flux_hll(u, u, orientation, equations) ≈ flux(u, orientation, equations)
    end

    for u in u_values, normal_direction in normal_directions
        @test flux_hll(u, u, normal_direction, equations) ≈
              flux(u, normal_direction, equations)
    end
end

@timed_testset "Consistency check for HLLE flux: CEE" begin
    # Set up equations and dummy conservative variables state
    equations = CompressibleEulerEquations1D(1.4)
    u = SVector(1.1, 2.34, 5.5)

    orientations = [1]
    for orientation in orientations
        @test flux_hlle(u, u, orientation, equations) ≈ flux(u, orientation, equations)
    end

    equations = CompressibleEulerEquations2D(1.4)
    u = SVector(1.1, -0.5, 2.34, 5.5)

    orientations = [1, 2]
    for orientation in orientations
        @test flux_hlle(u, u, orientation, equations) ≈ flux(u, orientation, equations)
    end

    normal_directions = [SVector(1.0, 0.0),
        SVector(0.0, 1.0),
        SVector(0.5, -0.5),
        SVector(-1.2, 0.3)]

    for normal_direction in normal_directions
        @test flux_hlle(u, u, normal_direction, equations) ≈
              flux(u, normal_direction, equations)
    end

    equations = CompressibleEulerEquations3D(1.4)
    u = SVector(1.1, -0.5, 2.34, 2.4, 5.5)

    orientations = [1, 2, 3]
    for orientation in orientations
        @test flux_hlle(u, u, orientation, equations) ≈ flux(u, orientation, equations)
    end

    normal_directions = [SVector(1.0, 0.0, 0.0),
        SVector(0.0, 1.0, 0.0),
        SVector(0.0, 0.0, 1.0),
        SVector(0.5, -0.5, 0.2),
        SVector(-1.2, 0.3, 1.4)]

    for normal_direction in normal_directions
        @test flux_hlle(u, u, normal_direction, equations) ≈
              flux(u, normal_direction, equations)
    end
end

@timed_testset "Consistency check for HLLE flux: SWE" begin
    equations = ShallowWaterEquations1D(gravity_constant = 9.81)
    u = SVector(1, 0.5, 0.0)
    @test flux_hlle(u, u, 1, equations) ≈ flux(u, 1, equations)

    equations = ShallowWaterEquations2D(gravity_constant = 9.81)
    normal_directions = [SVector(1.0, 0.0),
        SVector(0.0, 1.0),
        SVector(0.5, -0.5),
        SVector(-1.2, 0.3)]
    orientations = [1, 2]

    u = SVector(1, 0.5, 0.5, 0.0)

    for orientation in orientations
        @test flux_hlle(u, u, orientation, equations) ≈ flux(u, orientation, equations)
    end

    for normal_direction in normal_directions
        @test flux_hlle(u, u, normal_direction, equations) ≈
              flux(u, normal_direction, equations)
    end
end

@timed_testset "Consistency check for HLLE flux: MHD" begin
    equations = IdealGlmMhdEquations1D(1.4)
    u_values = [SVector(1.0, 0.4, -0.5, 0.1, 1.0, 0.1, -0.2, 0.1),
        SVector(1.5, -0.2, 0.1, 0.2, 5.0, -0.1, 0.1, 0.2)]

    for u in u_values
        @test flux_hlle(u, u, 1, equations) ≈ flux(u, 1, equations)
    end

    equations = IdealGlmMhdEquations2D(1.4, 5.0) #= c_h =#
    normal_directions = [SVector(1.0, 0.0),
        SVector(0.0, 1.0),
        SVector(0.5, -0.5),
        SVector(-1.2, 0.3)]
    orientations = [1, 2]

    u_values = [SVector(1.0, 0.4, -0.5, 0.1, 1.0, 0.1, -0.2, 0.1, 0.0),
        SVector(1.5, -0.2, 0.1, 0.2, 5.0, -0.1, 0.1, 0.2, 0.2)]

    for u in u_values, orientation in orientations
        @test flux_hlle(u, u, orientation, equations) ≈ flux(u, orientation, equations)
    end

    for u in u_values, normal_direction in normal_directions
        @test flux_hlle(u, u, normal_direction, equations) ≈
              flux(u, normal_direction, equations)
    end

    equations = IdealGlmMhdEquations3D(1.4, 5.0) #= c_h =#
    normal_directions = [SVector(1.0, 0.0, 0.0),
        SVector(0.0, 1.0, 0.0),
        SVector(0.0, 0.0, 1.0),
        SVector(0.5, -0.5, 0.2),
        SVector(-1.2, 0.3, 1.4)]
    orientations = [1, 2, 3]

    u_values = [SVector(1.0, 0.4, -0.5, 0.1, 1.0, 0.1, -0.2, 0.1, 0.0),
        SVector(1.5, -0.2, 0.1, 0.2, 5.0, -0.1, 0.1, 0.2, 0.2)]

    for u in u_values, orientation in orientations
        @test flux_hlle(u, u, orientation, equations) ≈ flux(u, orientation, equations)
    end

    for u in u_values, normal_direction in normal_directions
        @test flux_hlle(u, u, normal_direction, equations) ≈
              flux(u, normal_direction, equations)
    end
end

@timed_testset "Consistency check for Godunov flux" begin
    # Set up equations and dummy conservative variables state
    # Burgers' Equation

    equation = InviscidBurgersEquation1D()
    u_values = [SVector(42.0), SVector(-42.0)]

    orientations = [1]
    for orientation in orientations, u in u_values
        @test flux_godunov(u, u, orientation, equation) ≈ flux(u, orientation, equation)
    end

    # Linear Advection 1D
    equation = LinearScalarAdvectionEquation1D(-4.2)
    u = SVector(3.14159)

    orientations = [1]
    for orientation in orientations
        @test flux_godunov(u, u, orientation, equation) ≈ flux(u, orientation, equation)
    end

    # Linear Advection 2D
    equation = LinearScalarAdvectionEquation2D(-4.2, 2.4)
    u = SVector(3.14159)

    orientations = [1, 2]
    for orientation in orientations
        @test flux_godunov(u, u, orientation, equation) ≈ flux(u, orientation, equation)
    end

    normal_directions = [SVector(1.0, 0.0),
        SVector(0.0, 1.0),
        SVector(0.5, -0.5),
        SVector(-1.2, 0.3)]

    for normal_direction in normal_directions
        @test flux_godunov(u, u, normal_direction, equation) ≈
              flux(u, normal_direction, equation)
    end

    # Linear Advection 3D
    equation = LinearScalarAdvectionEquation3D(-4.2, 2.4, 1.2)
    u = SVector(3.14159)

    orientations = [1, 2, 3]
    for orientation in orientations
        @test flux_godunov(u, u, orientation, equation) ≈ flux(u, orientation, equation)
    end

    normal_directions = [SVector(1.0, 0.0, 0.0),
        SVector(0.0, 1.0, 0.0),
        SVector(0.0, 0.0, 1.0),
        SVector(0.5, -0.5, 0.2),
        SVector(-1.2, 0.3, 1.4)]

    for normal_direction in normal_directions
        @test flux_godunov(u, u, normal_direction, equation) ≈
              flux(u, normal_direction, equation)
    end

    # Linearized Euler 2D
    equation = LinearizedEulerEquations2D(v_mean_global = (0.5, -0.7),
                                          c_mean_global = 1.1,
                                          rho_mean_global = 1.2)
    u_values = [SVector(1.0, 0.5, -0.7, 1.0),
        SVector(1.5, -0.2, 0.1, 5.0)]

    orientations = [1, 2]
    for orientation in orientations, u in u_values
        @test flux_godunov(u, u, orientation, equation) ≈ flux(u, orientation, equation)
    end

    normal_directions = [SVector(1.0, 0.0),
        SVector(0.0, 1.0),
        SVector(0.5, -0.5),
        SVector(-1.2, 0.3)]

    for normal_direction in normal_directions, u in u_values
        @test flux_godunov(u, u, normal_direction, equation) ≈
              flux(u, normal_direction, equation)
    end
end

@timed_testset "Consistency check for Engquist-Osher flux" begin
    # Set up equations and dummy conservative variables state
    equation = InviscidBurgersEquation1D()
    u_values = [SVector(42.0), SVector(-42.0)]

    orientations = [1]
    for orientation in orientations, u in u_values
        @test Trixi.flux_engquist_osher(u, u, orientation, equation) ≈
              flux(u, orientation, equation)
    end

    equation = LinearScalarAdvectionEquation1D(-4.2)
    u = SVector(3.14159)

    orientations = [1]
    for orientation in orientations
        @test Trixi.flux_engquist_osher(u, u, orientation, equation) ≈
              flux(u, orientation, equation)
    end
end

@testset "Equivalent Fluxes" begin
    # Set up equations and dummy conservative variables state
    # Burgers' Equation

    equation = InviscidBurgersEquation1D()
    u_values = [SVector(42.0), SVector(-42.0)]

    orientations = [1]
    for orientation in orientations, u in u_values
        @test flux_godunov(0.75 * u, u, orientation, equation) ≈
              Trixi.flux_engquist_osher(0.75 * u, u, orientation, equation)
    end

    # Linear Advection 1D
    equation = LinearScalarAdvectionEquation1D(-4.2)
    u = SVector(3.14159)

    orientations = [1]
    for orientation in orientations
        @test flux_godunov(0.5 * u, u, orientation, equation) ≈
              flux_lax_friedrichs(0.5 * u, u, orientation, equation)
        @test flux_godunov(2 * u, u, orientation, equation) ≈
              Trixi.flux_engquist_osher(2 * u, u, orientation, equation)
    end

    # Linear Advection 2D
    equation = LinearScalarAdvectionEquation2D(-4.2, 2.4)
    u = SVector(3.14159)

    orientations = [1, 2]
    for orientation in orientations
        @test flux_godunov(0.25 * u, u, orientation, equation) ≈
              flux_lax_friedrichs(0.25 * u, u, orientation, equation)
    end

    normal_directions = [SVector(1.0, 0.0),
        SVector(0.0, 1.0),
        SVector(0.5, -0.5),
        SVector(-1.2, 0.3)]

    for normal_direction in normal_directions
        @test flux_godunov(3 * u, u, normal_direction, equation) ≈
              flux_lax_friedrichs(3 * u, u, normal_direction, equation)
    end

    # Linear Advection 3D
    equation = LinearScalarAdvectionEquation3D(-4.2, 2.4, 1.2)
    u = SVector(3.14159)

    orientations = [1, 2, 3]
    for orientation in orientations
        @test flux_godunov(1.5 * u, u, orientation, equation) ≈
              flux_lax_friedrichs(1.5 * u, u, orientation, equation)
    end

    normal_directions = [SVector(1.0, 0.0, 0.0),
        SVector(0.0, 1.0, 0.0),
        SVector(0.0, 0.0, 1.0),
        SVector(0.5, -0.5, 0.2),
        SVector(-1.2, 0.3, 1.4)]

    for normal_direction in normal_directions
        @test flux_godunov(1.3 * u, u, normal_direction, equation) ≈
              flux_lax_friedrichs(1.3 * u, u, normal_direction, equation)
    end
end

@testset "FluxRotated vs. direct implementation" begin
    @timed_testset "CompressibleEulerEquations2D" begin
        equations = CompressibleEulerEquations2D(1.4)
        normal_directions = [SVector(1.0, 0.0),
            SVector(0.0, 1.0),
            SVector(0.5, -0.5),
            SVector(-1.2, 0.3)]
        u_values = [SVector(1.0, 0.5, -0.7, 1.0),
            SVector(1.5, -0.2, 0.1, 5.0)]
        fluxes = [flux_central, flux_ranocha, flux_shima_etal, flux_kennedy_gruber,
            flux_hll, FluxHLL(min_max_speed_davis), flux_hlle]

        for f_std in fluxes
            f_rot = FluxRotated(f_std)
            for u_ll in u_values, u_rr in u_values,
                normal_direction in normal_directions

                @test f_rot(u_ll, u_rr, normal_direction, equations) ≈
                      f_std(u_ll, u_rr, normal_direction, equations)
            end
        end
    end

    @timed_testset "CompressibleEulerEquations3D" begin
        equations = CompressibleEulerEquations3D(1.4)
        normal_directions = [SVector(1.0, 0.0, 0.0),
            SVector(0.0, 1.0, 0.0),
            SVector(0.0, 0.0, 1.0),
            SVector(0.5, -0.5, 0.2),
            SVector(-1.2, 0.3, 1.4)]
        u_values = [SVector(1.0, 0.5, -0.7, 0.1, 1.0),
            SVector(1.5, -0.2, 0.1, 0.2, 5.0)]
        fluxes = [flux_central, flux_ranocha, flux_shima_etal, flux_kennedy_gruber,
            FluxLMARS(340),
            flux_hll, FluxHLL(min_max_speed_davis), flux_hlle]

        for f_std in fluxes
            f_rot = FluxRotated(f_std)
            for u_ll in u_values, u_rr in u_values,
                normal_direction in normal_directions

                @test f_rot(u_ll, u_rr, normal_direction, equations) ≈
                      f_std(u_ll, u_rr, normal_direction, equations)
            end
        end
    end

    @timed_testset "ShallowWaterEquations2D" begin
        equations = ShallowWaterEquations2D(gravity_constant = 9.81)
        normal_directions = [SVector(1.0, 0.0),
            SVector(0.0, 1.0),
            SVector(0.5, -0.5),
            SVector(-1.2, 0.3)]

        u = SVector(1, 0.5, 0.5, 0.0)

        fluxes = [flux_central, flux_fjordholm_etal, flux_wintermeyer_etal,
            flux_hll, FluxHLL(min_max_speed_davis), flux_hlle]
    end

    @timed_testset "IdealGlmMhdEquations2D" begin
        equations = IdealGlmMhdEquations2D(1.4, 5.0) #= c_h =#
        normal_directions = [SVector(1.0, 0.0),
            SVector(0.0, 1.0),
            SVector(0.5, -0.5),
            SVector(-1.2, 0.3)]
        u_values = [SVector(1.0, 0.4, -0.5, 0.1, 1.0, 0.1, -0.2, 0.1, 0.0),
            SVector(1.5, -0.2, 0.1, 0.2, 5.0, -0.1, 0.1, 0.2, 0.2)]
        fluxes = [
            flux_central,
            flux_hindenlang_gassner,
            FluxHLL(min_max_speed_davis),
            flux_hlle,
        ]

        for f_std in fluxes
            f_rot = FluxRotated(f_std)
            for u_ll in u_values, u_rr in u_values,
                normal_direction in normal_directions

                @test f_rot(u_ll, u_rr, normal_direction, equations) ≈
                      f_std(u_ll, u_rr, normal_direction, equations)
            end
        end
    end

    @timed_testset "IdealGlmMhdEquations3D" begin
        equations = IdealGlmMhdEquations3D(1.4, 5.0) #= c_h =#
        normal_directions = [SVector(1.0, 0.0, 0.0),
            SVector(0.0, 1.0, 0.0),
            SVector(0.0, 0.0, 1.0),
            SVector(0.5, -0.5, 0.2),
            SVector(-1.2, 0.3, 1.4)]
        u_values = [SVector(1.0, 0.4, -0.5, 0.1, 1.0, 0.1, -0.2, 0.1, 0.0),
            SVector(1.5, -0.2, 0.1, 0.2, 5.0, -0.1, 0.1, 0.2, 0.2)]
        fluxes = [
            flux_central,
            flux_hindenlang_gassner,
            FluxHLL(min_max_speed_davis),
            flux_hlle,
        ]

        for f_std in fluxes
            f_rot = FluxRotated(f_std)
            for u_ll in u_values, u_rr in u_values,
                normal_direction in normal_directions

                @test f_rot(u_ll, u_rr, normal_direction, equations) ≈
                      f_std(u_ll, u_rr, normal_direction, equations)
            end
        end
    end
end

@testset "SimpleKronecker" begin
    N = 3

    NDIMS = 2
    r, s = StartUpDG.nodes(Quad(), N)
    V = StartUpDG.vandermonde(Quad(), N, r, s)
    r1D = StartUpDG.nodes(Line(), N)
    V1D = StartUpDG.vandermonde(Line(), N, r1D)

    x = r + s
    V_kron = Trixi.SimpleKronecker(NDIMS, V1D, eltype(x))

    b = similar(x)
    b_kron = similar(x)
    Trixi.mul!(b, V, x)
    Trixi.mul!(b_kron, V_kron, x)
    @test b ≈ b_kron
end

@testset "SummationByPartsOperators + StartUpDG" begin
    global D = derivative_operator(SummationByPartsOperators.MattssonNordström2004(),
                                   derivative_order = 1,
                                   accuracy_order = 4,
                                   xmin = 0.0, xmax = 1.0,
                                   N = 10)
    dg = DGMulti(polydeg = 3, element_type = Quad(), approximation_type = D)

    @test StartUpDG.inverse_trace_constant(dg.basis) ≈ 50.8235294117647
end

@testset "1D non-periodic DGMultiMesh" begin
    # checks whether or not boundary faces are initialized correctly for DGMultiMesh in 1D
    dg = DGMulti(polydeg = 1, element_type = Line(), approximation_type = Polynomial(),
                 surface_integral = SurfaceIntegralWeakForm(flux_central),
                 volume_integral = VolumeIntegralFluxDifferencing(flux_central))
    cells_per_dimension = (1,)
    mesh = DGMultiMesh(dg, cells_per_dimension, periodicity = false)

    @test mesh.boundary_faces[:entire_boundary] == [1, 2]
end
end

end #module<|MERGE_RESOLUTION|>--- conflicted
+++ resolved
@@ -416,7 +416,6 @@
     indicator_hg = IndicatorHennemannGassner(1.0, 0.0, true, "variable", "cache")
     @test_nowarn show(stdout, indicator_hg)
 
-<<<<<<< HEAD
     indicator_idp = SubcellLimiterIDP(true, [1], true, [1], ["variable"], 0.1,
                                       true, true, true, "cache", 1, (1.0, 1.0), 1.0,
                                       true, 1.0, nothing)
@@ -425,10 +424,6 @@
     indicator_mcl = SubcellLimiterMCL("cache", true, true, true, true, true, true, true,
                                       1.0, true, true, 1.0, nothing, true)
     @test_nowarn show(stdout, indicator_mcl)
-=======
-    limiter_idp = SubcellLimiterIDP(true, [1], true, [1], 0.1, "cache")
-    @test_nowarn show(stdout, limiter_idp)
->>>>>>> 7bb3b463
 
     # TODO: TrixiShallowWater: move unit test
     indicator_hg_swe = IndicatorHennemannGassnerShallowWater(1.0, 0.0, true, "variable",

--- conflicted
+++ resolved
@@ -402,17 +402,15 @@
     indicator_hg = IndicatorHennemannGassner(1.0, 0.0, true, "variable", "cache")
     @test_nowarn show(stdout, indicator_hg)
 
-<<<<<<< HEAD
     indicator_idp = SubcellLimiterIDP(true, [1], true, [1], ("variable",), 0.1, true, true, true, "cache", 1, (1.0, 1.0), 1.0, true, 1.0, nothing)
     @test_nowarn show(stdout, indicator_idp)
 
     indicator_mcl = SubcellLimiterMCL("cache", true, true, true, true, true, true, true, 1.0, true, true, 1.0, nothing, true)
     @test_nowarn show(stdout, indicator_mcl)
-=======
+
     # TODO: TrixiShallowWater: move unit test
     indicator_hg_swe = IndicatorHennemannGassnerShallowWater(1.0, 0.0, true, "variable", "cache")
     @test_nowarn show(stdout, indicator_hg_swe)
->>>>>>> ddf08927
 
     indicator_loehner = IndicatorLöhner(1.0, "variable", (; cache=nothing))
     @test_nowarn show(stdout, indicator_loehner)
@@ -645,7 +643,7 @@
 
     for normal_direction in normal_directions
       @test flux_hll(u, u, normal_direction, equations) ≈ flux(u, normal_direction, equations)
-    end                         
+    end
   end
 
   @timed_testset "Consistency check for HLL flux (naive): SWE" begin
@@ -682,7 +680,7 @@
                           SVector(0.0, 1.0),
                           SVector(0.5, -0.5),
                           SVector(-1.2, 0.3)]
-    orientations = [1, 2]                      
+    orientations = [1, 2]
 
     u_values = [SVector(1.0, 0.4, -0.5, 0.1, 1.0, 0.1, -0.2, 0.1, 0.0),
                 SVector(1.5, -0.2, 0.1, 0.2, 5.0, -0.1, 0.1, 0.2, 0.2),]
@@ -712,7 +710,7 @@
 
     for u in u_values, normal_direction in normal_directions
       @test flux_hll(u, u, normal_direction, equations) ≈ flux(u, normal_direction, equations)
-    end                  
+    end
   end
 
   @timed_testset "Consistency check for HLL flux with Davis wave speed estimates: CEE" begin
@@ -726,7 +724,7 @@
     for orientation in orientations
       @test flux_hll(u, u, orientation, equations) ≈ flux(u, orientation, equations)
     end
-  
+
     equations = CompressibleEulerEquations2D(1.4)
     u = SVector(1.1, -0.5, 2.34, 5.5)
 
@@ -742,7 +740,7 @@
 
     for normal_direction in normal_directions
       @test flux_hll(u, u, normal_direction, equations) ≈ flux(u, normal_direction, equations)
-    end    
+    end
 
     equations = CompressibleEulerEquations3D(1.4)
     u = SVector(1.1, -0.5, 2.34, 2.4, 5.5)
@@ -760,7 +758,7 @@
 
     for normal_direction in normal_directions
       @test flux_hll(u, u, normal_direction, equations) ≈ flux(u, normal_direction, equations)
-    end                        
+    end
   end
 
   @timed_testset "Consistency check for HLL flux with Davis wave speed estimates: LEE" begin
@@ -823,7 +821,7 @@
                           SVector(0.0, 1.0),
                           SVector(0.5, -0.5),
                           SVector(-1.2, 0.3)]
-    orientations = [1, 2]                      
+    orientations = [1, 2]
 
     u_values = [SVector(1.0, 0.4, -0.5, 0.1, 1.0, 0.1, -0.2, 0.1, 0.0),
                 SVector(1.5, -0.2, 0.1, 0.2, 5.0, -0.1, 0.1, 0.2, 0.2),]
@@ -853,7 +851,7 @@
 
     for u in u_values, normal_direction in normal_directions
       @test flux_hll(u, u, normal_direction, equations) ≈ flux(u, normal_direction, equations)
-    end                  
+    end
   end
 
   @timed_testset "Consistency check for HLLE flux: CEE" begin
@@ -881,7 +879,7 @@
 
     for normal_direction in normal_directions
       @test flux_hll(u, u, normal_direction, equations) ≈ flux(u, normal_direction, equations)
-    end                          
+    end
 
     equations = CompressibleEulerEquations3D(1.4)
     u = SVector(1.1, -0.5, 2.34, 2.4, 5.5)
@@ -899,7 +897,7 @@
 
     for normal_direction in normal_directions
       @test flux_hll(u, u, normal_direction, equations) ≈ flux(u, normal_direction, equations)
-    end                            
+    end
   end
 
   @timed_testset "Consistency check for HLLE flux: SWE" begin
@@ -915,7 +913,7 @@
                          SVector(0.0, 1.0),
                          SVector(0.5, -0.5),
                          SVector(-1.2, 0.3)]
-    orientations = [1, 2]                           
+    orientations = [1, 2]
 
     u = SVector(1, 0.5, 0.5, 0.0)
 
@@ -945,7 +943,7 @@
                           SVector(0.0, 1.0),
                           SVector(0.5, -0.5),
                           SVector(-1.2, 0.3)]
-    orientations = [1, 2]  
+    orientations = [1, 2]
 
     u_values = [SVector(1.0, 0.4, -0.5, 0.1, 1.0, 0.1, -0.2, 0.1, 0.0),
                 SVector(1.5, -0.2, 0.1, 0.2, 5.0, -0.1, 0.1, 0.2, 0.2),]
@@ -964,7 +962,7 @@
                         SVector(0.0, 0.0, 1.0),
                         SVector(0.5, -0.5, 0.2),
                         SVector(-1.2, 0.3, 1.4)]
-    orientations = [1, 2, 3]                        
+    orientations = [1, 2, 3]
 
     u_values = [SVector(1.0, 0.4, -0.5, 0.1, 1.0, 0.1, -0.2, 0.1, 0.0),
                 SVector(1.5, -0.2, 0.1, 0.2, 5.0, -0.1, 0.1, 0.2, 0.2),]
@@ -975,7 +973,7 @@
 
     for u in u_values, normal_direction in normal_directions
       @test flux_hll(u, u, normal_direction, equations) ≈ flux(u, normal_direction, equations)
-    end                  
+    end
   end
 
   @timed_testset "Consistency check for Godunov flux" begin
@@ -1145,7 +1143,7 @@
                            SVector(-1.2, 0.3)]
       u_values = [SVector(1.0, 0.5, -0.7, 1.0),
                   SVector(1.5, -0.2, 0.1, 5.0),]
-      fluxes = [flux_central, flux_ranocha, flux_shima_etal, flux_kennedy_gruber, 
+      fluxes = [flux_central, flux_ranocha, flux_shima_etal, flux_kennedy_gruber,
                 flux_hll, FluxHLL(min_max_speed_davis)]
 
       for f_std in fluxes
@@ -1165,7 +1163,7 @@
                           SVector(-1.2, 0.3, 1.4)]
       u_values = [SVector(1.0, 0.5, -0.7, 0.1, 1.0),
                   SVector(1.5, -0.2, 0.1, 0.2, 5.0),]
-      fluxes = [flux_central, flux_ranocha, flux_shima_etal, flux_kennedy_gruber, FluxLMARS(340), 
+      fluxes = [flux_central, flux_ranocha, flux_shima_etal, flux_kennedy_gruber, FluxLMARS(340),
                 flux_hll, FluxHLL(min_max_speed_davis)]
 
       for f_std in fluxes
@@ -1181,11 +1179,11 @@
       normal_directions = [SVector(1.0, 0.0),
                           SVector(0.0, 1.0),
                           SVector(0.5, -0.5),
-                          SVector(-1.2, 0.3)]                       
+                          SVector(-1.2, 0.3)]
 
       u = SVector(1, 0.5, 0.5, 0.0)
 
-      fluxes = [flux_central, flux_fjordholm_etal, flux_wintermeyer_etal, 
+      fluxes = [flux_central, flux_fjordholm_etal, flux_wintermeyer_etal,
                 flux_hll, FluxHLL(min_max_speed_davis), FluxHLL(min_max_speed_einfeldt)]
 
     end

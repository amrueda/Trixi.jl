--- conflicted
+++ resolved
@@ -75,19 +75,15 @@
     end
 end
 
-<<<<<<< HEAD
-  @trixi_testset "elixir_eulermulti_shock_bubble_shockcapturing_subcell_minmax.jl" begin
-    @test_trixi_include(joinpath(EXAMPLES_DIR, "elixir_eulermulti_shock_bubble_shockcapturing_subcell_minmax.jl"),
-      l2   = [76.59096367977872, 1.9879932386864356, 59851.34515039375, 0.18710988181124935, 0.010631432251136084],
-      linf = [212.71245739310544, 27.399221359958894, 158389.9681231281, 0.6524718882809865, 0.10630137919864985],
-      initial_refinement_level = 3,
-      tspan = (0.0, 0.001))
-  end
-
-  @trixi_testset "elixir_eulermulti_ec.jl" begin
-=======
+@trixi_testset "elixir_eulermulti_shock_bubble_shockcapturing_subcell_minmax.jl" begin
+@test_trixi_include(joinpath(EXAMPLES_DIR, "elixir_eulermulti_shock_bubble_shockcapturing_subcell_minmax.jl"),
+    l2   = [76.59096367977872, 1.9879932386864356, 59851.34515039375, 0.18710988181124935, 0.010631432251136084],
+    linf = [212.71245739310544, 27.399221359958894, 158389.9681231281, 0.6524718882809865, 0.10630137919864985],
+    initial_refinement_level = 3,
+    tspan = (0.0, 0.001))
+end
+
 @trixi_testset "elixir_eulermulti_ec.jl" begin
->>>>>>> 61c33b0a
     @test_trixi_include(joinpath(EXAMPLES_DIR, "elixir_eulermulti_ec.jl"),
                         l2=[
                             0.050182236154087095,

--- conflicted
+++ resolved
@@ -90,11 +90,7 @@
                             0.003287251595115295
                         ],
                         surface_flux=(FluxPlusDissipation(flux_ruedaramirez_etal,
-<<<<<<< HEAD
-                                                          DissipationEntropyStable()),
-=======
                                                           DissipationLaxFriedrichsEntropyVariables()),
->>>>>>> 1f31fd47
                                       flux_nonconservative_ruedaramirez_etal))
     # Ensure that we do not have excessive memory allocations
     # (e.g., from type instabilities)
